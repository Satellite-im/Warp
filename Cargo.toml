[workspace.package]
version = "0.1.0"
edition = "2021"
license = "MIT"
rust-version = "1.67"
repository = "https://github.com/Satellite-im/Warp"


[workspace]
members = ["extensions/*", "warp", "warp/warp-derive", "tools/*"]
exclude = ["deprecated/*", "tools/opencv-test", "tools/video-codec-cli"]

resolver = "2"

[workspace.dependencies]

# Async and futures crates
futures = { version = "0.3" }
futures-timer = "3.0"
async-trait = { version = "0.1" }
async-stream = "0.3"
async-broadcast = "0.5"
tokio = { version = "1" }
tokio-util = { version = "0.7" }
tokio-stream = { version = "0.1" }

# Crypto crates
x25519-dalek = { version = "1" }
ed25519-dalek = { version = "1" }
curve25519-dalek = "3.2"
blake2 = { version = "0.10" }
sha1 = { version = "0.10" }
sha2 = { version = "0.10" }
sha3 = { version = "0.10" }
hmac = { version = "0.12.0", default-features = false }
digest = { version = "0.10" }
aes-gcm = { version = "0.10" }
zeroize = "1"
rand = { version = "0.8" }
multihash = { version = "0.18" }
did-key = { git = "https://github.com/Satellite-im/did-key.rs", branch = "backport-patch-v0" }
tiny-bip39 = "1.0"

# Error handling crates
anyhow = { version = "1" }
thiserror = "1.0"

# Sync crates
parking_lot = { version = "0.12" }
cfg-if = "1.0"
once_cell = "1.16"

# Time crate
chrono = { version = "~0.4.27" }

# Encoding and Serializing Crates
serde = { version = "1.0", features = ["derive", "rc"] }
serde_json = { version = "1.0" }
serde_cbor = "0.11.2"
serde_yaml = "0.9"
toml = "0.5"
bs58 = "0.4"
hex = "0.4"
libipld = { version = "0.16", features = ["serde-codec"] }
bytes = "1"
bincode = "1"
image = "0.24"
mediatype = { version = "0.19", features = ["serde"] }

# Misc
dyn-clone = "1.0"
uuid = { version = "1", features = ["serde", "v4"] }
derive_more = "0.99"
paste = "1.0"
libc = "0.2"
sata = { git = "https://github.com/Satellite-im/Sata", rev = "9b5a5d441c816968bc75ea8b99335f728be259ef" }
tracing = { version = "0.1" }
tracing-futures = { version = "0.2" }
getrandom = { version = "0.2" }
either = "1"
void = "1"

#ipfs dependency
rust-ipfs = "0.8.1"


# Blink related crates
# av-data is needed to use libaom. need to ensure that Warp and libaom use the same version of av-data
av-data = "*"
<<<<<<< HEAD
libaom = { git="https://github.com/sdwoodbury/aom-rs", rev="51086cef6b3eb177bdb81b511661375b82583a17" }
mp4 = { git="https://github.com/sdwoodbury/mp4-rust", rev="9887024513f59e5fcda9f44442b2a3a2cdfe9706" }
eye = { git="https://github.com/raymanfx/eye-rs.git", rev="24324eb629dd73f349d0b4678cb0dd4dc5d75f1c" }
opus = { git = "https://github.com/sdwoodbury/opus-rs", rev="3f07443dac1907dbcc847181a0d40d561592072b" }
=======
libaom = { git = "https://github.com/rust-av/aom-rs", rev = "7aca932ea5f6cc1f0e9eb54f7aabcce234f18864" }
mp4 = { git = "https://github.com/sdwoodbury/mp4-rust", rev = "9887024513f59e5fcda9f44442b2a3a2cdfe9706" }
opus = { git = "https://github.com/sdwoodbury/opus-rs", rev = "3f07443dac1907dbcc847181a0d40d561592072b" }
opencv = { version = "0.82", features = ["clang-runtime"] }
>>>>>>> 1b542529

warp = { path = "./warp" }
warp-ipfs = { path = "./extensions/warp-ipfs" }
warp-blink-wrtc = { path = "./extensions/warp-blink-wrtc" }<|MERGE_RESOLUTION|>--- conflicted
+++ resolved
@@ -87,17 +87,11 @@
 # Blink related crates
 # av-data is needed to use libaom. need to ensure that Warp and libaom use the same version of av-data
 av-data = "*"
-<<<<<<< HEAD
 libaom = { git="https://github.com/sdwoodbury/aom-rs", rev="51086cef6b3eb177bdb81b511661375b82583a17" }
 mp4 = { git="https://github.com/sdwoodbury/mp4-rust", rev="9887024513f59e5fcda9f44442b2a3a2cdfe9706" }
 eye = { git="https://github.com/raymanfx/eye-rs.git", rev="24324eb629dd73f349d0b4678cb0dd4dc5d75f1c" }
 opus = { git = "https://github.com/sdwoodbury/opus-rs", rev="3f07443dac1907dbcc847181a0d40d561592072b" }
-=======
-libaom = { git = "https://github.com/rust-av/aom-rs", rev = "7aca932ea5f6cc1f0e9eb54f7aabcce234f18864" }
-mp4 = { git = "https://github.com/sdwoodbury/mp4-rust", rev = "9887024513f59e5fcda9f44442b2a3a2cdfe9706" }
-opus = { git = "https://github.com/sdwoodbury/opus-rs", rev = "3f07443dac1907dbcc847181a0d40d561592072b" }
 opencv = { version = "0.82", features = ["clang-runtime"] }
->>>>>>> 1b542529
 
 warp = { path = "./warp" }
 warp-ipfs = { path = "./extensions/warp-ipfs" }
