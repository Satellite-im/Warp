[workspace.package]
version = "0.1.0"
edition = "2021"
license = "MIT"
rust-version = "1.67"
repository = "https://github.com/Satellite-im/Warp"


[workspace]
members = [
    "extensions/*",
    "warp",
    "tools/*",
    "extensions/warp-ipfs/examples/wasm-ipfs-identity",
    "extensions/warp-ipfs/examples/wasm-ipfs-friends",
]
exclude = ["deprecated/*", "tools/opencv-test", "tools/video-codec-cli"]

resolver = "2"

[workspace.dependencies]

# Async and futures crates
futures = { version = "0.3", default-features = false, features = ["std"] }
futures-timer = "3.0.3"
futures-timeout = "0.1.0"
async-trait = { version = "0.1" }
async-stream = "0.3"
async-broadcast = "0.5"
tokio = { version = "1", features = [
    "macros",
    "fs",
    "net",
    "rt-multi-thread",
    "sync",
    "time",
] }
tokio-util = { version = "0.7" }
tokio-stream = { version = "0.1" }

# Crypto crates
ed25519-dalek = { version = "1", default-features = false }
sha2 = { version = "0.10" }
hmac = { version = "0.12.0", default-features = false }
digest = { version = "0.10" }
aes-gcm = { version = "0.10" }
zeroize = "1"
rand = { version = "0.8" }
multihash = { version = "0.18" }
did-key = { git = "https://github.com/Satellite-im/did-key.rs", branch = "backport-patch-v0" }
tiny-bip39 = "1.0"

# Error handling crates
anyhow = { version = "1" }
thiserror = "1.0"

# Sync crates
parking_lot = { version = "0.12" }
once_cell = "1.16"

# Time crate
chrono = { version = "~0.4.27", default-features = false, features = [
    "serde",
    "wasmbind",
    "now",
] }

# Encoding and Serializing Crates
serde = { version = "1.0", features = ["derive", "rc"] }
serde_json = { version = "1.0" }
serde_cbor = "0.11.2"
serde_yaml = "0.9"
toml = "0.5"
bs58 = "0.4"
hex = "0.4"
libipld = { version = "0.16", features = ["serde-codec"] }
bytes = "1"
bincode = "1"
image = { version = "0.25.1", default-features = false, features = [
    "default-formats",
] }
mediatype = { version = "0.19", features = ["serde"] }

# Misc
dyn-clone = "1.0"
uuid = { version = "1", features = ["serde", "v4"] }
derive_more = "0.99"
paste = "1.0"
tracing = { version = "0.1" }
either = "1"
void = "1"

#ipfs dependency
rust-ipfs = "0.11.17"

# wasm crates
wasm-bindgen = "0.2"
gloo = "0.7"
<<<<<<< HEAD
web-sys = "0.3" 
js-sys = "0.3" 
console_error_panic_hook = "0.1.7"
=======
web-sys = "0.3"
js-sys = "0.3"
console_error_panic_hook = "0.1.6"
>>>>>>> b730a0b6
wasm-streams = "0.4"
wasm-bindgen-futures = "0.4"
serde-wasm-bindgen = "0.4"

# Blink related crates
# av-data is needed to use libaom. need to ensure that Warp and libaom use the same version of av-data
av-data = "*"
libaom = { git = "https://github.com/Satellite-im/aom-rs", branch = "feat/windows-build" }
mp4 = { git = "https://github.com/satellite-im/mp4-rust", rev = "9abb40d9a7690c3d5012a9f259f4b22adab06ec3" }
eye = { git = "https://github.com/raymanfx/eye-rs.git", rev = "24324eb629dd73f349d0b4678cb0dd4dc5d75f1c" }
opus = { git = "https://github.com/Satellite-im/opus-rs", rev = "893b9f7e7e0cd00d13a64533967c6d2d6b1cb044" }

warp = { path = "./warp" }
warp-ipfs = { path = "./extensions/warp-ipfs" }
warp-blink-wrtc = { path = "./extensions/warp-blink-wrtc" }<|MERGE_RESOLUTION|>--- conflicted
+++ resolved
@@ -96,15 +96,9 @@
 # wasm crates
 wasm-bindgen = "0.2"
 gloo = "0.7"
-<<<<<<< HEAD
 web-sys = "0.3" 
 js-sys = "0.3" 
 console_error_panic_hook = "0.1.7"
-=======
-web-sys = "0.3"
-js-sys = "0.3"
-console_error_panic_hook = "0.1.6"
->>>>>>> b730a0b6
 wasm-streams = "0.4"
 wasm-bindgen-futures = "0.4"
 serde-wasm-bindgen = "0.4"
