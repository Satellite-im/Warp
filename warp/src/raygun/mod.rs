--- conflicted
+++ resolved
@@ -1165,7 +1165,6 @@
         settings: ConversationSettings,
     ) -> Result<(), Error>;
 
-<<<<<<< HEAD
     /// Provides [`ConversationImage`] of the conversation icon
     async fn conversation_icon(&self, conversation_id: Uuid) -> Result<ConversationImage, Error>;
 
@@ -1191,13 +1190,12 @@
 
     /// Remove banner from [`Conversation`]
     async fn remove_conversation_banner(&mut self, conversation_id: Uuid) -> Result<(), Error>;
-=======
+
     /// Archive a conversation
     async fn archived_conversation(&mut self, conversation_id: Uuid) -> Result<(), Error>;
 
     /// Unarchived a conversation
     async fn unarchived_conversation(&mut self, conversation_id: Uuid) -> Result<(), Error>;
->>>>>>> cc02bc57
 }
 
 dyn_clone::clone_trait_object!(RayGun);
