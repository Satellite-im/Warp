pub mod group;

use crate::constellation::file::File;
use crate::constellation::ConstellationProgressStream;
use crate::crypto::DID;
use crate::error::Error;
use crate::sync::{Arc, RwLock, RwLockReadGuard, RwLockWriteGuard};
use crate::{Extension, SingleHandle};

use derive_more::Display;
use dyn_clone::DynClone;
use futures::stream::BoxStream;
use warp_derive::FFIFree;
#[cfg(target_arch = "wasm32")]
use wasm_bindgen::prelude::*;

use chrono::{DateTime, Utc};
use core::ops::Range;
use serde::{Deserialize, Serialize};
use std::collections::HashMap;
use std::path::PathBuf;
use uuid::Uuid;

#[allow(unused_imports)]
use self::group::GroupChat;

#[derive(Debug, Clone, Serialize, Deserialize, PartialEq, Eq, warp_derive::FFIVec, FFIFree)]
#[serde(rename_all = "snake_case")]
pub enum RayGunEventKind {
    ConversationCreated { conversation_id: Uuid },
    ConversationDeleted { conversation_id: Uuid },
}

#[derive(FFIFree)]
pub struct RayGunEventStream(pub BoxStream<'static, RayGunEventKind>);

impl core::ops::Deref for RayGunEventStream {
    type Target = BoxStream<'static, RayGunEventKind>;
    fn deref(&self) -> &Self::Target {
        &self.0
    }
}

impl core::ops::DerefMut for RayGunEventStream {
    fn deref_mut(&mut self) -> &mut Self::Target {
        &mut self.0
    }
}

#[derive(Debug, Clone, Serialize, Deserialize, PartialEq, Eq, warp_derive::FFIVec, FFIFree)]
#[serde(rename_all = "snake_case")]
pub enum MessageEventKind {
    MessageSent {
        conversation_id: Uuid,
        message_id: Uuid,
    },
    MessageReceived {
        conversation_id: Uuid,
        message_id: Uuid,
    },
    MessageEdited {
        conversation_id: Uuid,
        message_id: Uuid,
    },
    MessageDeleted {
        conversation_id: Uuid,
        message_id: Uuid,
    },
    MessagePinned {
        conversation_id: Uuid,
        message_id: Uuid,
    },
    MessageUnpinned {
        conversation_id: Uuid,
        message_id: Uuid,
    },
    MessageReactionAdded {
        conversation_id: Uuid,
        message_id: Uuid,
        did_key: DID,
        reaction: String,
    },
    MessageReactionRemoved {
        conversation_id: Uuid,
        message_id: Uuid,
        did_key: DID,
        reaction: String,
    },
    EventReceived {
        conversation_id: Uuid,
        did_key: DID,
        event: MessageEvent,
    },
    EventCancelled {
        conversation_id: Uuid,
        did_key: DID,
        event: MessageEvent,
    },
}

#[derive(
    Debug, Clone, Copy, Serialize, Deserialize, PartialEq, Eq, warp_derive::FFIVec, FFIFree,
)]
#[serde(rename_all = "snake_case")]
#[repr(C)]
pub enum MessageEvent {
    /// Event that represents typing
    Typing,
    //TODO: Custom events?
}

#[derive(FFIFree)]
pub struct MessageEventStream(pub BoxStream<'static, MessageEventKind>);

impl core::ops::Deref for MessageEventStream {
    type Target = BoxStream<'static, MessageEventKind>;
    fn deref(&self) -> &Self::Target {
        &self.0
    }
}

impl core::ops::DerefMut for MessageEventStream {
    fn deref_mut(&mut self) -> &mut Self::Target {
        &mut self.0
    }
}

#[derive(Default, Clone, PartialEq, Eq)]
pub struct MessageOptions {
    smart: Option<bool>,
    date_range: Option<Range<DateTime<Utc>>>,
    range: Option<Range<usize>>,
    limit: Option<i64>,
    skip: Option<i64>,
}

impl MessageOptions {
    pub fn set_date_range(mut self, range: Range<DateTime<Utc>>) -> MessageOptions {
        self.date_range = Some(range);
        self
    }

    pub fn set_range(mut self, range: Range<usize>) -> MessageOptions {
        self.range = Some(range);
        self
    }

    pub fn set_limit(mut self, limit: i64) -> MessageOptions {
        self.limit = Some(limit);
        self
    }
}

impl MessageOptions {
    pub fn date_range(&self) -> Option<Range<DateTime<Utc>>> {
        self.date_range.clone()
    }

    pub fn range(&self) -> Option<Range<usize>> {
        self.range.clone()
    }
}

impl MessageOptions {
    pub fn smart(&self) -> Option<bool> {
        self.smart
    }

    pub fn limit(&self) -> Option<i64> {
        self.limit
    }

    pub fn skip(&self) -> Option<i64> {
        self.skip
    }
}

#[derive(Debug, Clone, Copy, Serialize, Deserialize, PartialEq, Eq)]
#[serde(rename_all = "lowercase")]
#[repr(C)]
pub enum ConversationType {
    Direct,
    Group,
}

#[derive(Debug, Clone, Serialize, Deserialize, PartialEq, Eq, warp_derive::FFIVec, FFIFree)]
pub struct Conversation {
    id: Uuid,
    #[serde(skip_serializing_if = "Option::is_none")]
    name: Option<String>,
    conversation_type: ConversationType,
    recipients: Vec<DID>,
}

impl Default for Conversation {
    fn default() -> Self {
        let id = Uuid::new_v4();
        let name = None;
        let conversation_type = ConversationType::Direct;
        let recipients = Vec::new();
        Self {
            id,
            name,
            conversation_type,
            recipients,
        }
    }
}

impl Conversation {
    pub fn id(&self) -> Uuid {
        self.id
    }

    pub fn name(&self) -> Option<String> {
        self.name.clone()
    }

    pub fn conversation_type(&self) -> ConversationType {
        self.conversation_type
    }

    pub fn recipients(&self) -> Vec<DID> {
        self.recipients.clone()
    }
}

impl Conversation {
    pub fn set_id(&mut self, id: Uuid) {
        self.id = id;
    }

    pub fn set_name(&mut self, name: Option<String>) {
        self.name = name;
    }

    pub fn set_conversation_type(&mut self, conversation_type: ConversationType) {
        self.conversation_type = conversation_type;
    }

    pub fn set_recipients(&mut self, recipients: Vec<DID>) {
        self.recipients = recipients;
    }
}

#[derive(Default, Clone, Copy, Deserialize, Serialize, Debug, PartialEq, Eq, Display)]
#[repr(C)]
#[serde(rename_all = "snake_case")]
pub enum MessageType {
    /// Regular message sent or received
    #[display(fmt = "message")]
    #[default]
    Message,
    /// Attachment; Can represent a file, image, etc., which can be from
    /// constellation or sent directly
    #[display(fmt = "attachment")]
    Attachment,
    /// Event sent as a message.
    /// TBD
    #[display(fmt = "event")]
    Event,
}
#[derive(Clone, Deserialize, Serialize, Debug, PartialEq, Eq, warp_derive::FFIVec, FFIFree)]
pub struct Message {
    /// ID of the Message
    id: Uuid,

    /// Type of message being sent
    message_type: MessageType,

    /// Conversion id where `Message` is associated with.
    conversation_id: Uuid,

    /// ID of the sender of the message
    sender: DID,

    /// Timestamp of the message
    date: DateTime<Utc>,

    /// Pin a message over other messages
    pinned: bool,

    /// List of the reactions for the `Message`
    reactions: Vec<Reaction>,

    /// ID of the message being replied to
    #[serde(skip_serializing_if = "Option::is_none")]
    replied: Option<Uuid>,

    /// Message context for `Message`
    value: Vec<String>,

    /// List of Attachment
    attachment: Vec<File>,

    /// Signature of the message
    #[serde(skip_serializing_if = "Option::is_none")]
    signature: Option<Vec<u8>>,

    /// Metadata related to the message. Can be used externally, but more internally focused
    #[serde(flatten)]
    metadata: HashMap<String, String>,
}

impl Default for Message {
    fn default() -> Self {
        Self {
            id: Uuid::new_v4(),
            message_type: Default::default(),
            conversation_id: Uuid::nil(),
            sender: Default::default(),
            date: Utc::now(),
            pinned: false,
            reactions: Vec::new(),
            replied: None,
            value: Vec::new(),
            attachment: Vec::new(),
            signature: Default::default(),
            metadata: HashMap::new(),
        }
    }
}

impl Message {
    pub fn new() -> Self {
        Self::default()
    }
}

// Getter functions
impl Message {
    pub fn id(&self) -> Uuid {
        self.id
    }

    pub fn message_type(&self) -> MessageType {
        self.message_type
    }

    pub fn conversation_id(&self) -> Uuid {
        self.conversation_id
    }

    pub fn sender(&self) -> DID {
        self.sender.clone()
    }

    pub fn date(&self) -> DateTime<Utc> {
        self.date
    }

    pub fn pinned(&self) -> bool {
        self.pinned
    }

    pub fn reactions(&self) -> Vec<Reaction> {
        self.reactions.clone()
    }

    pub fn value(&self) -> Vec<String> {
        self.value.clone()
    }

    pub fn attachments(&self) -> Vec<File> {
        self.attachment.clone()
    }

    pub fn signature(&self) -> Vec<u8> {
        self.signature.clone().unwrap_or_default()
    }

    pub fn metadata(&self) -> HashMap<String, String> {
        self.metadata.clone()
    }

    pub fn replied(&self) -> Option<Uuid> {
        self.replied
    }
}

impl Message {
    pub fn set_id(&mut self, id: Uuid) {
        self.id = id
    }

    pub fn set_message_type(&mut self, message_type: MessageType) {
        self.message_type = message_type;
    }

    pub fn set_conversation_id(&mut self, id: Uuid) {
        self.conversation_id = id
    }

    pub fn set_sender(&mut self, id: DID) {
        self.sender = id
    }

    pub fn set_date(&mut self, date: DateTime<Utc>) {
        self.date = date
    }

    pub fn set_pinned(&mut self, pin: bool) {
        self.pinned = pin
    }

    pub fn set_reactions(&mut self, reaction: Vec<Reaction>) {
        self.reactions = reaction
    }

    pub fn set_value(&mut self, val: Vec<String>) {
        self.value = val
    }

    pub fn set_attachment(&mut self, attachments: Vec<File>) {
        self.attachment = attachments
    }

    pub fn set_signature(&mut self, signature: Option<Vec<u8>>) {
        self.signature = signature
    }

    pub fn set_metadata(&mut self, metadata: HashMap<String, String>) {
        self.metadata = metadata
    }

    pub fn set_replied(&mut self, replied: Option<Uuid>) {
        self.replied = replied
    }
}

// Mutable functions
impl Message {
    pub fn pinned_mut(&mut self) -> &mut bool {
        &mut self.pinned
    }

    pub fn reactions_mut(&mut self) -> &mut Vec<Reaction> {
        &mut self.reactions
    }

    pub fn value_mut(&mut self) -> &mut Vec<String> {
        &mut self.value
    }

    pub fn metadata_mut(&mut self) -> &mut HashMap<String, String> {
        &mut self.metadata
    }
}

#[derive(
    Default, Clone, Deserialize, Serialize, Debug, PartialEq, Eq, warp_derive::FFIVec, FFIFree,
)]
pub struct Reaction {
    /// Emoji unicode for `Reaction`
    emoji: String,

    /// ID of the user who reacted to `Message`
    users: Vec<DID>,
}

impl Reaction {
    pub fn emoji(&self) -> String {
        self.emoji.clone()
    }

    pub fn users(&self) -> Vec<DID> {
        self.users.clone()
    }
}

impl Reaction {
    pub fn set_emoji(&mut self, emoji: &str) {
        self.emoji = emoji.to_string()
    }

    pub fn set_users(&mut self, users: Vec<DID>) {
        self.users = users
    }
}

impl Reaction {
    pub fn users_mut(&mut self) -> &mut Vec<DID> {
        &mut self.users
    }
}

#[derive(Serialize, Deserialize, Debug, Clone, Copy, PartialEq, Eq)]
#[repr(C)]
pub enum ReactionState {
    Add,
    Remove,
}

#[derive(Serialize, Deserialize, Debug, Clone, Copy, PartialEq, Eq)]
#[repr(C)]
pub enum PinState {
    Pin,
    Unpin,
}

#[derive(Serialize, Deserialize, Debug, Clone, Copy, PartialEq, Eq)]
#[repr(C)]
pub enum EmbedState {
    Enabled,
    Disable,
}

#[derive(Serialize, Deserialize, Debug, Clone, Copy, PartialEq, Eq)]
#[repr(C)]
pub enum Location {
    /// Use [`Constellation`] to send a file from constellation
    Constellation,

    /// Use file from disk
    Disk,
}

#[async_trait::async_trait]
pub trait RayGun:
<<<<<<< HEAD
    RayGunStream + RayGunAttachment + Extension + Sync + Send + SingleHandle + DynClone
=======
    RayGunStream + RayGunAttachment + RayGunEvents + Extension + Sync + Send + SingleHandle
>>>>>>> e12cdd2c
{
    // Start a new conversation.
    async fn create_conversation(&mut self, _: &DID) -> Result<Conversation, Error> {
        Err(Error::Unimplemented)
    }

    // List all active conversations
    async fn list_conversations(&self) -> Result<Vec<Conversation>, Error> {
        Err(Error::Unimplemented)
    }

    /// Retrieve all messages from a conversation
    async fn get_message(&self, _: Uuid, _: Uuid) -> Result<Message, Error> {
        Err(Error::Unimplemented)
    }

    /// Retrieve all messages from a conversation
    async fn get_messages(
        &self,
        conversation_id: Uuid,
        options: MessageOptions,
    ) -> Result<Vec<Message>, Error>;

    /// Sends a message to a conversation. If `message_id` is provided, it will override the selected message
    async fn send(
        &mut self,
        conversation_id: Uuid,
        message_id: Option<Uuid>,
        message: Vec<String>,
    ) -> Result<(), Error>;

    /// Delete message from a conversation
    async fn delete(
        &mut self,
        conversation_id: Uuid,
        message_id: Option<Uuid>,
    ) -> Result<(), Error>;

    /// React to a message
    async fn react(
        &mut self,
        conversation_id: Uuid,
        message_id: Uuid,
        state: ReactionState,
        emoji: String,
    ) -> Result<(), Error>;

    /// Pin a message within a conversation
    async fn pin(
        &mut self,
        conversation_id: Uuid,
        message_id: Uuid,
        state: PinState,
    ) -> Result<(), Error>;

    /// Reply to a message within a conversation
    async fn reply(
        &mut self,
        conversation_id: Uuid,
        message_id: Uuid,
        message: Vec<String>,
    ) -> Result<(), Error>;

    async fn embeds(
        &mut self,
        conversation_id: Uuid,
        message_id: Uuid,
        state: EmbedState,
    ) -> Result<(), Error>;
}

dyn_clone::clone_trait_object!(RayGun);

#[async_trait::async_trait]
pub trait RayGunAttachment: Sync + Send {
    /// Send files to a conversation.
    /// If no files is provided in the array, it will throw an error
    async fn attach(&mut self, _: Uuid, _: Vec<PathBuf>, _: Vec<String>) -> Result<(), Error> {
        Err(Error::Unimplemented)
    }

    /// Downloads a file that been attached to a message
    /// Note: Must use the filename assiocated when downloading
    async fn download(
        &self,
        _: Uuid,
        _: Uuid,
        _: String,
        _: PathBuf,
    ) -> Result<ConstellationProgressStream, Error> {
        Err(Error::Unimplemented)
    }
}

#[async_trait::async_trait]
pub trait RayGunStream: Sync + Send {
    /// Subscribe to an stream of events from the conversation
    async fn get_conversation_stream(&mut self, _: Uuid) -> Result<MessageEventStream, Error> {
        Err(Error::Unimplemented)
    }

    /// Subscribe to an stream of events
    async fn subscribe(&mut self) -> Result<RayGunEventStream, Error> {
        Err(Error::Unimplemented)
    }
}

#[async_trait::async_trait]
pub trait RayGunEvents: Sync + Send {
    /// Send an event to a conversation
    async fn send_event(&mut self, _: Uuid, _: MessageEvent) -> Result<(), Error> {
        Err(Error::Unimplemented)
    }

    /// Cancel event that was sent, if any.
    async fn cancel_event(&mut self, _: Uuid, _: MessageEvent) -> Result<(), Error> {
        Err(Error::Unimplemented)
    }
}

#[allow(clippy::await_holding_lock)]
#[async_trait::async_trait]
impl<T: ?Sized> RayGun for Arc<RwLock<Box<T>>>
where
    T: RayGun,
{
    // Start a new conversation.
    async fn create_conversation(&mut self, key: &DID) -> Result<Conversation, Error> {
        self.write().create_conversation(key).await
    }

    // List all active conversations
    async fn list_conversations(&self) -> Result<Vec<Conversation>, Error> {
        self.read().list_conversations().await
    }

    /// Retrieve all messages from a conversation
    async fn get_message(&self, conversation_id: Uuid, message_id: Uuid) -> Result<Message, Error> {
        self.read().get_message(conversation_id, message_id).await
    }

    /// Retrieve all messages from a conversation
    async fn get_messages(
        &self,
        conversation_id: Uuid,
        options: MessageOptions,
    ) -> Result<Vec<Message>, Error> {
        self.read().get_messages(conversation_id, options).await
    }

    /// Sends a message to a conversation. If `message_id` is provided, it will override the selected message
    async fn send(
        &mut self,
        conversation_id: Uuid,
        message_id: Option<Uuid>,
        message: Vec<String>,
    ) -> Result<(), Error> {
        self.write()
            .send(conversation_id, message_id, message)
            .await
    }

    /// Delete message from a conversation
    async fn delete(
        &mut self,
        conversation_id: Uuid,
        message_id: Option<Uuid>,
    ) -> Result<(), Error> {
        self.write().delete(conversation_id, message_id).await
    }

    /// React to a message
    async fn react(
        &mut self,
        conversation_id: Uuid,
        message_id: Uuid,
        state: ReactionState,
        emoji: String,
    ) -> Result<(), Error> {
        self.write()
            .react(conversation_id, message_id, state, emoji)
            .await
    }

    /// Pin a message within a conversation
    async fn pin(
        &mut self,
        conversation_id: Uuid,
        message_id: Uuid,
        state: PinState,
    ) -> Result<(), Error> {
        self.write().pin(conversation_id, message_id, state).await
    }

    /// Reply to a message within a conversation
    async fn reply(
        &mut self,
        conversation_id: Uuid,
        message_id: Uuid,
        message: Vec<String>,
    ) -> Result<(), Error> {
        self.write()
            .reply(conversation_id, message_id, message)
            .await
    }

    async fn embeds(
        &mut self,
        conversation_id: Uuid,
        message_id: Uuid,
        state: EmbedState,
    ) -> Result<(), Error> {
        self.write()
            .embeds(conversation_id, message_id, state)
            .await
    }
}

#[allow(clippy::await_holding_lock)]
#[async_trait::async_trait]
impl<T: ?Sized> RayGunAttachment for Arc<RwLock<Box<T>>>
where
    T: RayGunAttachment,
{
    async fn attach(
        &mut self,
        conversation_id: Uuid,
        files: Vec<PathBuf>,
        message: Vec<String>,
    ) -> Result<(), Error> {
        self.write().attach(conversation_id, files, message).await
    }

    async fn download(
        &self,
        conversation_id: Uuid,
        message_id: Uuid,
        file: String,
        path: PathBuf,
    ) -> Result<ConstellationProgressStream, Error> {
        self.read()
            .download(conversation_id, message_id, file, path)
            .await
    }
}

#[allow(clippy::await_holding_lock)]
#[async_trait::async_trait]
impl<T: ?Sized> RayGunStream for Arc<RwLock<Box<T>>>
where
    T: RayGunStream,
{
    async fn subscribe(&mut self) -> Result<RayGunEventStream, Error> {
        self.write().subscribe().await
    }

    async fn get_conversation_stream(
        &mut self,
        conversation_id: Uuid,
    ) -> Result<MessageEventStream, Error> {
        self.write().get_conversation_stream(conversation_id).await
    }
}

#[allow(clippy::await_holding_lock)]
#[async_trait::async_trait]
impl<T: ?Sized> RayGunEvents for Arc<RwLock<Box<T>>>
where
    T: RayGunEvents,
{
    /// Send an event to a conversation
    async fn send_event(
        &mut self,
        conversation_id: Uuid,
        event: MessageEvent,
    ) -> Result<(), Error> {
        self.write().send_event(conversation_id, event).await
    }

    /// Cancel event that was sent, if any.
    /// Note: This would only send the cancel event 
    ///       Unless an event is continuious internally until it times out
    async fn cancel_event(
        &mut self,
        conversation_id: Uuid,
        event: MessageEvent,
    ) -> Result<(), Error> {
        self.write().cancel_event(conversation_id, event).await
    }
}

#[cfg_attr(target_arch = "wasm32", wasm_bindgen)]
#[derive(FFIFree)]
pub struct RayGunAdapter {
    object: Arc<RwLock<Box<dyn RayGun>>>,
}

impl RayGunAdapter {
    pub fn new(object: Arc<RwLock<Box<dyn RayGun>>>) -> Self {
        RayGunAdapter { object }
    }

    pub fn inner(&self) -> Arc<RwLock<Box<dyn RayGun>>> {
        self.object.clone()
    }

    pub fn read_guard(&self) -> RwLockReadGuard<Box<dyn RayGun>> {
        self.object.read()
    }

    pub fn write_guard(&mut self) -> RwLockWriteGuard<Box<dyn RayGun>> {
        self.object.write()
    }
}

#[cfg(not(target_arch = "wasm32"))]
pub mod ffi {
    use super::{
        Conversation, ConversationType, FFIResult_FFIVec_Conversation, MessageEventStream,
        RayGunEventStream,
    };
    use crate::async_on_block;
    use crate::crypto::{FFIVec_DID, DID};
    use crate::error::Error;
    use crate::ffi::{FFIResult, FFIResult_Null, FFIResult_String, FFIVec_String};
    use crate::raygun::{
        EmbedState, FFIResult_FFIVec_Message, FFIVec_Reaction, Message, MessageOptions, PinState,
        RayGunAdapter, Reaction, ReactionState,
    };
    use chrono::{DateTime, NaiveDateTime, Utc};
    use futures::StreamExt;
    use std::ffi::{CStr, CString};
    use std::os::raw::c_char;
    use std::str::{FromStr, Utf8Error};
    use uuid::Uuid;

    #[allow(clippy::await_holding_lock)]
    #[allow(clippy::missing_safety_doc)]
    #[no_mangle]
    pub unsafe extern "C" fn raygun_create_conversation(
        ctx: *mut RayGunAdapter,
        did_key: *const DID,
    ) -> FFIResult<Conversation> {
        if ctx.is_null() {
            return FFIResult::err(Error::Any(anyhow::anyhow!("Context cannot be null")));
        }

        if did_key.is_null() {
            return FFIResult::err(Error::Any(anyhow::anyhow!("did_key cannot be null")));
        }

        let adapter = &mut *ctx;

        async_on_block(adapter.write_guard().create_conversation(&*did_key)).into()
    }

    #[allow(clippy::await_holding_lock)]
    #[allow(clippy::missing_safety_doc)]
    #[no_mangle]
    pub unsafe extern "C" fn raygun_list_conversations(
        ctx: *const RayGunAdapter,
    ) -> FFIResult_FFIVec_Conversation {
        if ctx.is_null() {
            return FFIResult_FFIVec_Conversation::err(Error::Any(anyhow::anyhow!(
                "Context cannot be null"
            )));
        }

        let adapter = &*ctx;

        async_on_block(adapter.read_guard().list_conversations()).into()
    }

    #[allow(clippy::await_holding_lock)]
    #[allow(clippy::missing_safety_doc)]
    #[no_mangle]
    pub unsafe extern "C" fn raygun_get_message(
        ctx: *const RayGunAdapter,
        convo_id: *const c_char,
        message_id: *const c_char,
    ) -> FFIResult<Message> {
        if ctx.is_null() {
            return FFIResult::err(Error::Any(anyhow::anyhow!("Context cannot be null")));
        }

        if convo_id.is_null() {
            return FFIResult::err(Error::Any(anyhow::anyhow!(
                "Conversation id cannot be null"
            )));
        }

        if message_id.is_null() {
            return FFIResult::err(Error::Any(anyhow::anyhow!(
                "Conversation id cannot be null"
            )));
        }

        let convo_id = match Uuid::from_str(&CStr::from_ptr(convo_id).to_string_lossy()) {
            Ok(uuid) => uuid,
            Err(e) => return FFIResult::err(Error::Any(anyhow::anyhow!(e))),
        };

        let message_id = match Uuid::from_str(&CStr::from_ptr(message_id).to_string_lossy()) {
            Ok(uuid) => uuid,
            Err(e) => return FFIResult::err(Error::Any(anyhow::anyhow!(e))),
        };

        let adapter = &*ctx;
        async_on_block(adapter.read_guard().get_message(convo_id, message_id)).into()
    }

    #[allow(clippy::await_holding_lock)]
    #[allow(clippy::missing_safety_doc)]
    #[no_mangle]
    pub unsafe extern "C" fn raygun_get_messages(
        ctx: *const RayGunAdapter,
        convo_id: *const c_char,
        option: *const MessageOptions,
    ) -> FFIResult_FFIVec_Message {
        if ctx.is_null() {
            return FFIResult_FFIVec_Message::err(Error::Any(anyhow::anyhow!(
                "Context cannot be null"
            )));
        }

        if convo_id.is_null() {
            return FFIResult_FFIVec_Message::err(Error::Any(anyhow::anyhow!(
                "Conversation id cannot be null"
            )));
        }

        let option = match option.is_null() {
            true => MessageOptions::default(),
            false => (*option).clone(),
        };

        let convo_id = match Uuid::from_str(&CStr::from_ptr(convo_id).to_string_lossy()) {
            Ok(uuid) => uuid,
            Err(e) => return FFIResult_FFIVec_Message::err(Error::Any(anyhow::anyhow!(e))),
        };

        let adapter = &*ctx;
        async_on_block(adapter.read_guard().get_messages(convo_id, option)).into()
    }

    #[allow(clippy::await_holding_lock)]
    #[allow(clippy::missing_safety_doc)]
    #[no_mangle]
    pub unsafe extern "C" fn raygun_send(
        ctx: *mut RayGunAdapter,
        convo_id: *const c_char,
        message_id: *const c_char,
        messages: *const *const c_char,
        lines: usize,
    ) -> FFIResult_Null {
        if ctx.is_null() {
            return FFIResult_Null::err(Error::Any(anyhow::anyhow!("Context cannot be null")));
        }

        if convo_id.is_null() {
            return FFIResult_Null::err(Error::Any(anyhow::anyhow!(
                "Conversation ID cannot be null"
            )));
        }

        if messages.is_null() {
            return FFIResult_Null::err(Error::Any(anyhow::anyhow!(
                "Message array cannot be null"
            )));
        }

        if lines == 0 {
            return FFIResult_Null::err(Error::Any(anyhow::anyhow!(
                "Lines has to be more than zero"
            )));
        }

        let convo_id = match Uuid::from_str(&CStr::from_ptr(convo_id).to_string_lossy()) {
            Ok(uuid) => uuid,
            Err(e) => return FFIResult_Null::err(Error::UuidError(e)),
        };

        let msg_id = match message_id.is_null() {
            false => match Uuid::from_str(&CStr::from_ptr(message_id).to_string_lossy()) {
                Ok(uuid) => Some(uuid),
                Err(e) => return FFIResult_Null::err(Error::UuidError(e)),
            },
            true => None,
        };

        let messages = match pointer_to_vec(messages, lines) {
            Ok(messages) => messages,
            Err(e) => return FFIResult_Null::err(Error::Any(anyhow::anyhow!(e))),
        };

        let adapter = &mut *ctx;
        async_on_block(adapter.write_guard().send(convo_id, msg_id, messages)).into()
    }

    #[allow(clippy::await_holding_lock)]
    #[allow(clippy::missing_safety_doc)]
    #[no_mangle]
    pub unsafe extern "C" fn raygun_delete(
        ctx: *mut RayGunAdapter,
        convo_id: *const c_char,
        message_id: *const c_char,
    ) -> FFIResult_Null {
        if ctx.is_null() {
            return FFIResult_Null::err(Error::Any(anyhow::anyhow!("Context cannot be null")));
        }

        if convo_id.is_null() {
            return FFIResult_Null::err(Error::Any(anyhow::anyhow!(
                "Conversation ID cannot be null"
            )));
        }

        let convo_id = match Uuid::from_str(&CStr::from_ptr(convo_id).to_string_lossy()) {
            Ok(uuid) => uuid,
            Err(e) => return FFIResult_Null::err(Error::UuidError(e)),
        };

        let msg_id = match message_id.is_null() {
            true => None,
            false => match Uuid::from_str(&CStr::from_ptr(message_id).to_string_lossy()) {
                Ok(uuid) => Some(uuid),
                Err(e) => return FFIResult_Null::err(Error::UuidError(e)),
            },
        };

        let adapter = &mut *ctx;
        async_on_block(adapter.write_guard().delete(convo_id, msg_id)).into()
    }

    #[allow(clippy::await_holding_lock)]
    #[allow(clippy::missing_safety_doc)]
    #[no_mangle]
    pub unsafe extern "C" fn raygun_react(
        ctx: *mut RayGunAdapter,
        convo_id: *const c_char,
        message_id: *const c_char,
        state: ReactionState,
        emoji: *const c_char,
    ) -> FFIResult_Null {
        if ctx.is_null() {
            return FFIResult_Null::err(Error::Any(anyhow::anyhow!("Context cannot be null")));
        }

        if convo_id.is_null() {
            return FFIResult_Null::err(Error::Any(anyhow::anyhow!(
                "Conversation ID cannot be null"
            )));
        }

        if message_id.is_null() {
            return FFIResult_Null::err(Error::Any(anyhow::anyhow!("Message id cannot be null")));
        }

        if emoji.is_null() {
            return FFIResult_Null::err(Error::Any(anyhow::anyhow!("Emoji cannot be null")));
        }

        let convo_id = match Uuid::from_str(&CStr::from_ptr(convo_id).to_string_lossy()) {
            Ok(uuid) => uuid,
            Err(e) => return FFIResult_Null::err(Error::UuidError(e)),
        };

        let msg_id = match Uuid::from_str(&CStr::from_ptr(message_id).to_string_lossy()) {
            Ok(uuid) => uuid,
            Err(e) => return FFIResult_Null::err(Error::UuidError(e)),
        };

        let emoji = CStr::from_ptr(emoji).to_string_lossy().to_string();

        let adapter = &mut *ctx;
        async_on_block(adapter.write_guard().react(convo_id, msg_id, state, emoji)).into()
    }

    #[allow(clippy::await_holding_lock)]
    #[allow(clippy::missing_safety_doc)]
    #[no_mangle]
    pub unsafe extern "C" fn raygun_pin(
        ctx: *mut RayGunAdapter,
        convo_id: *const c_char,
        message_id: *const c_char,
        state: PinState,
    ) -> FFIResult_Null {
        if ctx.is_null() {
            return FFIResult_Null::err(Error::Any(anyhow::anyhow!("Context cannot be null")));
        }

        if convo_id.is_null() {
            return FFIResult_Null::err(Error::Any(anyhow::anyhow!(
                "Conversation ID cannot be null"
            )));
        }

        if message_id.is_null() {
            return FFIResult_Null::err(Error::Any(anyhow::anyhow!("Message id cannot be null")));
        }

        let convo_id = match Uuid::from_str(&CStr::from_ptr(convo_id).to_string_lossy()) {
            Ok(uuid) => uuid,
            Err(e) => return FFIResult_Null::err(Error::UuidError(e)),
        };

        let msg_id = match Uuid::from_str(&CStr::from_ptr(message_id).to_string_lossy()) {
            Ok(uuid) => uuid,
            Err(e) => return FFIResult_Null::err(Error::UuidError(e)),
        };

        let adapter = &mut *ctx;
        async_on_block(adapter.write_guard().pin(convo_id, msg_id, state)).into()
    }

    #[allow(clippy::await_holding_lock)]
    #[allow(clippy::missing_safety_doc)]
    #[no_mangle]
    pub unsafe extern "C" fn raygun_reply(
        ctx: *mut RayGunAdapter,
        convo_id: *const c_char,
        message_id: *const c_char,
        messages: *const *const c_char,
        lines: usize,
    ) -> FFIResult_Null {
        if ctx.is_null() {
            return FFIResult_Null::err(Error::Any(anyhow::anyhow!("Context cannot be null")));
        }

        if convo_id.is_null() {
            return FFIResult_Null::err(Error::Any(anyhow::anyhow!(
                "Conversation ID cannot be null"
            )));
        }

        if message_id.is_null() {
            return FFIResult_Null::err(Error::Any(anyhow::anyhow!("Message id cannot be null")));
        }

        if messages.is_null() {
            return FFIResult_Null::err(Error::Any(anyhow::anyhow!("Messages cannot be null")));
        }

        let convo_id = match Uuid::from_str(&CStr::from_ptr(convo_id).to_string_lossy()) {
            Ok(uuid) => uuid,
            Err(e) => return FFIResult_Null::err(Error::UuidError(e)),
        };

        let msg_id = match Uuid::from_str(&CStr::from_ptr(message_id).to_string_lossy()) {
            Ok(uuid) => uuid,
            Err(e) => return FFIResult_Null::err(Error::UuidError(e)),
        };

        let messages = match pointer_to_vec(messages, lines) {
            Ok(messages) => messages,
            Err(e) => return FFIResult_Null::err(Error::Any(anyhow::anyhow!(e))),
        };

        let adapter = &mut *ctx;
        async_on_block(adapter.write_guard().reply(convo_id, msg_id, messages)).into()
    }

    #[allow(clippy::await_holding_lock)]
    #[allow(clippy::missing_safety_doc)]
    #[no_mangle]
    pub unsafe extern "C" fn raygun_embeds(
        ctx: *mut RayGunAdapter,
        convo_id: *const c_char,
        message_id: *const c_char,
        state: EmbedState,
    ) -> FFIResult_Null {
        if ctx.is_null() {
            return FFIResult_Null::err(Error::Any(anyhow::anyhow!("Context cannot be null")));
        }

        if convo_id.is_null() {
            return FFIResult_Null::err(Error::Any(anyhow::anyhow!(
                "Conversation ID cannot be null"
            )));
        }

        if message_id.is_null() {
            return FFIResult_Null::err(Error::Any(anyhow::anyhow!("Message id cannot be null")));
        }

        let convo_id = match Uuid::from_str(&CStr::from_ptr(convo_id).to_string_lossy()) {
            Ok(uuid) => uuid,
            Err(e) => return FFIResult_Null::err(Error::UuidError(e)),
        };

        let msg_id = match Uuid::from_str(&CStr::from_ptr(message_id).to_string_lossy()) {
            Ok(uuid) => uuid,
            Err(e) => return FFIResult_Null::err(Error::UuidError(e)),
        };

        let adapter = &mut *ctx;
        async_on_block(adapter.write_guard().embeds(convo_id, msg_id, state)).into()
    }

    #[allow(clippy::missing_safety_doc)]
    #[no_mangle]
    pub unsafe extern "C" fn raygun_subscribe(
        ctx: *mut RayGunAdapter,
    ) -> FFIResult<RayGunEventStream> {
        if ctx.is_null() {
            return FFIResult::err(Error::Any(anyhow::anyhow!("Context cannot be null")));
        }

        let rg = &mut *(ctx);

        async_on_block(rg.write_guard().subscribe()).into()
    }

    #[allow(clippy::missing_safety_doc)]
    #[no_mangle]
    pub unsafe extern "C" fn raygun_stream_next(ctx: *mut RayGunEventStream) -> FFIResult_String {
        if ctx.is_null() {
            return FFIResult_String::err(Error::Any(anyhow::anyhow!("Context cannot be null")));
        }

        let stream = &mut *(ctx);

        match async_on_block(stream.next()) {
            Some(event) => serde_json::to_string(&event).map_err(Error::from).into(),
            None => FFIResult_String::err(Error::Any(anyhow::anyhow!(
                "Error obtaining data from stream"
            ))),
        }
    }

    #[allow(clippy::missing_safety_doc)]
    #[no_mangle]
    pub unsafe extern "C" fn raygun_get_conversation_stream(
        ctx: *mut RayGunAdapter,
        conversation_id: *const c_char,
    ) -> FFIResult<MessageEventStream> {
        if ctx.is_null() {
            return FFIResult::err(Error::Any(anyhow::anyhow!("Context cannot be null")));
        }

        if conversation_id.is_null() {
            return FFIResult::err(Error::Any(anyhow::anyhow!(
                "Conversation ID cannot be null"
            )));
        }

        let conversation_id =
            match Uuid::from_str(&CStr::from_ptr(conversation_id).to_string_lossy()) {
                Ok(uuid) => uuid,
                Err(e) => return FFIResult::err(Error::UuidError(e)),
            };

        let rg = &mut *(ctx);

        async_on_block(rg.write_guard().get_conversation_stream(conversation_id)).into()
    }

    #[allow(clippy::missing_safety_doc)]
    #[no_mangle]
    pub unsafe extern "C" fn message_stream_next(ctx: *mut MessageEventStream) -> FFIResult_String {
        if ctx.is_null() {
            return FFIResult_String::err(Error::Any(anyhow::anyhow!("Context cannot be null")));
        }

        let stream = &mut *(ctx);

        match async_on_block(stream.next()) {
            Some(event) => serde_json::to_string(&event).map_err(Error::from).into(),
            None => FFIResult_String::err(Error::Any(anyhow::anyhow!(
                "Error obtaining data from stream"
            ))),
        }
    }

    #[allow(clippy::missing_safety_doc)]
    #[no_mangle]
    pub unsafe extern "C" fn message_id(ctx: *const Message) -> *mut c_char {
        if ctx.is_null() {
            return std::ptr::null_mut();
        }
        let adapter = &*ctx;
        match CString::new(adapter.id().to_string()) {
            Ok(c) => c.into_raw(),
            Err(_) => std::ptr::null_mut(),
        }
    }

    #[allow(clippy::missing_safety_doc)]
    #[no_mangle]
    pub unsafe extern "C" fn message_conversation_id(ctx: *const Message) -> *mut c_char {
        if ctx.is_null() {
            return std::ptr::null_mut();
        }
        let adapter = &*ctx;
        match CString::new(adapter.conversation_id().to_string()) {
            Ok(c) => c.into_raw(),
            Err(_) => std::ptr::null_mut(),
        }
    }

    #[allow(clippy::missing_safety_doc)]
    #[no_mangle]
    pub unsafe extern "C" fn message_sender(ctx: *const Message) -> *mut DID {
        if ctx.is_null() {
            return std::ptr::null_mut();
        }
        let adapter = &*ctx;
        Box::into_raw(Box::new(adapter.sender()))
    }

    #[allow(clippy::missing_safety_doc)]
    #[no_mangle]
    pub unsafe extern "C" fn message_date(ctx: *const Message) -> *mut c_char {
        if ctx.is_null() {
            return std::ptr::null_mut();
        }
        let adapter = &*ctx;
        match CString::new(adapter.date().to_string()) {
            Ok(c) => c.into_raw(),
            Err(_) => std::ptr::null_mut(),
        }
    }

    #[allow(clippy::missing_safety_doc)]
    #[no_mangle]
    pub unsafe extern "C" fn message_pinned(ctx: *const Message) -> bool {
        if ctx.is_null() {
            return false;
        }
        let adapter = &*ctx;
        adapter.pinned()
    }

    #[allow(clippy::missing_safety_doc)]
    #[no_mangle]
    pub unsafe extern "C" fn message_reactions(ctx: *const Message) -> *mut FFIVec_Reaction {
        if ctx.is_null() {
            return std::ptr::null_mut();
        }
        let adapter = &*ctx;
        Box::into_raw(Box::new(adapter.reactions().into()))
    }

    #[allow(clippy::missing_safety_doc)]
    #[no_mangle]
    pub unsafe extern "C" fn message_replied(ctx: *const Message) -> *mut c_char {
        if ctx.is_null() {
            return std::ptr::null_mut();
        }
        let adapter = &*ctx;
        match adapter.replied() {
            Some(id) => match CString::new(id.to_string()) {
                Ok(c) => c.into_raw(),
                Err(_) => std::ptr::null_mut(),
            },
            None => std::ptr::null_mut(),
        }
    }

    #[allow(clippy::missing_safety_doc)]
    #[no_mangle]
    pub unsafe extern "C" fn message_lines(ctx: *const Message) -> *mut FFIVec_String {
        if ctx.is_null() {
            return std::ptr::null_mut();
        }
        let adapter = &*ctx;
        let lines = adapter.value();

        Box::into_raw(Box::new(lines.into()))
    }

    #[allow(clippy::missing_safety_doc)]
    #[no_mangle]
    pub unsafe extern "C" fn reaction_emoji(ctx: *const Reaction) -> *mut c_char {
        if ctx.is_null() {
            return std::ptr::null_mut();
        }
        let adapter = &*ctx;
        match CString::new(adapter.emoji()) {
            Ok(c) => c.into_raw(),
            Err(_) => std::ptr::null_mut(),
        }
    }

    #[allow(clippy::missing_safety_doc)]
    #[no_mangle]
    pub unsafe extern "C" fn reaction_users(ctx: *const Reaction) -> *mut FFIVec_DID {
        if ctx.is_null() {
            return std::ptr::null_mut();
        }
        let adapter = &*ctx;
        Box::into_raw(Box::new(adapter.users().into()))
    }

    #[allow(clippy::missing_safety_doc)]
    #[no_mangle]
    pub unsafe extern "C" fn conversation_id(conversation: *const Conversation) -> *mut c_char {
        if conversation.is_null() {
            return std::ptr::null_mut();
        }

        let id = Conversation::id(&*conversation);

        match CString::new(id.to_string()) {
            Ok(c) => c.into_raw(),
            Err(_) => std::ptr::null_mut(),
        }
    }

    #[allow(clippy::missing_safety_doc)]
    #[no_mangle]
    pub unsafe extern "C" fn conversation_name(conversation: *const Conversation) -> *mut c_char {
        if conversation.is_null() {
            return std::ptr::null_mut();
        }

        match Conversation::name(&*conversation) {
            Some(name) => match CString::new(name) {
                Ok(c) => c.into_raw(),
                Err(_) => std::ptr::null_mut(),
            },
            None => std::ptr::null_mut(),
        }
    }

    #[allow(clippy::missing_safety_doc)]
    #[no_mangle]
    pub unsafe extern "C" fn conversation_type(
        conversation: *const Conversation,
    ) -> ConversationType {
        if conversation.is_null() {
            return ConversationType::Direct;
        }

        Conversation::conversation_type(&*conversation)
    }

    #[allow(clippy::missing_safety_doc)]
    #[no_mangle]
    pub unsafe extern "C" fn conversation_recipients(
        conversation: *const Conversation,
    ) -> *mut FFIVec_DID {
        if conversation.is_null() {
            return std::ptr::null_mut();
        }

        Box::into_raw(Box::new(Conversation::recipients(&*conversation).into()))
    }

    #[allow(clippy::missing_safety_doc)]
    #[no_mangle]
    pub unsafe extern "C" fn messageoptions_new() -> *mut MessageOptions {
        Box::into_raw(Box::new(MessageOptions::default()))
    }

    #[allow(clippy::missing_safety_doc)]
    #[no_mangle]
    pub unsafe extern "C" fn messageoptions_set_range(
        option: *mut MessageOptions,
        start: usize,
        end: usize,
    ) -> *mut MessageOptions {
        if option.is_null() {
            return std::ptr::null_mut();
        }

        let opt = Box::from_raw(option);

        let opt = opt.set_range(start..end);

        Box::into_raw(Box::new(opt))
    }

    #[allow(clippy::missing_safety_doc)]
    #[no_mangle]
    pub unsafe extern "C" fn messageoptions_set_date_range(
        option: *mut MessageOptions,
        start: i64,
        end: i64,
    ) -> *mut MessageOptions {
        if option.is_null() {
            return std::ptr::null_mut();
        }

        let opt = Box::from_raw(option);

        let start = match convert_timstamp(start) {
            Some(s) => s,
            None => return std::ptr::null_mut(),
        };
        let end = match convert_timstamp(end) {
            Some(s) => s,
            None => return std::ptr::null_mut(),
        };

        let opt = opt.set_date_range(start..end);

        Box::into_raw(Box::new(opt))
    }

    #[allow(clippy::missing_safety_doc)]
    unsafe fn pointer_to_vec(
        data: *const *const c_char,
        len: usize,
    ) -> Result<Vec<String>, Utf8Error> {
        std::slice::from_raw_parts(data, len)
            .iter()
            .map(|arg| CStr::from_ptr(*arg).to_str().map(ToString::to_string))
            .collect()
    }

    fn convert_timstamp(timestamp: i64) -> Option<DateTime<Utc>> {
        NaiveDateTime::from_timestamp_opt(timestamp, 0)
            .map(|naive| DateTime::<Utc>::from_utc(naive, Utc))
    }
}<|MERGE_RESOLUTION|>--- conflicted
+++ resolved
@@ -517,11 +517,7 @@
 
 #[async_trait::async_trait]
 pub trait RayGun:
-<<<<<<< HEAD
-    RayGunStream + RayGunAttachment + Extension + Sync + Send + SingleHandle + DynClone
-=======
-    RayGunStream + RayGunAttachment + RayGunEvents + Extension + Sync + Send + SingleHandle
->>>>>>> e12cdd2c
+    RayGunStream + RayGunAttachment + RayGunEvents + Extension + Sync + Send + SingleHandle + DynClone
 {
     // Start a new conversation.
     async fn create_conversation(&mut self, _: &DID) -> Result<Conversation, Error> {
@@ -802,7 +798,7 @@
     }
 
     /// Cancel event that was sent, if any.
-    /// Note: This would only send the cancel event 
+    /// Note: This would only send the cancel event
     ///       Unless an event is continuious internally until it times out
     async fn cancel_event(
         &mut self,
