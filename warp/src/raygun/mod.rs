--- conflicted
+++ resolved
@@ -309,7 +309,7 @@
 
 #[async_trait::async_trait]
 pub trait RayGun: Extension + GroupChat + Sync + Send + SingleHandle {
-<<<<<<< HEAD
+
     // Start a new conversation.
     async fn create_conversation(&mut self, _: &DID) -> Result<Uuid, Error> {
         Err(Error::Unimplemented)
@@ -321,9 +321,6 @@
     }
 
     /// Retreive all messages from a conversation
-=======
-    /// Retrieve all messages from a conversation
->>>>>>> b323c406
     async fn get_messages(
         &self,
         conversation_id: Uuid,
