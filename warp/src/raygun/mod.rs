pub mod group;

use crate::constellation::file::File;
use crate::constellation::{ConstellationProgressStream, Progression};
use crate::crypto::DID;
use crate::error::Error;
use crate::{Extension, SingleHandle};

use derive_more::Display;
use dyn_clone::DynClone;
use futures::stream::BoxStream;

use chrono::{DateTime, Utc};
use core::ops::Range;
use serde::{Deserialize, Serialize};
use std::collections::{BTreeMap, HashMap};
use std::fmt::Debug;
use std::path::PathBuf;
use uuid::Uuid;

#[allow(unused_imports)]
use self::group::GroupChat;

#[derive(Debug, Clone, Serialize, Deserialize, PartialEq, Eq)]
#[serde(rename_all = "snake_case")]
pub enum RayGunEventKind {
    ConversationCreated { conversation_id: Uuid },
    ConversationDeleted { conversation_id: Uuid },
}

pub type RayGunEventStream = BoxStream<'static, RayGunEventKind>;

#[derive(Debug, Clone, Serialize, Deserialize, PartialEq, Eq)]
#[serde(rename_all = "snake_case")]
pub enum MessageEventKind {
    MessageSent {
        conversation_id: Uuid,
        message_id: Uuid,
    },
    MessageReceived {
        conversation_id: Uuid,
        message_id: Uuid,
    },
    MessageEdited {
        conversation_id: Uuid,
        message_id: Uuid,
    },
    MessageDeleted {
        conversation_id: Uuid,
        message_id: Uuid,
    },
    MessagePinned {
        conversation_id: Uuid,
        message_id: Uuid,
    },
    MessageUnpinned {
        conversation_id: Uuid,
        message_id: Uuid,
    },
    MessageReactionAdded {
        conversation_id: Uuid,
        message_id: Uuid,
        did_key: DID,
        reaction: String,
    },
    MessageReactionRemoved {
        conversation_id: Uuid,
        message_id: Uuid,
        did_key: DID,
        reaction: String,
    },
    ConversationNameUpdated {
        conversation_id: Uuid,
        name: String,
    },
    RecipientAdded {
        conversation_id: Uuid,
        recipient: DID,
    },
    RecipientRemoved {
        conversation_id: Uuid,
        recipient: DID,
    },
    EventReceived {
        conversation_id: Uuid,
        did_key: DID,
        event: MessageEvent,
    },
    EventCancelled {
        conversation_id: Uuid,
        did_key: DID,
        event: MessageEvent,
    },
    ConversationSettingsUpdated {
        conversation_id: Uuid,
        settings: ConversationSettings,
    },
}

#[cfg_attr(target_arch = "wasm32", wasm_bindgen::prelude::wasm_bindgen)]
#[derive(Debug, Clone, Copy, Serialize, Deserialize, PartialEq, Eq)]
#[serde(rename_all = "snake_case")]
#[repr(C)]
pub enum MessageEvent {
    /// Event that represents typing
    Typing,
    //TODO: Custom events?
}

pub enum AttachmentKind {
    AttachedProgress(LocationKind, Progression),
    Pending(Result<(), Error>),
}

pub type AttachmentEventStream = BoxStream<'static, AttachmentKind>;

pub type MessageEventStream = BoxStream<'static, MessageEventKind>;

pub type MessageStream = BoxStream<'static, Message>;

#[derive(Debug, Default, Clone, PartialEq, Eq)]
pub struct MessageOptions {
    date_range: Option<Range<DateTime<Utc>>>,
    first_message: bool,
    last_message: bool,
    reverse: bool,
    messages_type: MessagesType,
    keyword: Option<String>,
    pinned: bool,
    range: Option<Range<usize>>,
    limit: Option<u8>,
    skip: Option<i64>,
}

impl MessageOptions {
    pub fn set_date_range(mut self, range: Range<DateTime<Utc>>) -> Self {
        self.date_range = Some(range);
        self
    }

    pub fn set_range(mut self, range: Range<usize>) -> Self {
        self.range = Some(range);
        self
    }

    pub fn set_limit(mut self, limit: u8) -> Self {
        self.limit = Some(limit);
        self
    }

    pub fn set_skip(mut self, skip: i64) -> Self {
        self.skip = Some(skip);
        self
    }

    pub fn set_keyword(mut self, keyword: &str) -> Self {
        self.keyword = Some(keyword.to_string());
        self
    }

    pub fn set_first_message(mut self) -> Self {
        self.first_message = true;
        self.last_message = false;
        self
    }

    pub fn set_last_message(mut self) -> Self {
        self.first_message = false;
        self.last_message = true;
        self
    }

    pub fn set_pinned(mut self) -> Self {
        self.pinned = true;
        self
    }

    pub fn set_reverse(mut self) -> Self {
        self.reverse = true;
        self
    }

    pub fn set_messages_type(mut self, r#type: MessagesType) -> Self {
        self.messages_type = r#type;
        self
    }
}

impl MessageOptions {
    pub fn date_range(&self) -> Option<Range<DateTime<Utc>>> {
        self.date_range.clone()
    }

    pub fn range(&self) -> Option<Range<usize>> {
        self.range.clone()
    }

    pub fn limit(&self) -> Option<u8> {
        self.limit
    }

    pub fn skip(&self) -> Option<i64> {
        self.skip
    }

    pub fn keyword(&self) -> Option<String> {
        self.keyword.clone()
    }

    pub fn first_message(&self) -> bool {
        self.first_message
    }

    pub fn last_message(&self) -> bool {
        self.last_message
    }

    pub fn pinned(&self) -> bool {
        self.pinned
    }

    pub fn messages_type(&self) -> MessagesType {
        self.messages_type
    }

    pub fn reverse(&self) -> bool {
        self.reverse
    }
}

#[derive(Default, Debug, Hash, Clone, Copy, Serialize, Deserialize, PartialEq, Eq, Display)]
#[serde(rename_all = "lowercase")]
pub enum MessagesType {
    /// Stream type
    #[display(fmt = "stream")]
    Stream,
    /// List type
    #[default]
    #[display(fmt = "list")]
    List,
    /// Page type
    #[display(fmt = "pages")]
    Pages {
        /// Page to select
        page: Option<usize>,

        /// Amount of messages per page
        amount_per_page: Option<usize>,
    },
}

pub enum Messages {
    /// List of messages
    List(Vec<Message>),

    /// Stream of messages
    Stream(MessageStream),

    /// Pages of messages
    Page {
        /// List if pages
        pages: Vec<MessagePage>,
        /// Amount of pages
        total: usize,
    },
}

impl Debug for Messages {
    fn fmt(&self, f: &mut std::fmt::Formatter<'_>) -> std::fmt::Result {
        match self {
            Messages::List(_) => write!(f, "Messages::List"),
            Messages::Stream(_) => write!(f, "Messages::Stream"),
            Messages::Page { .. } => write!(f, "Messages::Page"),
        }
    }
}

impl TryFrom<Messages> for Vec<Message> {
    type Error = Error;
    fn try_from(value: Messages) -> Result<Self, Self::Error> {
        match value {
            Messages::List(list) => Ok(list),
            _ => Err(Error::Unimplemented),
        }
    }
}

impl TryFrom<Messages> for MessageStream {
    type Error = Error;
    fn try_from(value: Messages) -> Result<Self, Self::Error> {
        match value {
            Messages::Stream(stream) => Ok(stream),
            _ => Err(Error::Unimplemented),
        }
    }
}

#[derive(Debug, Clone, Serialize, Deserialize, PartialEq, Eq)]
pub struct MessagePage {
    id: usize,
    messages: Vec<Message>,
    total: usize,
}

impl MessagePage {
    pub fn new(id: usize, messages: Vec<Message>, total: usize) -> MessagePage {
        Self {
            id,
            messages,
            total,
        }
    }
}

impl MessagePage {
    pub fn id(&self) -> usize {
        self.id
    }

    pub fn messages(&self) -> &[Message] {
        &self.messages
    }

    pub fn total(&self) -> usize {
        self.total
    }
}

impl PartialOrd for MessagePage {
    fn partial_cmp(&self, other: &Self) -> Option<core::cmp::Ordering> {
        Some(self.cmp(other))
    }
}

impl Ord for MessagePage {
    fn cmp(&self, other: &Self) -> core::cmp::Ordering {
        self.id.cmp(&other.id)
    }
}

#[derive(Debug, Hash, Clone, Copy, Serialize, Deserialize, PartialEq, Eq, Display)]
#[serde(rename_all = "lowercase")]
#[repr(C)]
pub enum ConversationType {
    #[display(fmt = "direct")]
    Direct,
    #[display(fmt = "group")]
    Group,
}

#[derive(Debug, Clone, Serialize, Deserialize, Eq)]
pub struct Conversation {
    id: Uuid,
    #[serde(skip_serializing_if = "Option::is_none")]
    name: Option<String>,
    creator: Option<DID>,
    created: DateTime<Utc>,
    favorite: bool,
    modified: DateTime<Utc>,
    settings: ConversationSettings,
    recipients: Vec<DID>,
}

impl core::hash::Hash for Conversation {
    fn hash<H: core::hash::Hasher>(&self, state: &mut H) {
        self.id.hash(state);
    }
}

impl PartialEq for Conversation {
    fn eq(&self, other: &Self) -> bool {
        self.id.eq(&other.id)
    }
}

impl Default for Conversation {
    fn default() -> Self {
        let id = Uuid::new_v4();
        let name = None;
        let creator = None;
        let recipients = Vec::new();
        let timestamp = Utc::now();
        Self {
            id,
            name,
            creator,
            created: timestamp,
            favorite: false,
            modified: timestamp,
            settings: ConversationSettings::default(),
            recipients,
        }
    }
}

impl Conversation {
    pub fn id(&self) -> Uuid {
        self.id
    }

    pub fn name(&self) -> Option<String> {
        self.name.clone()
    }

    pub fn creator(&self) -> Option<DID> {
        self.creator.clone()
    }

    pub fn created(&self) -> DateTime<Utc> {
        self.created
    }

    pub fn modified(&self) -> DateTime<Utc> {
        self.modified
    }

    pub fn favorite(&self) -> bool {
        self.favorite
    }

    pub fn conversation_type(&self) -> ConversationType {
        match self.settings {
            ConversationSettings::Direct(_) => ConversationType::Direct,
            ConversationSettings::Group(_) => ConversationType::Group,
        }
    }

    pub fn settings(&self) -> ConversationSettings {
        self.settings
    }

    pub fn recipients(&self) -> Vec<DID> {
        self.recipients.clone()
    }
}

impl Conversation {
    pub fn set_id(&mut self, id: Uuid) {
        self.id = id;
    }

    pub fn set_name(&mut self, name: Option<String>) {
        self.name = name;
    }

    pub fn set_creator(&mut self, creator: Option<DID>) {
        self.creator = creator;
    }

    pub fn set_created(&mut self, created: DateTime<Utc>) {
        self.created = created;
    }

    pub fn set_favorite(&mut self, favorite: bool) {
        self.favorite = favorite;
    }

    pub fn set_modified(&mut self, modified: DateTime<Utc>) {
        self.modified = modified;
    }

    pub fn set_settings(&mut self, settings: ConversationSettings) {
        self.settings = settings;
    }

    pub fn set_recipients(&mut self, recipients: Vec<DID>) {
        self.recipients = recipients;
    }
}

#[derive(Debug, Hash, Clone, Copy, Serialize, Deserialize, PartialEq, Eq, Display)]
#[serde(rename_all = "lowercase")]
#[repr(C)]
pub enum ConversationSettings {
    #[display(fmt = "direct settings {{ {_0} }}")]
    Direct(DirectConversationSettings),
    #[display(fmt = "group settings {{ {_0} }}")]
    Group(GroupSettings),
}

impl Default for ConversationSettings {
    fn default() -> Self {
        Self::Direct(DirectConversationSettings::default())
    }
}

/// Settings for a direct conversation.
// Any future direct conversation settings go here.

#[cfg_attr(target_arch = "wasm32", wasm_bindgen::prelude::wasm_bindgen)]
#[derive(Default, Debug, Copy, Clone, Serialize, Deserialize, PartialEq, Eq, Hash, Display)]
#[repr(C)]
pub struct DirectConversationSettings {}

#[cfg_attr(target_arch = "wasm32", wasm_bindgen::prelude::wasm_bindgen)]
#[derive(Default, Debug, Copy, Clone, Serialize, Deserialize, PartialEq, Eq, Hash, Display)]
#[display(
    fmt = "Everyone can add participants: {}, Everyone can change name: {}",
    "if self.members_can_add_participants {\"✅\"} else {\"❌\"}",
    "if self.members_can_change_name {\"✅\"} else {\"❌\"}"
)]
#[repr(C)]
pub struct GroupSettings {
    // Everyone can add participants, if set to `true``.
    #[serde(default)]
    members_can_add_participants: bool,
    // Everyone can change the name of the group.
    #[serde(default)]
    members_can_change_name: bool,
}

#[cfg_attr(target_arch = "wasm32", wasm_bindgen::prelude::wasm_bindgen)]
impl GroupSettings {
    pub fn members_can_add_participants(&self) -> bool {
        self.members_can_add_participants
    }

    pub fn members_can_change_name(&self) -> bool {
        self.members_can_change_name
    }

    pub fn set_members_can_add_participants(&mut self, val: bool) {
        self.members_can_add_participants = val;
    }

    pub fn set_members_can_change_name(&mut self, val: bool) {
        self.members_can_change_name = val;
    }
}

#[cfg_attr(target_arch = "wasm32", wasm_bindgen::prelude::wasm_bindgen)]
#[derive(Default, Clone, Copy, Deserialize, Serialize, Debug, PartialEq, Eq, Display)]
#[repr(C)]
#[serde(rename_all = "snake_case")]
pub enum MessageType {
    /// Regular message sent or received
    #[display(fmt = "message")]
    #[default]
    Message,
    /// Attachment; Can represent a file, image, etc., which can be from
    /// constellation or sent directly
    #[display(fmt = "attachment")]
    Attachment,
    /// Event sent as a message.
    /// TBD
    #[display(fmt = "event")]
    Event,
}

#[derive(Default, Clone, Debug, PartialEq, Eq)]
pub struct MessageReference {
    /// ID of the Message
    id: Uuid,

    /// Conversion id where `Message` is associated with.
    conversation_id: Uuid,

    /// ID of the sender of the message
    sender: DID,

    /// Timestamp of the message
    date: DateTime<Utc>,

    /// Timestamp of when message was modified
    modified: Option<DateTime<Utc>>,

    /// Pin a message over other messages
    pinned: bool,

    /// ID of the message being replied to
    replied: Option<Uuid>,

    /// Indication that a message been deleted
    deleted: bool,
}

impl PartialOrd for MessageReference {
    fn partial_cmp(&self, other: &Self) -> Option<core::cmp::Ordering> {
        Some(self.cmp(other))
    }
}

impl Ord for MessageReference {
    fn cmp(&self, other: &Self) -> core::cmp::Ordering {
        self.date.cmp(&other.date)
    }
}

// Getter functions
impl MessageReference {
    pub fn id(&self) -> Uuid {
        self.id
    }

    pub fn conversation_id(&self) -> Uuid {
        self.conversation_id
    }

    pub fn sender(&self) -> DID {
        self.sender.clone()
    }

    pub fn date(&self) -> DateTime<Utc> {
        self.date
    }

    pub fn modified(&self) -> Option<DateTime<Utc>> {
        self.modified
    }

    pub fn pinned(&self) -> bool {
        self.pinned
    }

    pub fn replied(&self) -> Option<Uuid> {
        self.replied
    }

    pub fn deleted(&self) -> bool {
        self.deleted
    }
}

impl MessageReference {
    pub fn set_id(&mut self, id: Uuid) {
        self.id = id
    }

    pub fn set_conversation_id(&mut self, id: Uuid) {
        self.conversation_id = id
    }

    pub fn set_sender(&mut self, id: DID) {
        self.sender = id
    }

    pub fn set_date(&mut self, date: DateTime<Utc>) {
        self.date = date
    }

    pub fn set_modified(&mut self, date: DateTime<Utc>) {
        self.modified = Some(date)
    }

    pub fn set_pinned(&mut self, pin: bool) {
        self.pinned = pin
    }

    pub fn set_replied(&mut self, replied: Option<Uuid>) {
        self.replied = replied
    }

    pub fn set_delete(&mut self, deleted: bool) {
        self.deleted = deleted
    }
}

#[derive(Clone, Deserialize, Serialize, Debug, PartialEq, Eq)]
pub struct Message {
    /// ID of the Message
    id: Uuid,

    /// Type of message being sent
    message_type: MessageType,

    /// Conversion id where `Message` is associated with.
    conversation_id: Uuid,

    /// ID of the sender of the message
    sender: DID,

    /// Timestamp of the message
    date: DateTime<Utc>,

    /// Timestamp of when message was modified
    /// Note: Only applies if the message itself was modified and not
    ///       related to being pinned, reacted, etc.
    modified: Option<DateTime<Utc>>,

    /// Pin a message over other messages
    pinned: bool,

    /// List of the reactions for the `Message`
    reactions: BTreeMap<String, Vec<DID>>,

    /// List of users public keys mentioned in this message
    #[serde(default, skip_serializing_if = "Vec::is_empty")]
    mentions: Vec<DID>,

    /// ID of the message being replied to
    #[serde(skip_serializing_if = "Option::is_none")]
    replied: Option<Uuid>,

    /// Message context for `Message`
    lines: Vec<String>,

    /// List of Attachment
    attachment: Vec<File>,

    /// Metadata related to the message. Can be used externally, but more internally focused
    #[serde(flatten)]
    metadata: HashMap<String, String>,
}

impl Default for Message {
    fn default() -> Self {
        Self {
            id: Uuid::new_v4(),
            message_type: Default::default(),
            conversation_id: Uuid::nil(),
            sender: Default::default(),
            date: Utc::now(),
            modified: None,
            pinned: false,
            reactions: BTreeMap::new(),
            mentions: Vec::new(),
            replied: None,
            lines: Vec::new(),
            attachment: Vec::new(),
            metadata: HashMap::new(),
        }
    }
}

impl PartialOrd for Message {
    fn partial_cmp(&self, other: &Self) -> Option<core::cmp::Ordering> {
        Some(self.cmp(other))
    }
}

impl Ord for Message {
    fn cmp(&self, other: &Self) -> core::cmp::Ordering {
        self.date.cmp(&other.date)
    }
}

impl Message {
    pub fn new() -> Self {
        Self::default()
    }
}

// Getter functions
impl Message {
    pub fn id(&self) -> Uuid {
        self.id
    }

    pub fn message_type(&self) -> MessageType {
        self.message_type
    }

    pub fn conversation_id(&self) -> Uuid {
        self.conversation_id
    }

    pub fn sender(&self) -> DID {
        self.sender.clone()
    }

    pub fn date(&self) -> DateTime<Utc> {
        self.date
    }

    pub fn modified(&self) -> Option<DateTime<Utc>> {
        self.modified
    }

    pub fn pinned(&self) -> bool {
        self.pinned
    }

    pub fn reactions(&self) -> BTreeMap<String, Vec<DID>> {
        self.reactions.clone()
    }

    pub fn mentions(&self) -> &[DID] {
        &self.mentions
    }

    pub fn lines(&self) -> Vec<String> {
        self.lines.clone()
    }

    pub fn attachments(&self) -> Vec<File> {
        self.attachment.clone()
    }

    pub fn metadata(&self) -> HashMap<String, String> {
        self.metadata.clone()
    }

    pub fn replied(&self) -> Option<Uuid> {
        self.replied
    }
}

impl Message {
    pub fn set_id(&mut self, id: Uuid) {
        self.id = id
    }

    pub fn set_message_type(&mut self, message_type: MessageType) {
        self.message_type = message_type;
    }

    pub fn set_conversation_id(&mut self, id: Uuid) {
        self.conversation_id = id
    }

    pub fn set_sender(&mut self, id: DID) {
        self.sender = id
    }

    pub fn set_date(&mut self, date: DateTime<Utc>) {
        self.date = date
    }

    pub fn set_modified(&mut self, date: DateTime<Utc>) {
        self.modified = Some(date)
    }

    pub fn set_pinned(&mut self, pin: bool) {
        self.pinned = pin
    }

    pub fn set_reactions(&mut self, reaction: BTreeMap<String, Vec<DID>>) {
        self.reactions = reaction
    }

    pub fn set_mentions(&mut self, mentions: Vec<DID>) {
        self.mentions = mentions
    }

    pub fn set_lines(&mut self, val: Vec<String>) {
        self.lines = val
    }

    pub fn set_attachment(&mut self, attachments: Vec<File>) {
        self.attachment = attachments
    }

    pub fn set_metadata(&mut self, metadata: HashMap<String, String>) {
        self.metadata = metadata
    }

    pub fn set_replied(&mut self, replied: Option<Uuid>) {
        self.replied = replied
    }
}

// Mutable functions
impl Message {
    pub fn pinned_mut(&mut self) -> &mut bool {
        &mut self.pinned
    }

    pub fn reactions_mut(&mut self) -> &mut BTreeMap<String, Vec<DID>> {
        &mut self.reactions
    }

    pub fn lines_mut(&mut self) -> &mut Vec<String> {
        &mut self.lines
    }

    pub fn metadata_mut(&mut self) -> &mut HashMap<String, String> {
        &mut self.metadata
    }
}

#[cfg_attr(target_arch = "wasm32", wasm_bindgen::prelude::wasm_bindgen)]
#[derive(Serialize, Deserialize, Debug, Clone, Copy, PartialEq, Eq, Display)]
#[serde(rename_all = "snake_case")]
#[repr(C)]
pub enum MessageStatus {
    /// If a message has not been sent.
    #[display(fmt = "not sent")]
    NotSent,

    /// If a message has been sent, either directly or through a third party service
    #[display(fmt = "sent")]
    Sent,

    /// Confirmation of message being delivered. May be used in the future
    #[display(fmt = "delivered")]
    Delivered,
}

#[cfg_attr(target_arch = "wasm32", wasm_bindgen::prelude::wasm_bindgen)]
#[derive(Serialize, Deserialize, Debug, Clone, Copy, PartialEq, Eq)]
#[repr(C)]
pub enum ReactionState {
    Add,
    Remove,
}

#[cfg_attr(target_arch = "wasm32", wasm_bindgen::prelude::wasm_bindgen)]
#[derive(Serialize, Deserialize, Debug, Clone, Copy, PartialEq, Eq)]
#[repr(C)]
pub enum PinState {
    Pin,
    Unpin,
}

#[cfg_attr(target_arch = "wasm32", wasm_bindgen::prelude::wasm_bindgen)]
#[derive(Serialize, Deserialize, Debug, Clone, Copy, PartialEq, Eq)]
#[repr(C)]
pub enum EmbedState {
    Enabled,
    Disable,
}

pub enum Location {
    /// Use [`Constellation`] to send a file from constellation
    Constellation { path: String },

    /// Use file from disk
    Disk { path: PathBuf },

    /// Stream of bytes
    Stream {
        name: String,
<<<<<<< HEAD
        stream: BoxStream<'static, std::io::Result<Vec<u8>>>,
=======
        size: Option<usize>,
        stream: BoxStream<'static, Vec<u8>>,
>>>>>>> c8a9bf9e
    },
}

#[derive(Serialize, Hash, Deserialize, Debug, Clone, PartialEq, Eq)]
pub enum LocationKind {
    /// Use [`Constellation`] to send a file from constellation
    Constellation { path: String },

    /// Use file from disk
    Disk { path: PathBuf },

    /// Stream of bytes
    Stream { name: String },
}

impl From<&Location> for LocationKind {
    fn from(location: &Location) -> Self {
        match location {
            Location::Constellation { path } => LocationKind::Constellation { path: path.clone() },
            Location::Disk { path } => LocationKind::Disk { path: path.clone() },
            Location::Stream { name, .. } => LocationKind::Stream { name: name.clone() },
        }
    }
}

impl Debug for Location {
    fn fmt(&self, f: &mut std::fmt::Formatter<'_>) -> std::fmt::Result {
        let ty = match self {
            Location::Constellation { path } => format!("Location::Constellation ( path: {path} )"),
            Location::Disk { path } => format!("Location::Disk ( path: {} )", path.display()),
            Location::Stream { name, .. } => format!("Location::Stream ( name: {name} )"),
        };

        write!(f, "{ty}")
    }
}

impl core::hash::Hash for Location {
    fn hash<H: core::hash::Hasher>(&self, state: &mut H) {
        match self {
            Location::Constellation { path } => path.hash(state),
            Location::Disk { path } => path.hash(state),
            Location::Stream { name, .. } => name.hash(state),
        }
    }
}

impl PartialEq for Location {
    fn eq(&self, other: &Self) -> bool {
        match (self, other) {
            (Location::Constellation { path: left }, Location::Constellation { path: right }) => {
                left.eq(right)
            }
            (Location::Disk { path: left }, Location::Disk { path: right }) => left.eq(right),
            (Location::Stream { name: left, .. }, Location::Stream { name: right, .. }) => {
                left.eq(right)
            }
            _ => false,
        }
    }
}

impl Eq for Location {}

#[async_trait::async_trait]
pub trait RayGun:
    RayGunStream
    + RayGunGroupConversation
    + RayGunAttachment
    + RayGunEvents
    + Extension
    + Sync
    + Send
    + SingleHandle
    + DynClone
{
    // Start a new conversation.
    async fn create_conversation(&mut self, _: &DID) -> Result<Conversation, Error> {
        Err(Error::Unimplemented)
    }

    async fn create_group_conversation(
        &mut self,
        _: Option<String>,
        _: Vec<DID>,
        _: GroupSettings,
    ) -> Result<Conversation, Error> {
        Err(Error::Unimplemented)
    }

    /// Get an active conversation
    async fn get_conversation(&self, _: Uuid) -> Result<Conversation, Error> {
        Err(Error::Unimplemented)
    }

    /// Set or unset conversation favorite  
    async fn set_favorite_conversation(&mut self, _: Uuid, _: bool) -> Result<(), Error> {
        Err(Error::Unimplemented)
    }

    /// List all active conversations
    async fn list_conversations(&self) -> Result<Vec<Conversation>, Error> {
        Err(Error::Unimplemented)
    }

    /// Retrieve all messages from a conversation
    async fn get_message(&self, _: Uuid, _: Uuid) -> Result<Message, Error> {
        Err(Error::Unimplemented)
    }

    /// Get a number of messages in a conversation
    async fn get_message_count(&self, _: Uuid) -> Result<usize, Error> {
        Err(Error::Unimplemented)
    }

    /// Get a status of a message in a conversation
    async fn message_status(&self, _: Uuid, _: Uuid) -> Result<MessageStatus, Error> {
        Err(Error::Unimplemented)
    }

    /// Retrieve all message references from a conversation
    async fn get_message_references(
        &self,
        _: Uuid,
        _: MessageOptions,
    ) -> Result<BoxStream<'static, MessageReference>, Error> {
        Err(Error::Unimplemented)
    }

    /// Retrieve a message reference from a conversation
    async fn get_message_reference(&self, _: Uuid, _: Uuid) -> Result<MessageReference, Error> {
        Err(Error::Unimplemented)
    }

    /// Retrieve all messages from a conversation
    async fn get_messages(
        &self,
        conversation_id: Uuid,
        options: MessageOptions,
    ) -> Result<Messages, Error>;

    /// Sends a message to a conversation.
    async fn send(&mut self, conversation_id: Uuid, message: Vec<String>) -> Result<Uuid, Error>;

    /// Edit an existing message in a conversation.
    async fn edit(
        &mut self,
        conversation_id: Uuid,
        message_id: Uuid,
        message: Vec<String>,
    ) -> Result<(), Error>;

    /// Delete message from a conversation
    async fn delete(
        &mut self,
        conversation_id: Uuid,
        message_id: Option<Uuid>,
    ) -> Result<(), Error>;

    /// React to a message
    async fn react(
        &mut self,
        conversation_id: Uuid,
        message_id: Uuid,
        state: ReactionState,
        emoji: String,
    ) -> Result<(), Error>;

    /// Pin a message within a conversation
    async fn pin(
        &mut self,
        conversation_id: Uuid,
        message_id: Uuid,
        state: PinState,
    ) -> Result<(), Error>;

    /// Reply to a message within a conversation
    async fn reply(
        &mut self,
        conversation_id: Uuid,
        message_id: Uuid,
        message: Vec<String>,
    ) -> Result<Uuid, Error>;

    async fn embeds(
        &mut self,
        conversation_id: Uuid,
        message_id: Uuid,
        state: EmbedState,
    ) -> Result<(), Error>;

    /// Update conversation settings
    async fn update_conversation_settings(
        &mut self,
        conversation_id: Uuid,
        settings: ConversationSettings,
    ) -> Result<(), Error>;
}

dyn_clone::clone_trait_object!(RayGun);

#[async_trait::async_trait]
pub trait RayGunGroupConversation: Sync + Send {
    /// Update conversation name
    /// Note: This will only update the group conversation name
    async fn update_conversation_name(&mut self, _: Uuid, _: &str) -> Result<(), Error> {
        Err(Error::Unimplemented)
    }

    /// Add a recipient to the conversation
    async fn add_recipient(&mut self, _: Uuid, _: &DID) -> Result<(), Error> {
        Err(Error::Unimplemented)
    }

    /// Remove a recipient from the conversation
    async fn remove_recipient(&mut self, _: Uuid, _: &DID) -> Result<(), Error> {
        Err(Error::Unimplemented)
    }
}

#[async_trait::async_trait]
pub trait RayGunAttachment: Sync + Send {
    /// Send files to a conversation.
    /// If no files is provided in the array, it will throw an error
    async fn attach(
        &mut self,
        _: Uuid,
        _: Option<Uuid>,
        _: Vec<Location>,
        _: Vec<String>,
    ) -> Result<(Uuid, AttachmentEventStream), Error> {
        Err(Error::Unimplemented)
    }

    /// Downloads a file that been attached to a message
    /// Note: Must use the filename associated when downloading
    async fn download(
        &self,
        _: Uuid,
        _: Uuid,
        _: String,
        _: PathBuf,
    ) -> Result<ConstellationProgressStream, Error> {
        Err(Error::Unimplemented)
    }

    /// Stream a file that been attached to a message
    /// Note: Must use the filename associated when downloading
    async fn download_stream(
        &self,
        _: Uuid,
        _: Uuid,
        _: &str,
    ) -> Result<BoxStream<'static, Result<Vec<u8>, std::io::Error>>, Error> {
        Err(Error::Unimplemented)
    }
}

#[async_trait::async_trait]
pub trait RayGunStream: Sync + Send {
    /// Subscribe to an stream of events from the conversation
    async fn get_conversation_stream(&mut self, _: Uuid) -> Result<MessageEventStream, Error> {
        Err(Error::Unimplemented)
    }

    /// Subscribe to an stream of events
    async fn raygun_subscribe(&mut self) -> Result<RayGunEventStream, Error> {
        Err(Error::Unimplemented)
    }
}

#[async_trait::async_trait]
pub trait RayGunEvents: Sync + Send {
    /// Send an event to a conversation
    async fn send_event(&mut self, _: Uuid, _: MessageEvent) -> Result<(), Error> {
        Err(Error::Unimplemented)
    }

    /// Cancel event that was sent, if any.
    async fn cancel_event(&mut self, _: Uuid, _: MessageEvent) -> Result<(), Error> {
        Err(Error::Unimplemented)
    }
}<|MERGE_RESOLUTION|>--- conflicted
+++ resolved
@@ -920,12 +920,8 @@
     /// Stream of bytes
     Stream {
         name: String,
-<<<<<<< HEAD
+        size: Option<usize>,
         stream: BoxStream<'static, std::io::Result<Vec<u8>>>,
-=======
-        size: Option<usize>,
-        stream: BoxStream<'static, Vec<u8>>,
->>>>>>> c8a9bf9e
     },
 }
 
