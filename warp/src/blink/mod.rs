//! Blink provides teleconferencing capabilities. It should handle the following:
//! - connecting to peers via WebRTC
//! - capturing, encoding, and sending audio/video
//! - receiving, decoding, and playing audio/video
//! - selecting input devices (webcam, speaker, etc)
//! - selecting output devices (speaker, etc)
//!
use std::str::FromStr;

use aes_gcm::{aead::OsRng, Aes256Gcm, KeyInit};
use async_trait::async_trait;
use derive_more::Display;
use dyn_clone::DynClone;
use futures::stream::BoxStream;
use serde::{Deserialize, Serialize};

use mime_types::*;
use uuid::Uuid;

mod codecs;
pub use codecs::*;

use crate::{
    crypto::DID,
    error::{self, Error},
    SingleHandle,
};

// todo: add function to renegotiate codecs, either for the entire call or
// for one peer. the latter would provide a "low bandwidth" resolution
// even better: store the maximum resolution each peer provides and let the
// peers reach a consensus about what settings to use before a call starts
//
// todo: add functions for screen sharing
/// Provides teleconferencing capabilities
#[async_trait]
pub trait Blink: Sync + Send + SingleHandle + DynClone {
    // ------ Misc ------
    /// The event stream notifies the UI of call related events
    async fn get_event_stream(&mut self) -> Result<BlinkEventStream, Error>;

    // ------ Create/Join a call ------

    /// attempt to initiate a call. Only one call may be offered at a time.
    /// cannot offer a call if another call is in progress.
    /// During a call, WebRTC connections should only be made to
    /// peers included in the Vec<DID>.
    /// returns the Uuid of the call
    async fn offer_call(
        &mut self,
        // May want to associate a call with a RayGun conversation.
        // This field is used for informational purposes only.
        conversation_id: Option<Uuid>,
        participants: Vec<DID>,
        webrtc_codec: AudioCodec,
    ) -> Result<Uuid, Error>;
    /// accept/join a call. Automatically send and receive audio
    async fn answer_call(&mut self, call_id: Uuid) -> Result<(), Error>;
    /// notify a sender/group that you will not join a call
    async fn reject_call(&mut self, call_id: Uuid) -> Result<(), Error>;
    /// end/leave the current call
    async fn leave_call(&mut self) -> Result<(), Error>;

    // ------ Select input/output devices ------

    async fn get_available_microphones(&self) -> Result<Vec<String>, Error>;
    async fn get_current_microphone(&self) -> Option<String>;
    async fn select_microphone(&mut self, device_name: &str) -> Result<(), Error>;
    async fn select_default_microphone(&mut self) -> Result<(), Error>;
    async fn get_available_speakers(&self) -> Result<Vec<String>, Error>;
    async fn get_current_speaker(&self) -> Option<String>;
    async fn select_speaker(&mut self, device_name: &str) -> Result<(), Error>;
    async fn select_default_speaker(&mut self) -> Result<(), Error>;
    async fn get_available_cameras(&self) -> Result<Vec<String>, Error>;
    async fn select_camera(&mut self, device_name: &str) -> Result<(), Error>;
    async fn select_default_camera(&mut self) -> Result<(), Error>;

    // ------ Media controls ------

    async fn mute_self(&mut self) -> Result<(), Error>;
    async fn unmute_self(&mut self) -> Result<(), Error>;
    async fn enable_camera(&mut self) -> Result<(), Error>;
    async fn disable_camera(&mut self) -> Result<(), Error>;
    async fn record_call(&mut self, output_dir: &str) -> Result<(), Error>;
    async fn stop_recording(&mut self) -> Result<(), Error>;

    async fn get_audio_source_codec(&self) -> AudioCodec;
    async fn set_audio_source_codec(&mut self, codec: AudioCodec) -> Result<(), Error>;
    async fn get_audio_sink_codec(&self) -> AudioCodec;
    async fn set_audio_sink_codec(&mut self, codec: AudioCodec) -> Result<(), Error>;

    // ------ Utility Functions ------

    async fn pending_calls(&self) -> Vec<CallInfo>;
    async fn current_call(&self) -> Option<CallInfo>;
}

dyn_clone::clone_trait_object!(Blink);

/// Drives the UI
#[derive(Clone, Display)]
pub enum BlinkEventKind {
    /// A call is being offered
    #[display(fmt = "IncomingCall")]
    IncomingCall {
        call_id: Uuid,
        conversation_id: Option<Uuid>,
        // the person who is offering you to join the call
        sender: DID,
        // the total set of participants who are invited to the call
        participants: Vec<DID>,
    },
    /// Someone joined the call
    #[display(fmt = "ParticipantJoined")]
    ParticipantJoined { call_id: Uuid, peer_id: DID },
    /// Someone left the call
    #[display(fmt = "ParticipantLeft")]
    ParticipantLeft { call_id: Uuid, peer_id: DID },
    /// A participant is speaking
    #[display(fmt = "ParticipantSpeaking")]
    ParticipantSpeaking { peer_id: DID },
    #[display(fmt = "SelfSpeaking")]
    SelfSpeaking,
    /// audio packets were dropped for the peer
<<<<<<< HEAD
    #[display(fmt = "AudioDegredation")]
    AudioDegredation { peer_id: DID },
    #[display(fmt = "AudioOutputDeviceNoLongerAvailable")]
    AudioOutputDeviceNoLongerAvailable,
    #[display(fmt = "AudioInputDeviceNoLongerAvailable")]
    AudioInputDeviceNoLongerAvailable,
=======
    #[display(fmt = "AudioDegradation")]
    AudioDegradation { peer_id: DID },
>>>>>>> c8df96ca
}

#[derive(Serialize, Deserialize, Clone)]
pub struct CallInfo {
    call_id: Uuid,
    conversation_id: Option<Uuid>,
    // the total set of participants who are invited to the call
    participants: Vec<DID>,
    // for call wide broadcasts
    group_key: Vec<u8>,
    codec: AudioCodec,
}

impl CallInfo {
    pub fn new(conversation_id: Option<Uuid>, participants: Vec<DID>, codec: AudioCodec) -> Self {
        let group_key = Aes256Gcm::generate_key(&mut OsRng).as_slice().into();
        Self {
            call_id: Uuid::new_v4(),
            conversation_id,
            participants,
            group_key,
            codec,
        }
    }

    pub fn call_id(&self) -> Uuid {
        self.call_id
    }

    pub fn conversation_id(&self) -> Option<Uuid> {
        self.conversation_id
    }

    pub fn participants(&self) -> Vec<DID> {
        self.participants.clone()
    }

    pub fn group_key(&self) -> Vec<u8> {
        self.group_key.clone()
    }

    pub fn codec(&self) -> AudioCodec {
        self.codec.clone()
    }
}

pub struct BlinkEventStream(pub BoxStream<'static, BlinkEventKind>);

impl core::ops::Deref for BlinkEventStream {
    type Target = BoxStream<'static, BlinkEventKind>;
    fn deref(&self) -> &Self::Target {
        &self.0
    }
}

impl core::ops::DerefMut for BlinkEventStream {
    fn deref_mut(&mut self) -> &mut Self::Target {
        &mut self.0
    }
}

#[allow(clippy::upper_case_acronyms)]
#[derive(Debug, Serialize, Deserialize, Display, Copy, Clone, PartialEq, Eq)]
/// Known WebRTC MIME types
pub enum MimeType {
    #[display(fmt = "Invalid")]
    Invalid,
    // https://en.wikipedia.org/wiki/Advanced_Video_Coding
    // the most popular video compression standard
    // requires paying patent licencing royalties to MPEG LA
    // patent expires in july 2023
    #[display(fmt = "{MIME_TYPE_H264}")]
    H264,
    // https://en.wikipedia.org/wiki/VP8
    // royalty-free video compression format
    // can be multiplexed into Matroska and WebM containers, along with Vorbis and Opus audio
    #[display(fmt = "{MIME_TYPE_VP8}")]
    VP8,
    // https://en.wikipedia.org/wiki/VP9
    // royalty-free  video coding format
    #[display(fmt = "{MIME_TYPE_VP9}")]
    VP9,
    // https://en.wikipedia.org/wiki/AV1
    // royalty-free video coding format
    // successor to VP9
    #[display(fmt = "{MIME_TYPE_AV1}")]
    AV1,
    // https://en.wikipedia.org/wiki/Opus_(audio_format)
    // lossy audio coding format
    // BSD-3 license
    #[display(fmt = "{MIME_TYPE_OPUS}")]
    OPUS,
    // https://en.wikipedia.org/wiki/G.722
    // royalty-free audio codec
    // 7kHz wideband audio at data rates from 48, 56, and 65 kbit/s
    // commonly used for VoIP
    #[display(fmt = "{MIME_TYPE_G722}")]
    G722,
    // https://en.wikipedia.org//wiki/G.711
    // royalty free audio codec
    // narrowband audio codec
    // also known as G.711 µ-law
    #[display(fmt = "{MIME_TYPE_PCMU}")]
    PCMU,
    // https://en.wikipedia.org//wiki/G.711
    // also known as G.711 A-law
    #[display(fmt = "{MIME_TYPE_PCMA}")]
    PCMA,
}

impl TryFrom<&str> for MimeType {
    type Error = error::Error;
    fn try_from(value: &str) -> std::result::Result<Self, Self::Error> {
        let mime_type = match value {
            MIME_TYPE_H264 => MimeType::H264,
            MIME_TYPE_VP8 => MimeType::VP8,
            MIME_TYPE_VP9 => MimeType::VP9,
            MIME_TYPE_AV1 => MimeType::AV1,
            MIME_TYPE_OPUS => MimeType::OPUS,
            MIME_TYPE_G722 => MimeType::G722,
            MIME_TYPE_PCMU => MimeType::PCMU,
            MIME_TYPE_PCMA => MimeType::PCMA,
            _ => {
                return Err(Error::InvalidMimeType {
                    mime_type: value.into(),
                })
            }
        };
        Ok(mime_type)
    }
}

impl FromStr for MimeType {
    type Err = error::Error;
    fn from_str(s: &str) -> Result<Self, Self::Err> {
        s.try_into()
    }
}

impl TryFrom<String> for MimeType {
    type Error = error::Error;
    fn try_from(value: String) -> std::result::Result<Self, Self::Error> {
        MimeType::try_from(value.as_ref())
    }
}

// taken from webrtc-rs api/media_engine/mod.rs: https://github.com/webrtc-rs/webrtc
mod mime_types {
    /// MIME_TYPE_H264 H264 MIME type.
    /// Note: Matching should be case insensitive.
    pub const MIME_TYPE_H264: &str = "video/H264";
    /// MIME_TYPE_OPUS Opus MIME type
    /// Note: Matching should be case insensitive.
    pub const MIME_TYPE_OPUS: &str = "audio/opus";
    /// MIME_TYPE_VP8 VP8 MIME type
    /// Note: Matching should be case insensitive.
    pub const MIME_TYPE_VP8: &str = "video/VP8";
    /// MIME_TYPE_VP9 VP9 MIME type
    /// Note: Matching should be case insensitive.
    pub const MIME_TYPE_VP9: &str = "video/VP9";
    /// MIME_TYPE_AV1 AV1 MIME type
    /// Note: Matching should be case insensitive.
    pub const MIME_TYPE_AV1: &str = "video/AV1";
    /// MIME_TYPE_G722 G722 MIME type
    /// Note: Matching should be case insensitive.
    pub const MIME_TYPE_G722: &str = "audio/G722";
    /// MIME_TYPE_PCMU PCMU MIME type
    /// Note: Matching should be case insensitive.
    pub const MIME_TYPE_PCMU: &str = "audio/PCMU";
    /// MIME_TYPE_PCMA PCMA MIME type
    /// Note: Matching should be case insensitive.
    pub const MIME_TYPE_PCMA: &str = "audio/PCMA";
}<|MERGE_RESOLUTION|>--- conflicted
+++ resolved
@@ -122,17 +122,12 @@
     #[display(fmt = "SelfSpeaking")]
     SelfSpeaking,
     /// audio packets were dropped for the peer
-<<<<<<< HEAD
-    #[display(fmt = "AudioDegredation")]
-    AudioDegredation { peer_id: DID },
+    #[display(fmt = "AudioDegradation")]
+    AudioDegradation { peer_id: DID },
     #[display(fmt = "AudioOutputDeviceNoLongerAvailable")]
     AudioOutputDeviceNoLongerAvailable,
     #[display(fmt = "AudioInputDeviceNoLongerAvailable")]
     AudioInputDeviceNoLongerAvailable,
-=======
-    #[display(fmt = "AudioDegradation")]
-    AudioDegradation { peer_id: DID },
->>>>>>> c8df96ca
 }
 
 #[derive(Serialize, Deserialize, Clone)]
