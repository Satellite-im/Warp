[package]
name = "warp"
version.workspace = true
description = "TBD"
# readme = "README.md"
license.workspace = true
edition.workspace = true
repository.workspace = true

# See more keys and their definitions at https://doc.rust-lang.org/cargo/reference/manifest.html
[lib]
crate-type = ["cdylib", "rlib", "staticlib"]


[dependencies]

# Async and futures crates
futures.workspace = true
async-trait.workspace = true
async-stream.workspace = true
async-broadcast.workspace = true

# Crypto crates
x25519-dalek.workspace = true
ed25519-dalek.workspace = true
curve25519-dalek.workspace = true
blake2.workspace = true
sha1.workspace = true
sha2.workspace = true
sha3.workspace = true
hmac.workspace = true
digest.workspace = true
aes-gcm = { workspace = true, features = ["stream"] }
zeroize.workspace = true
rand.workspace = true
multihash = { workspace = true, features = ["sha1"] }
did-key.workspace = true
tiny-bip39.workspace = true

# Error handling crates
anyhow.workspace = true
thiserror.workspace = true

# Sync crates
parking_lot = { workspace = true, features = ["send_guard", "serde"] }
cfg-if.workspace = true
once_cell.workspace = true

# Time crate
chrono = { workspace = true, features = ["serde", "wasmbind"] }

# Encoding and Serializing Crates
serde.workspace = true
serde_json.workspace = true
serde_yaml.workspace = true
toml.workspace = true
bs58.workspace = true
hex.workspace = true
libipld = { workspace = true }

# Misc
dyn-clone.workspace = true
uuid.workspace = true
derive_more.workspace = true
paste.workspace = true
libc.workspace = true
warp-derive = { path = "./warp-derive" }
sata.workspace = true
tracing = { default-features = false, features = ["log"], workspace = true }
tracing-futures = { default-features = false, features = [
    "std-future",
    "std",
    "futures-03",
<<<<<<< HEAD
], version = "0.2" }
bytes = "1"
itertools = "0.10"
=======
], workspace = true }
>>>>>>> 24971afd

[target.'cfg(not(target_arch = "wasm32"))'.dependencies]
getrandom = { workspace = true }
tokio = { workspace = true, features = ["full"] }

[target.'cfg(target_arch = "wasm32")'.dependencies]
wasm-bindgen = { version = "0.2" }
wasm-bindgen-futures = "0.4.30"
wasm-streams = "0.2"
gloo = "0.7"
getrandom = { workspace = true, features = ["js"] }
web-sys = { version = "0.3" }
js-sys = { version = "0.3" }
serde-wasm-bindgen = "0.4.2"
console_error_panic_hook = { version = "0.1.6" }


[features]
default = []
wasm_debug = []

# These are use for build.rs to install cbindgen and nightly toolchain to generate headers
# Note this will change in the future once its fixed upstream
build-header = []
force-install = []

[build-dependencies]
cbindgen = "0.23"<|MERGE_RESOLUTION|>--- conflicted
+++ resolved
@@ -71,13 +71,10 @@
     "std-future",
     "std",
     "futures-03",
-<<<<<<< HEAD
-], version = "0.2" }
+], workspace = true }
 bytes = "1"
 itertools = "0.10"
-=======
-], workspace = true }
->>>>>>> 24971afd
+
 
 [target.'cfg(not(target_arch = "wasm32"))'.dependencies]
 getrandom = { workspace = true }
