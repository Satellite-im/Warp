use std::{path::PathBuf, sync::Arc};

use futures::{
    channel::{
        mpsc::{Receiver, Sender},
        oneshot::Sender as OneshotSender,
    },
    SinkExt, StreamExt, TryFutureExt,
};
use libipld::Cid;
use rust_ipfs::Ipfs;
use serde::{Deserialize, Serialize};
use warp::error::Error;

#[derive(Default, Serialize, Deserialize, Clone, Copy, Debug)]
pub struct Root {
    #[serde(skip_serializing_if = "Option::is_none")]
    pub identities: Option<Cid>,
    #[serde(skip_serializing_if = "Option::is_none")]
    pub packages: Option<Cid>,
    #[serde(skip_serializing_if = "Option::is_none")]
    pub mailbox: Option<Cid>,
}

#[allow(clippy::large_enum_variant)]
#[allow(clippy::enum_variant_names)]
enum RootCommand {
    SetIdentityList {
        link: Cid,
        response: OneshotSender<Result<(), Error>>,
    },
    SetPackages {
        link: Cid,
        response: OneshotSender<Result<(), Error>>,
    },
    SetMailBox {
        link: Cid,
        response: OneshotSender<Result<(), Error>>,
    },
    GetRoot {
        response: OneshotSender<Root>,
    },
}

#[derive(Debug, Clone)]
pub struct RootStorage {
    tx: Sender<RootCommand>,
    task: Arc<tokio::task::JoinHandle<()>>,
}

impl Drop for RootStorage {
    fn drop(&mut self) {
        if Arc::strong_count(&self.task) == 1 && !self.task.is_finished() {
            self.task.abort();
        }
    }
}

impl RootStorage {
    pub async fn new(ipfs: &Ipfs, path: Option<PathBuf>) -> Self {
        let (tx, rx) = futures::channel::mpsc::channel(0);
        let root_cid = match path.as_ref() {
            Some(path) => tokio::fs::read(path.join(".root_v0"))
                .await
                .map(|bytes| String::from_utf8_lossy(&bytes).to_string())
                .ok()
                .and_then(|cid_str| cid_str.parse().ok()),
            None => None,
        };

        // let root_cid = ipfs
        //     .ipns()
        //     .resolve(&IpfsPath::from(peer_id))
        //     .await
        //     .map(|path| path.root().cid().copied())
        //     .ok()
        //     .flatten();

        let root = futures::future::ready(root_cid.ok_or(anyhow::anyhow!("error")))
            .and_then(|cid| async move { ipfs.get_dag(cid).local().deserialized::<Root>().await })
            .await
            .unwrap_or_default();

        let mut task = RootStorageTask {
            ipfs: ipfs.clone(),
            root,
            cid: root_cid,
            path,
            rx,
        };

        let handle = tokio::spawn(async move {
            task.start().await;
        });

        Self {
            tx,
            task: Arc::new(handle),
        }
    }

    pub async fn set_identity_list(&self, cid: Cid) -> Result<(), Error> {
        let (tx, rx) = futures::channel::oneshot::channel();

        let _ = self
            .tx
            .clone()
            .send(RootCommand::SetIdentityList {
                link: cid,
                response: tx,
            })
            .await;

        rx.await.map_err(anyhow::Error::from)?
    }

    pub async fn set_package(&self, cid: Cid) -> Result<(), Error> {
        let (tx, rx) = futures::channel::oneshot::channel();

        let _ = self
            .tx
            .clone()
            .send(RootCommand::SetPackages {
                link: cid,
                response: tx,
            })
            .await;

        rx.await.map_err(anyhow::Error::from)?
    }

    pub async fn set_mailbox(&self, cid: Cid) -> Result<(), Error> {
        let (tx, rx) = futures::channel::oneshot::channel();

        let _ = self
            .tx
            .clone()
            .send(RootCommand::SetMailBox {
                link: cid,
                response: tx,
            })
            .await;

        rx.await.map_err(anyhow::Error::from)?
    }

    pub async fn get_root(&self) -> Result<Root, Error> {
        let (tx, rx) = futures::channel::oneshot::channel();

        let _ = self
            .tx
            .clone()
            .send(RootCommand::GetRoot { response: tx })
            .await;

        rx.await.map_err(anyhow::Error::from).map_err(Error::from)
    }
}

struct RootStorageTask {
    ipfs: Ipfs,
    root: Root,
    cid: Option<Cid>,
    path: Option<PathBuf>,
    rx: Receiver<RootCommand>,
}

impl RootStorageTask {
    pub async fn start(&mut self) {
        while let Some(command) = self.rx.next().await {
            match command {
                RootCommand::SetIdentityList { link, response } => {
                    _ = response.send(self.set_identity_list(link).await)
                }
                RootCommand::SetMailBox { link, response } => {
                    _ = response.send(self.set_mailbox(link).await)
                }
                RootCommand::SetPackages { link, response } => {
                    _ = response.send(self.set_packages(link).await)
                }
                RootCommand::GetRoot { response } => {
                    _ = response.send(self.root);
                }
            }
        }
    }

    async fn set_identity_list(&mut self, cid: Cid) -> Result<(), Error> {
        self.root.identities.replace(cid);
        let cid = self
            .ipfs
            .dag()
            .put()
            .serialize(self.root)?
            .pin(true)
            .await?;

<<<<<<< HEAD
        let old_cid = self.cid.replace(cid);

        if let Some(old_cid) = old_cid {
            if old_cid != cid {
                if self.ipfs.is_pinned(&old_cid).await.unwrap_or_default() {
                    tracing::debug!(cid = %old_cid, "unpinning root block");
                    _ = self.ipfs.remove_pin(&old_cid).recursive().await;
                }

                tracing::info!(cid = %old_cid, "removing block(s)");
                let remove_blocks = self
                    .ipfs
                    .remove_block(old_cid, true)
                    .await
                    .unwrap_or_default();
                tracing::info!(cid = %old_cid, blocks_removed = remove_blocks.len(), "blocks removed");
            }
        }

=======
>>>>>>> 06cf17a4
        tracing::info!(cid = %cid, "storing root");
        self.save(cid).await?;
        tracing::info!(cid = %cid, "root is stored");

        //TODO: Broadcast root document to nodes
        Ok(())
    }

    async fn set_packages(&mut self, cid: Cid) -> Result<(), Error> {
        self.root.packages.replace(cid);
        tracing::debug!(cid = %cid, "New cid for root. Store and pinning");
        let cid = self
            .ipfs
            .dag()
            .put()
            .serialize(self.root)?
            .pin(true)
            .await?;
        tracing::info!(cid = %cid, "root stored");

<<<<<<< HEAD
        let old_cid = self.cid.replace(cid);

        if let Some(old_cid) = old_cid {
            if old_cid != cid {
                if self.ipfs.is_pinned(&old_cid).await.unwrap_or_default() {
                    tracing::debug!(cid = %old_cid, "unpinning root block");
                    _ = self.ipfs.remove_pin(&old_cid).recursive().await;
                }

                tracing::info!(cid = %old_cid, "removing block(s)");
                let remove_blocks = self
                    .ipfs
                    .remove_block(old_cid, true)
                    .await
                    .unwrap_or_default();
                tracing::info!(cid = %old_cid, blocks_removed = remove_blocks.len(), "blocks removed");
            }
        }

=======
>>>>>>> 06cf17a4
        tracing::info!(cid = %cid, "storing root");
        self.save(cid).await?;
        tracing::info!(cid = %cid, "root is stored");

        //TODO: Broadcast root document to nodes
        Ok(())
    }

    async fn set_mailbox(&mut self, cid: Cid) -> Result<(), Error> {
        self.root.mailbox.replace(cid);
        let cid = self
            .ipfs
            .dag()
            .put()
            .serialize(self.root)?
            .pin(true)
            .await?;

        tracing::info!(cid = %cid, "storing root");
        self.save(cid).await?;
        tracing::info!(cid = %cid, "root is stored");
        //TODO: Broadcast root document to nodes
        Ok(())
    }

    async fn save(&mut self, cid: Cid) -> std::io::Result<()> {
        //TODO: Reenable ipns
        // self.ipfs
        // .ipns()
        // .publish(None, &IpfsPath::from(cid), Some(IpnsOption::Local))
        // .await?;

        let old_cid = self.cid.replace(cid);

        if let Some(old_cid) = old_cid {
            if old_cid != cid {
                if self.ipfs.is_pinned(&old_cid).await.unwrap_or_default() {
                    tracing::debug!(cid = %old_cid, "unpinning root block");
                    _ = self.ipfs.remove_pin(&old_cid).recursive().await;
                }

                tracing::info!(cid = %old_cid, "removing block(s)");
                let remove_blocks = self
                    .ipfs
                    .remove_block(old_cid, true)
                    .await
                    .unwrap_or_default();
                tracing::info!(cid = %old_cid, blocks_removed = remove_blocks.len(), "blocks removed");
            }
        }

        if let Some(path) = self.path.as_ref() {
            let cid = cid.to_string();
            if let Err(e) = tokio::fs::write(path.join(".root_v0"), cid).await {
                tracing::error!("Error writing cid to file: {e}");
            }
        }
        Ok(())
    }
}<|MERGE_RESOLUTION|>--- conflicted
+++ resolved
@@ -195,28 +195,6 @@
             .pin(true)
             .await?;
 
-<<<<<<< HEAD
-        let old_cid = self.cid.replace(cid);
-
-        if let Some(old_cid) = old_cid {
-            if old_cid != cid {
-                if self.ipfs.is_pinned(&old_cid).await.unwrap_or_default() {
-                    tracing::debug!(cid = %old_cid, "unpinning root block");
-                    _ = self.ipfs.remove_pin(&old_cid).recursive().await;
-                }
-
-                tracing::info!(cid = %old_cid, "removing block(s)");
-                let remove_blocks = self
-                    .ipfs
-                    .remove_block(old_cid, true)
-                    .await
-                    .unwrap_or_default();
-                tracing::info!(cid = %old_cid, blocks_removed = remove_blocks.len(), "blocks removed");
-            }
-        }
-
-=======
->>>>>>> 06cf17a4
         tracing::info!(cid = %cid, "storing root");
         self.save(cid).await?;
         tracing::info!(cid = %cid, "root is stored");
@@ -237,28 +215,6 @@
             .await?;
         tracing::info!(cid = %cid, "root stored");
 
-<<<<<<< HEAD
-        let old_cid = self.cid.replace(cid);
-
-        if let Some(old_cid) = old_cid {
-            if old_cid != cid {
-                if self.ipfs.is_pinned(&old_cid).await.unwrap_or_default() {
-                    tracing::debug!(cid = %old_cid, "unpinning root block");
-                    _ = self.ipfs.remove_pin(&old_cid).recursive().await;
-                }
-
-                tracing::info!(cid = %old_cid, "removing block(s)");
-                let remove_blocks = self
-                    .ipfs
-                    .remove_block(old_cid, true)
-                    .await
-                    .unwrap_or_default();
-                tracing::info!(cid = %old_cid, blocks_removed = remove_blocks.len(), "blocks removed");
-            }
-        }
-
-=======
->>>>>>> 06cf17a4
         tracing::info!(cid = %cid, "storing root");
         self.save(cid).await?;
         tracing::info!(cid = %cid, "root is stored");
