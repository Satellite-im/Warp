--- conflicted
+++ resolved
@@ -72,9 +72,6 @@
         device_name: String,
     },
     /// specify which speaker to use for output
-<<<<<<< HEAD
-    ConnectSpeaker { device_name: String },
-=======
     ConnectSpeaker {
         device_name: String,
     },
@@ -86,17 +83,6 @@
     TestSpeaker {
         device_name: String,
     },
-    /// set the default audio sample rate to low (8000Hz), medium (48000Hz) or high (96000Hz)
-    /// the specified sample rate will be used when the host initiates a call.
-    SetAudioRate {
-        rate: String,
-    },
-    /// set the default number of audio channels (1 or 2)
-    /// the specified number of channels will be used when the host initiates a call.
-    SetAudioChannels {
-        channels: u16,
-    },
->>>>>>> 4a978d32
     /// show the supported CPAL input stream configs
     SupportedInputConfigs,
     /// show the supported CPAL output stream configs
