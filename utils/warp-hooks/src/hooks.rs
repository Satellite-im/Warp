--- conflicted
+++ resolved
@@ -33,20 +33,6 @@
 }
 
 impl Hooks {
-<<<<<<< HEAD
-  pub fn hooks(&self) -> Vec<Hook> {
-    self.hooks.clone()
-  }
-
-  pub fn create(&mut self, name: &str, module: Module) -> Result<(), Error> {
-    let hook = Hook {
-      name: name.to_string(),
-      module,
-    };
-  
-    if self.hooks.contains(&hook) {
-      return Err(Error::DuplicateHook);
-=======
     pub fn create<S: AsRef<str>>(&mut self, name: S, module: Module) -> Result<(), Error> {
         let name = name.as_ref().to_owned();
         let hook = Hook::new(name, module);
@@ -58,7 +44,6 @@
         self.hooks.push(hook);
 
         Ok(())
->>>>>>> a0f77b26
     }
 
     pub fn hooks(&self) -> Vec<Hook> {
