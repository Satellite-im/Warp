pub mod config;
pub mod thumbnail;

use config::FsIpfsConfig;
use futures::stream::{self, BoxStream};
use futures::{pin_mut, StreamExt};
use ipfs::unixfs::{AddOpt, AddOption, UnixfsStatus};
use libipld::Cid;
use rust_ipfs as ipfs;
use std::any::Any;
use std::collections::HashSet;
use std::ffi::OsStr;
use std::io::Cursor;
use std::path::PathBuf;
use std::time::Duration;
use thumbnail::ThumbnailGenerator;
use tokio_util::io::ReaderStream;
use warp::constellation::{
    ConstellationDataType, ConstellationEvent, ConstellationEventKind, ConstellationEventStream,
    ConstellationProgressStream, Progression,
};
use warp::crypto::cipher::Cipher;
use warp::crypto::did_key::{Generate, ECDH};
use warp::crypto::zeroize::Zeroizing;
use warp::crypto::{Ed25519KeyPair, KeyMaterial, DID};
use warp::logging::tracing::{debug, error};
use warp::multipass::MultiPass;
use warp::sync::{Arc, RwLock, RwLockReadGuard, RwLockWriteGuard};

use warp::module::Module;

use chrono::{DateTime, Utc};
use ipfs::{Ipfs, IpfsPath};

use warp::constellation::{directory::Directory, Constellation};
use warp::error::Error;
use warp::pocket_dimension::PocketDimension;
use warp::{Extension, SingleHandle};

type Result<T> = std::result::Result<T, Error>;

#[allow(clippy::type_complexity)]
#[derive(Clone)]
pub struct IpfsFileSystem {
    index: Directory,
    path: Arc<RwLock<PathBuf>>,
    modified: DateTime<Utc>,
    config: Option<FsIpfsConfig>,
    ipfs: Arc<RwLock<Option<Ipfs>>>,
    index_cid: Arc<RwLock<Option<Cid>>>,
    account: Arc<tokio::sync::RwLock<Option<Box<dyn MultiPass>>>>,
    broadcast: tokio::sync::broadcast::Sender<ConstellationEventKind>,
    cache: Option<Arc<RwLock<Box<dyn PocketDimension>>>>,
    thumbnail_store: ThumbnailGenerator,
}

impl IpfsFileSystem {
    pub async fn new(
        account: Box<dyn MultiPass>,
        config: Option<FsIpfsConfig>,
    ) -> anyhow::Result<Self> {
        let (tx, _) = tokio::sync::broadcast::channel(1024);

        let filesystem = IpfsFileSystem {
            index: Directory::new("root"),
            path: Arc::new(Default::default()),
            modified: Utc::now(),
            config,
            index_cid: Default::default(),
            account: Default::default(),
            ipfs: Default::default(),
            broadcast: tx,
            cache: None,
            thumbnail_store: ThumbnailGenerator::default(),
        };

        *filesystem.account.write().await = Some(account);

        if let Some(account) = filesystem.account.read().await.clone() {
            if account.get_own_identity().await.is_err() {
                debug!("Identity doesnt exist. Waiting for it to load or to be created");
                let mut filesystem = filesystem.clone();

                tokio::spawn({
                    let account = account.clone();
                    async move {
                        loop {
                            match account.get_own_identity().await {
                                Ok(_) => break,
                                _ => {
                                    //TODO: have a flag that would tell is it been an error other than it not being available
                                    //      so we dont try to extract ipfs
                                    tokio::time::sleep(Duration::from_millis(100)).await
                                }
                            }
                        }
                        if let Err(e) = filesystem.initialize().await {
                            error!("Error initializing filesystem: {e}");
                        }
                    }
                });
            } else {
                let mut filesystem = filesystem.clone();
                filesystem.initialize().await?;
            }
        }

        Ok(filesystem)
    }

    async fn initialize(&mut self) -> Result<()> {
        debug!("Initializing or fetch ipfs");

        let account = self
            .account
            .read()
            .await
            .clone()
            .ok_or(Error::MultiPassExtensionUnavailable)?;

        let ipfs_handle = match account.handle() {
            Ok(handle) if handle.is::<Ipfs>() => handle.downcast_ref::<Ipfs>().cloned(),
            _ => None,
        };

        let ipfs = ipfs_handle.ok_or(Error::ConstellationExtensionUnavailable)?;

        *self.ipfs.write() = Some(ipfs);

        if let Err(_e) = self.import_index().await {
            error!("Error loading index: {_e}");
        }

        tokio::spawn({
            let fs = self.clone();
            async move {
                loop {
                    tokio::time::sleep(std::time::Duration::from_secs(10)).await;
                    if let Err(_e) = fs.export_index().await {
                        error!("Error exporting index: {_e}");
                    }
                }
            }
        });

        Ok(())
    }

    #[allow(clippy::clone_on_copy)]
    pub async fn export_index(&self) -> Result<()> {
        let ipfs = self.ipfs()?;
        let index = self.export(ConstellationDataType::Json)?;
        let account = self.account().await?;

        let key = account.decrypt_private_key(None)?;
        let data = ecdh_encrypt(&key, None, index.as_bytes())?;

        let data_stream = stream::once(async move { Ok::<_, std::io::Error>(data) }).boxed();

        let mut stream = ipfs
            .unixfs()
            .add(
                AddOpt::Stream(data_stream),
                Some(AddOption {
                    pin: true,
                    ..Default::default()
                }),
            )
            .await?;

        let mut ipfs_path = None;

        while let Some(status) = stream.next().await {
            if let UnixfsStatus::CompletedStatus { path, .. } = status {
                ipfs_path = Some(path);
            }
        }

        let path = ipfs_path.ok_or(Error::OtherWithContext("unable to get cid".into()))?;

        let cid = path
            .root()
            .cid()
            .ok_or(Error::OtherWithContext("unable to get cid".into()))?;

        let last_cid = self.index_cid.read().clone();

        *self.index_cid.write() = Some(*cid);

        if let Some(last_cid) = last_cid {
            if *cid != last_cid {
                let mut pinned_blocks: HashSet<_> = HashSet::from_iter(
                    ipfs.list_pins(None)
                        .await
                        .filter_map(|r| async move {
                            match r {
                                Ok(v) => Some(v.0),
                                Err(_) => None,
                            }
                        })
                        .collect::<Vec<_>>()
                        .await,
                );

                if ipfs.is_pinned(&last_cid).await? {
                    ipfs.remove_pin(&last_cid, true).await?;
                }

                let new_pinned_blocks: HashSet<_> = HashSet::from_iter(
                    ipfs.list_pins(None)
                        .await
                        .filter_map(|r| async move {
                            match r {
                                Ok(v) => Some(v.0),
                                Err(_) => None,
                            }
                        })
                        .collect::<Vec<_>>()
                        .await,
                );

                for s_cid in new_pinned_blocks.iter() {
                    pinned_blocks.remove(s_cid);
                }

                for cid in pinned_blocks {
                    ipfs.remove_block(cid).await?;
                }
            }
        }

        if let Some(config) = &self.config {
            if let Some(path) = config.path.as_ref() {
                if let Err(_e) = tokio::fs::write(path.join(".index_id"), cid.to_string()).await {
                    error!("Error writing index: {_e}");
                }
            }
        }
        Ok(())
    }

    pub async fn import_index(&mut self) -> Result<()> {
        let ipfs = self.ipfs()?;
        if let Some(config) = &self.config {
            if let Some(path) = config.path.as_ref() {
                let cid_str = tokio::fs::read(path.join(".index_id"))
                    .await
                    .map(|bytes| String::from_utf8_lossy(&bytes).to_string())?;

                let cid: Cid = cid_str.parse().map_err(anyhow::Error::from)?;
                *self.index_cid.write() = Some(cid);

                let mut index_stream = ipfs
                    .unixfs()
                    .cat(IpfsPath::from(cid), None, &[], true)
                    .await
                    .map_err(anyhow::Error::from)?
                    .boxed();

                let mut data = vec![];

                while let Some(result) = index_stream.next().await {
                    let mut bytes = result.map_err(anyhow::Error::from)?;
                    data.append(&mut bytes);
                }
                let account = self.account().await?;

                let key = account.decrypt_private_key(None)?;

                let index_bytes = ecdh_decrypt(&key, None, data)?;

                self.import(
                    ConstellationDataType::Json,
                    String::from_utf8_lossy(&index_bytes).to_string(),
                )?;
            }
        }
        Ok(())
    }

    pub async fn account(&self) -> Result<Box<dyn MultiPass>> {
        self.account
            .read()
            .await
            .clone()
            .ok_or(Error::MultiPassExtensionUnavailable)
    }

    pub fn ipfs(&self) -> Result<Ipfs> {
        self.ipfs
            .read()
            .as_ref()
            .cloned()
            .ok_or(Error::ConstellationExtensionUnavailable)
    }

    pub fn get_cache(&self) -> anyhow::Result<RwLockReadGuard<Box<dyn PocketDimension>>> {
        let cache = self
            .cache
            .as_ref()
            .ok_or(Error::PocketDimensionExtensionUnavailable)?;

        let inner = cache.read();
        Ok(inner)
    }

    pub fn get_cache_mut(&self) -> anyhow::Result<RwLockWriteGuard<Box<dyn PocketDimension>>> {
        let cache = self
            .cache
            .as_ref()
            .ok_or_else(|| anyhow::anyhow!("Pocket Dimension Extension is not set"))?;

        let inner = cache.write();
        Ok(inner)
    }
}

impl Extension for IpfsFileSystem {
    fn id(&self) -> String {
        String::from("warp-fs-ipfs")
    }
    fn name(&self) -> String {
        String::from("IPFS FileSystem")
    }

    fn module(&self) -> Module {
        Module::FileSystem
    }
}

impl SingleHandle for IpfsFileSystem {
    fn handle(&self) -> Result<Box<dyn Any>> {
        self.ipfs().map(|ipfs| Box::new(ipfs) as Box<dyn Any>)
    }
}

#[async_trait::async_trait]
impl Constellation for IpfsFileSystem {
    fn modified(&self) -> DateTime<Utc> {
        self.modified
    }

    fn root_directory(&self) -> Directory {
        self.index.clone()
    }

    fn max_size(&self) -> usize {
        self.config
            .as_ref()
            .and_then(|config| config.max_storage_size)
            .unwrap_or(1024 * 1024 * 1024)
    }

    async fn put(&mut self, name: &str, path: &str) -> Result<ConstellationProgressStream> {
        let ipfs = self.ipfs()?;
        //Used to enter the tokio context
        let handle = warp::async_handle();
        let _g = handle.enter();

        let path = PathBuf::from(path);
        if !path.is_file() {
            return Err(Error::FileNotFound);
        }

<<<<<<< HEAD
        let (width, height) = self.config.as_ref().map(|c| c.thumbnail_size).unwrap_or((128, 128));

        let ticket = self.thumbnail_store.insert(&path, width, height).await?;
=======
        let file_size = tokio::fs::metadata(&path).await?.len();

        if self.current_size() + (file_size as usize) >= self.max_size() {
            return Err(Error::InvalidLength {
                context: path
                    .file_name()
                    .and_then(OsStr::to_str)
                    .map(str::to_string)
                    .unwrap_or("path".to_string()),
                current: self.current_size() + file_size as usize,
                minimum: None,
                maximum: Some(self.max_size()),
            });
        }
>>>>>>> b97700f5

        let current_directory = self.current_directory()?;

        if current_directory.get_item_by_path(name).is_ok() {
            return Err(Error::FileExist);
        }

<<<<<<< HEAD
        // Placeholder to fnish thumbnail generation in the background
        // Will be false for now
        let background = false;

=======
>>>>>>> b97700f5
        let name = name.to_string();
        let fs: IpfsFileSystem = self.clone();
        let progress_stream = async_stream::stream! {

            let mut last_written = 0;

            let mut total_written = 0;
            let mut returned_path = None;

            let mut stream = match ipfs.unixfs().add(path.clone(), Some(AddOption { pin: true, ..Default::default() })).await {
                Ok(ste) => ste,
                Err(e) => {
                    yield Progression::ProgressFailed {
                            name,
                            last_size: Some(last_written),
                            error: Some(e.to_string()),
                    };
                    return;
                }
            };

            while let Some(status) = stream.next().await {
                let name = name.clone();
                match status {
                    UnixfsStatus::CompletedStatus { path, written, total_size } => {
                        returned_path = Some(path);
                        total_written = written;
                        last_written = written;
                        yield Progression::CurrentProgress {
                            name,
                            current: written,
                            total: total_size,
                        };
                    }
                    UnixfsStatus::FailedStatus {
                        written, error, ..
                    } => {
                        last_written = written;
                        yield Progression::ProgressFailed {
                            name,
                            last_size: Some(last_written),
                            error: error.map(|e| e.to_string()),
                        };
                        return;
                    }
                    UnixfsStatus::ProgressStatus { written, total_size } => {
                        last_written = written;
                        yield Progression::CurrentProgress {
                            name,
                            current: written,
                            total: total_size,
                        };
                    }
                }
            }
            let ipfs_path = match
                returned_path {
                    Some(path) => path,
                    None => {
                        yield Progression::ProgressFailed {
                            name,
                            last_size: Some(last_written),
                            error: Some("IpfsPath not set".into()),
                        };
                        return;
                    }
                };

            let file = warp::constellation::file::File::new(&name);
            file.set_size(total_written);
            file.set_reference(&format!("{ipfs_path}"));
            

            if let Ok(Err(_e)) = tokio::task::spawn_blocking({ 
                let f = file.clone();
                move || f.hash_mut().hash_from_file(&path)
            }).await {}

            if let Err(e) = current_directory.add_item(file.clone()) {
                yield Progression::ProgressFailed {
                    name,
                    last_size: Some(last_written),
                    error: Some(e.to_string()),
                };
                return;
            }

            if let Err(_e) = fs.export_index().await {}
            
            let task = {
                let fs = fs.clone();
                let store = fs.thumbnail_store.clone();
                let file = file.clone();
                async move {
                    match store.get(ticket).await {
                        Ok((_extension_type, thumbnail)) => {
                            file.set_thumbnail(&String::from_utf8_lossy(&thumbnail));
                            //We export again so the thumbnail can be apart of the index
                            if let Err(_e) = fs.export_index().await {}
                        }
                        Err(_e) => {}
                    }
                }
            };

            if !background {
                task.await;
            } else {
                tokio::spawn(task);
            }

            yield Progression::ProgressComplete {
                name: name.to_string(),
                total: Some(total_written),
            };

            let _ = fs.broadcast.send(ConstellationEventKind::Uploaded {
                filename: name.to_string(),
                size: Some(total_written)
            }).ok();
        };

        Ok(ConstellationProgressStream(progress_stream.boxed()))
    }

    async fn get(&self, name: &str, path: &str) -> Result<()> {
        let ipfs = self.ipfs()?;
        //Used to enter the tokio context
        let handle = warp::async_handle();
        let _g = handle.enter();

        let item = self.current_directory()?.get_item_by_path(name)?;
        let file = item.get_file()?;
        let reference = file.reference().ok_or(Error::Other)?; //Reference not found

        let mut stream = ipfs
            .get_unixfs(reference.parse::<IpfsPath>()?, path)
            .await?;

        while let Some(status) = stream.next().await {
            if let UnixfsStatus::FailedStatus { error, .. } = status {
                return Err(error.map(Error::Any).unwrap_or(Error::Other));
            }
        }

        //TODO: Validate file against the hashed reference
        if let Err(_e) = self.broadcast.send(ConstellationEventKind::Downloaded {
            filename: file.name(),
            size: Some(file.size()),
            location: Some(PathBuf::from(path)),
        }) {}
        Ok(())
    }

    async fn put_buffer(&mut self, name: &str, buffer: &[u8]) -> Result<()> {
        if self.current_size() + buffer.len() >= self.max_size() {
            return Err(Error::InvalidLength {
                context: "buffer".into(),
                current: self.current_size() + buffer.len(),
                minimum: None,
                maximum: Some(self.max_size()),
            });
        }

        let ipfs = self.ipfs()?;
        //Used to enter the tokio context
        let handle = warp::async_handle();
        let _g = handle.enter();

        if self.current_directory()?.get_item_by_path(name).is_ok() {
            return Err(Error::FileExist);
        }

        let reader = ReaderStream::new(Cursor::new(buffer))
            .map(|result| result.map(|x| x.into()))
            .boxed();

        let mut total_written = 0;
        let mut returned_path = None;

        let mut stream = ipfs
            .unixfs()
            .add(
                reader,
                Some(AddOption {
                    pin: true,
                    ..Default::default()
                }),
            )
            .await?;

        while let Some(status) = stream.next().await {
            match status {
                UnixfsStatus::CompletedStatus { path, written, .. } => {
                    returned_path = Some(path);
                    total_written = written;
                }
                UnixfsStatus::FailedStatus { error, .. } => {
                    return Err(error.map(Error::Any).unwrap_or(Error::Other))
                }
                _ => {}
            }
        }

        let ipfs_path = returned_path.ok_or_else(|| anyhow::anyhow!("Cid was never set"))?;

        let cid = ipfs_path
            .root()
            .cid()
            .ok_or_else(|| anyhow::anyhow!("Cid was never set"))?;

        ipfs.insert_pin(cid, true).await?;

        let file = warp::constellation::file::File::new(name);
        file.set_size(total_written);
        file.set_reference(&format!("{ipfs_path}"));
        file.hash_mut().hash_from_slice(buffer)?;
        self.current_directory()?.add_item(file)?;
        if let Err(_e) = self.export_index().await {}
        let _ = self
            .broadcast
            .send(ConstellationEventKind::Uploaded {
                filename: name.to_string(),
                size: Some(total_written),
            })
            .ok();
        Ok(())
    }

    async fn get_buffer(&self, name: &str) -> Result<Vec<u8>> {
        let ipfs = self.ipfs()?;
        //Used to enter the tokio context
        let handle = warp::async_handle();
        let _g = handle.enter();

        let item = self.current_directory()?.get_item_by_path(name)?;
        let file = item.get_file()?;
        let reference = file.reference().ok_or(Error::Other)?; //Reference not found
        let stream = ipfs
            .cat_unixfs(reference.parse::<IpfsPath>()?, None)
            .await
            .map_err(anyhow::Error::from)?;
        pin_mut!(stream);

        let mut buffer = vec![];
        while let Some(data) = stream.next().await {
            let mut bytes = data.map_err(anyhow::Error::from)?;
            buffer.append(&mut bytes);
        }

        //TODO: Validate file against the hashed reference
        let _ = self
            .broadcast
            .send(ConstellationEventKind::Downloaded {
                filename: file.name(),
                size: Some(file.size()),
                location: None,
            })
            .ok();
        Ok(buffer)
    }

    /// Used to upload file to the filesystem with data from a stream
    async fn put_stream(
        &mut self,
        name: &str,
        total_size: Option<usize>,
        stream: BoxStream<'static, Vec<u8>>,
    ) -> Result<ConstellationProgressStream> {
        let ipfs = self.ipfs()?;
        //Used to enter the tokio context
        let handle = warp::async_handle();
        let _g = handle.enter();

        let current_directory = self.current_directory()?;

        if current_directory.get_item_by_path(name).is_ok() {
            return Err(Error::FileExist);
        }

        let fs = self.clone();
        let name = name.to_string();
        let stream = stream.map(Ok::<_, std::io::Error>).boxed();
        let progress_stream = async_stream::stream! {

            let mut last_written = 0;

            let mut total_written = 0;
            let mut returned_path = None;

            let mut stream = match ipfs.unixfs().add(stream, Some(AddOption { pin: true, ..Default::default() })).await {
                Ok(ste) => ste,
                Err(e) => {
                    yield Progression::ProgressFailed {
                        name,
                        last_size: Some(last_written),
                        error: Some(e.to_string()),
                    };
                    return;
                }
            };

            while let Some(status) = stream.next().await {
                let n = name.clone();
                match status {
                    UnixfsStatus::CompletedStatus { path, written, .. } => {
                        returned_path = Some(path);
                        total_written = written;
                        last_written = written;
                        yield Progression::CurrentProgress {
                            name: n,
                            current: written,
                            total: total_size,
                        };
                    }
                    UnixfsStatus::FailedStatus {
                        written, error, ..
                    } => {
                        last_written = written;
                        yield Progression::ProgressFailed {
                            name: n,
                            last_size: Some(last_written),
                            error: error.map(|e| e.to_string()),
                        };
                        return;
                    }
                    UnixfsStatus::ProgressStatus { written, .. } => {
                        last_written = written;
                        yield Progression::CurrentProgress {
                            name: n,
                            current: written,
                            total: total_size,
                        };
                    }
                }

                if fs.current_size() + last_written >= fs.max_size() {
                    yield Progression::ProgressFailed {
                        name,
                        last_size: Some(last_written),
                        error: Some(Error::InvalidLength {
                            context: "buffer".into(),
                            current: fs.current_size() + last_written,
                            minimum: None,
                            maximum: Some(fs.max_size()),
                        }).map(|e| e.to_string())
                    };
                    return;
                }

            }
            let ipfs_path = match
                returned_path {
                    Some(path) => path,
                    None => {
                        yield Progression::ProgressFailed {
                            name,
                            last_size: Some(last_written),
                            error: Some("IpfsPath not set".into()),
                        };
                        return;
                    }
                };

            let file = warp::constellation::file::File::new(&name);
            file.set_size(total_written);
            file.set_reference(&format!("{ipfs_path}"));
            // file.hash_mut().hash_from_slice(buffer)?;
            if let Err(e) = current_directory.add_item(file) {
                yield Progression::ProgressFailed {
                    name,
                    last_size: Some(last_written),
                    error: Some(e.to_string()),
                };
                return;
            }
            if let Err(_e) = fs.export_index().await {}
            yield Progression::ProgressComplete {
                name: name.to_string(),
                total: Some(total_written),
            };

            let _ = fs.broadcast.send(ConstellationEventKind::Uploaded {
                filename: name.to_string(),
                size: Some(total_written)
            }).ok();
        };

        Ok(ConstellationProgressStream(progress_stream.boxed()))
    }

    /// Used to download data from the filesystem using a stream
    async fn get_stream(&self, name: &str) -> Result<BoxStream<'static, Result<Vec<u8>>>> {
        let ipfs = self.ipfs()?;
        //Used to enter the tokio context
        let handle = warp::async_handle();
        let _g = handle.enter();

        let item = self.current_directory()?.get_item_by_path(name)?;
        let file = item.get_file()?;
        let size = file.size();
        let reference = file.reference().ok_or(Error::Other)?; //Reference not found

        let tx = self.broadcast.clone();

        let stream = async_stream::stream! {
            let cat_stream = ipfs
                .cat_unixfs(reference.parse::<IpfsPath>()?, None)
                .await
                .map_err(anyhow::Error::from)?;

            for await data in cat_stream {
                match data {
                    Ok(data) => yield Ok(data),
                    Err(e) => yield Err(Error::from(anyhow::anyhow!("{e}"))),
                }
            }

            let _ = tx.send(ConstellationEventKind::Downloaded { filename: file.name(), size: Some(size), location: None }).ok();
        };

        //TODO: Validate file against the hashed reference
        Ok(stream.boxed())
    }

    /// Used to remove data from the filesystem
    async fn remove(&mut self, name: &str, _: bool) -> Result<()> {
        let ipfs = self.ipfs()?;
        //Used to enter the tokio context
        let handle = warp::async_handle();
        let _g = handle.enter();

        //TODO: Recursively delete directory but for now only support deleting a file
        let directory = self.current_directory()?;

        let item = directory.get_item_by_path(name)?;

        let file = item.get_file()?;
        let reference = file
            .reference()
            .ok_or(Error::ObjectNotFound)?
            .parse::<IpfsPath>()?; //Reference not found

        let cid = reference
            .root()
            .cid()
            .cloned()
            .ok_or_else(|| anyhow::anyhow!("Invalid path root"))?;

        let mut pinned_blocks: HashSet<_> = HashSet::from_iter(
            ipfs.list_pins(None)
                .await
                .filter_map(|r| async move {
                    match r {
                        Ok(v) => Some(v.0),
                        Err(_) => None,
                    }
                })
                .collect::<Vec<_>>()
                .await,
        );

        if ipfs.is_pinned(&cid).await? {
            ipfs.remove_pin(&cid, true).await?;
        }

        let new_pinned_blocks: HashSet<_> = HashSet::from_iter(
            ipfs.list_pins(None)
                .await
                .filter_map(|r| async move {
                    match r {
                        Ok(v) => Some(v.0),
                        Err(_) => None,
                    }
                })
                .collect::<Vec<_>>()
                .await,
        );

        for s_cid in new_pinned_blocks.iter() {
            pinned_blocks.remove(s_cid);
        }

        for cid in pinned_blocks {
            ipfs.remove_block(cid).await?;
        }

        directory.remove_item(&item.name())?;
        if let Err(_e) = self.export_index().await {}

        let _ = self
            .broadcast
            .send(ConstellationEventKind::Deleted {
                item_name: name.to_string(),
            })
            .ok();

        Ok(())
    }

    async fn rename(&mut self, current: &str, new: &str) -> Result<()> {
        //Used as guard in the event its not available but will be used in the future
        let _ipfs = self.ipfs()?;
        //Used to enter the tokio context
        let handle = warp::async_handle();
        let _g = handle.enter();

        //Note: This will only support renaming the file or directory in the index
        let directory = self.current_directory()?;

        if directory.get_item_by_path(new).is_ok() {
            return Err(Error::DuplicateName);
        }

        directory.rename_item(current, new)?;
        if let Err(_e) = self.export_index().await {}
        let _ = self
            .broadcast
            .send(ConstellationEventKind::Renamed {
                old_item_name: current.to_string(),
                new_item_name: new.to_string(),
            })
            .ok();
        Ok(())
    }

    async fn create_directory(&mut self, name: &str, recursive: bool) -> Result<()> {
        //Used as guard in the event its not available but will be used in the future
        let _ipfs = self.ipfs()?;
        //Used to enter the tokio context
        let handle = warp::async_handle();
        let _g = handle.enter();

        let directory = self.current_directory()?;

        //Prevent creating recursive/nested directorieis if `recursive` isnt true
        if name.contains('/') && !recursive {
            return Err(Error::InvalidDirectory);
        }

        if directory.has_item(name) || directory.get_item_by_path(name).is_ok() {
            return Err(Error::DirectoryExist);
        }

        self.current_directory()?
            .add_directory(Directory::new(name))?;
        if let Err(_e) = self.export_index().await {}
        Ok(())
    }

    async fn sync_ref(&mut self, path: &str) -> Result<()> {
        let ipfs = self.ipfs()?;
        let handle = warp::async_handle();
        let _g = handle.enter();

        let directory = self.current_directory()?;
        let file = directory
            .get_item_by_path(path)
            .and_then(|item| item.get_file())?;
        let reference = file.reference().ok_or(Error::FileNotFound)?;

        let stream = ipfs
            .cat_unixfs(reference.parse::<IpfsPath>()?, None)
            .await
            .map_err(anyhow::Error::from)?;

        pin_mut!(stream);

        while let Some(data) = stream.next().await {
            //This is to make sure there isnt any errors while traversing the links
            //however we do not need to deal with the data itself as the will store
            //it in the blockstore after being found or blocks being exchanged from peer
            //TODO: Should check first chunk and timeout if it exceeds a specific length
            let _ = data.map_err(anyhow::Error::from)?;
        }

        Ok(())
    }

    fn set_path(&mut self, path: PathBuf) {
        *self.path.write() = path;
    }

    fn get_path(&self) -> PathBuf {
        PathBuf::from(self.path.read().to_string_lossy().replace('\\', "/"))
    }
}

#[async_trait::async_trait]
impl ConstellationEvent for IpfsFileSystem {
    async fn subscribe(&mut self) -> Result<ConstellationEventStream> {
        let mut rx = self.broadcast.subscribe();

        let stream = async_stream::stream! {
            loop {
                match rx.recv().await {
                    Ok(event) => yield event,
                    Err(tokio::sync::broadcast::error::RecvError::Closed) => break,
                    Err(_) => {}
                };
            }
        };

        Ok(ConstellationEventStream(stream.boxed()))
    }
}

pub mod ffi {
    use crate::config::FsIpfsConfig;
    use crate::IpfsFileSystem;
    use warp::constellation::ConstellationAdapter;
    use warp::error::Error;
    use warp::ffi::FFIResult;
    use warp::multipass::MultiPassAdapter;

    #[allow(clippy::missing_safety_doc)]
    #[no_mangle]
    pub unsafe extern "C" fn constellation_fs_ipfs_temporary_new(
        multipass: *const MultiPassAdapter,
        config: *const FsIpfsConfig,
    ) -> FFIResult<ConstellationAdapter> {
        let account = match multipass.is_null() {
            true => {
                return FFIResult::err(Error::NullPointerContext {
                    pointer: "multipass".into(),
                })
            }
            false => (*multipass).object(),
        };
        let config = match config.is_null() {
            true => None,
            false => Some((*config).clone()),
        };
        warp::async_on_block(IpfsFileSystem::new(account, config))
            .map(|fs| ConstellationAdapter::new(Box::new(fs)))
            .map_err(Error::from)
            .into()
    }

    #[allow(clippy::missing_safety_doc)]
    #[no_mangle]
    pub unsafe extern "C" fn constellation_fs_ipfs_persistent_new(
        multipass: *const MultiPassAdapter,
        config: *const FsIpfsConfig,
    ) -> FFIResult<ConstellationAdapter> {
        let account = match multipass.is_null() {
            true => {
                return FFIResult::err(Error::NullPointerContext {
                    pointer: "multipass".into(),
                })
            }
            false => (*multipass).object(),
        };
        let config = match config.is_null() {
            true => None,
            false => Some((*config).clone()),
        };

        warp::async_on_block(IpfsFileSystem::new(account, config))
            .map(|fs| ConstellationAdapter::new(Box::new(fs)))
            .map_err(Error::from)
            .into()
    }
}

fn ecdh_encrypt<K: AsRef<[u8]>>(did: &DID, recipient: Option<DID>, data: K) -> Result<Vec<u8>> {
    let prikey = Ed25519KeyPair::from_secret_key(&did.private_key_bytes()).get_x25519();
    let did_pubkey = match recipient {
        Some(did) => did.public_key_bytes(),
        None => did.public_key_bytes(),
    };

    let pubkey = Ed25519KeyPair::from_public_key(&did_pubkey).get_x25519();
    let prik = Zeroizing::new(prikey.key_exchange(&pubkey));
    let data = Cipher::direct_encrypt(data.as_ref(), &prik)?;

    Ok(data)
}

fn ecdh_decrypt<K: AsRef<[u8]>>(did: &DID, recipient: Option<DID>, data: K) -> Result<Vec<u8>> {
    let prikey = Ed25519KeyPair::from_secret_key(&did.private_key_bytes()).get_x25519();
    let did_pubkey = match recipient {
        Some(did) => did.public_key_bytes(),
        None => did.public_key_bytes(),
    };

    let pubkey = Ed25519KeyPair::from_public_key(&did_pubkey).get_x25519();
    let prik = Zeroizing::new(prikey.key_exchange(&pubkey));
    let data = Cipher::direct_decrypt(data.as_ref(), &prik)?;

    Ok(data)
}<|MERGE_RESOLUTION|>--- conflicted
+++ resolved
@@ -362,11 +362,7 @@
             return Err(Error::FileNotFound);
         }
 
-<<<<<<< HEAD
-        let (width, height) = self.config.as_ref().map(|c| c.thumbnail_size).unwrap_or((128, 128));
-
-        let ticket = self.thumbnail_store.insert(&path, width, height).await?;
-=======
+
         let file_size = tokio::fs::metadata(&path).await?.len();
 
         if self.current_size() + (file_size as usize) >= self.max_size() {
@@ -381,21 +377,20 @@
                 maximum: Some(self.max_size()),
             });
         }
->>>>>>> b97700f5
-
+
+        let (width, height) = self.config.as_ref().map(|c| c.thumbnail_size).unwrap_or((128, 128));
+
+        let ticket = self.thumbnail_store.insert(&path, width, height).await?;
         let current_directory = self.current_directory()?;
 
         if current_directory.get_item_by_path(name).is_ok() {
             return Err(Error::FileExist);
         }
 
-<<<<<<< HEAD
         // Placeholder to fnish thumbnail generation in the background
         // Will be false for now
         let background = false;
 
-=======
->>>>>>> b97700f5
         let name = name.to_string();
         let fs: IpfsFileSystem = self.clone();
         let progress_stream = async_stream::stream! {
