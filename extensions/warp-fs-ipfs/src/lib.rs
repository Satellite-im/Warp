--- conflicted
+++ resolved
@@ -72,13 +72,9 @@
             modified: Utc::now(),
             config,
             index_cid: Default::default(),
-<<<<<<< HEAD
             initialized: Arc::default(),
             account,
-=======
-            account: Default::default(),
             keypair: Default::default(),
->>>>>>> 50479327
             ipfs: Default::default(),
             broadcast: tx,
             thumbnail_store: ThumbnailGenerator::default(),
@@ -155,11 +151,8 @@
         let ipfs = self.ipfs()?;
         let index = self.export(ConstellationDataType::Json)?;
 
-<<<<<<< HEAD
-        let key = self.account.decrypt_private_key(None)?;
-=======
         let key = self.keypair()?;
->>>>>>> 50479327
+
         let data = ecdh_encrypt(&key, None, index.as_bytes())?;
 
         let data_stream = stream::once(async move { Ok::<_, std::io::Error>(data) }).boxed();
@@ -271,11 +264,7 @@
                     data.append(&mut bytes);
                 }
 
-<<<<<<< HEAD
-                let key = self.account.decrypt_private_key(None)?;
-=======
                 let key = self.keypair()?;
->>>>>>> 50479327
 
                 let index_bytes = ecdh_decrypt(&key, None, data)?;
 
@@ -288,22 +277,11 @@
         Ok(())
     }
 
-<<<<<<< HEAD
-=======
     pub fn keypair(&self) -> Result<Arc<DID>> {
         let kp = self.keypair.read().clone().ok_or(Error::Other)?;
         Ok(kp)
     }
 
-    pub async fn account(&self) -> Result<Box<dyn MultiPass>> {
-        self.account
-            .read()
-            .await
-            .clone()
-            .ok_or(Error::MultiPassExtensionUnavailable)
-    }
-
->>>>>>> 50479327
     pub fn ipfs(&self) -> Result<Ipfs> {
         self.ipfs
             .read()
