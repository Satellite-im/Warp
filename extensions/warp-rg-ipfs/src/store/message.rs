use std::collections::hash_map::Entry;
use std::collections::{HashMap, HashSet};
use std::ffi::OsStr;
use std::path::PathBuf;
use std::str::FromStr;
use std::sync::atomic::{AtomicBool, Ordering};
use std::time::Duration;

use chrono::Utc;
use futures::channel::mpsc::{unbounded, UnboundedSender};
use futures::stream::FuturesUnordered;
use futures::{SinkExt, Stream, StreamExt};
use rust_ipfs::libp2p::swarm::dial_opts::DialOpts;
use rust_ipfs::{Ipfs, IpfsTypes, PeerId, SubscriptionStream};

use libipld::Cid;
use serde::{Deserialize, Serialize};
use tokio::io::AsyncWriteExt;
use tokio::sync::broadcast::{self, Receiver as BroadcastReceiver, Sender as BroadcastSender};
use tokio::sync::{OwnedSemaphorePermit, Semaphore};
use tokio_stream::wrappers::ReadDirStream;
use tokio_util::io::ReaderStream;
use uuid::Uuid;
use warp::constellation::{Constellation, ConstellationProgressStream, Progression};
use warp::crypto::DID;
use warp::error::Error;
use warp::logging::tracing::log::{error, info, trace};
use warp::logging::tracing::warn;
use warp::multipass::MultiPass;
use warp::raygun::{
    Conversation, ConversationType, EmbedState, Location, Message, MessageEvent, MessageEventKind,
    MessageOptions, MessageStatus, MessageType, PinState, RayGunEventKind, Reaction, ReactionState,
};
use warp::sata::Sata;
use warp::sync::Arc;

use crate::store::connected_to_peer;
use crate::{Persistent, SpamFilter};

use super::conversation::{ConversationDocument, MessageDocument};
use super::document::{GetDag, ToCid};
use super::{
    did_to_libp2p_pub, topic_discovery, verify_serde_sig, ConversationEvents, MessagingEvents,
    DIRECT_BROADCAST,
};

const PERMIT_AMOUNT: usize = 1;

pub struct MessageStore<T: IpfsTypes> {
    // ipfs instance
    ipfs: Ipfs<T>,

    // Write handler
    path: Option<PathBuf>,

    // conversation cid
    conversation_cid: Arc<tokio::sync::RwLock<HashMap<Uuid, Cid>>>,

    conversation_lock: Arc<tokio::sync::RwLock<HashMap<Uuid, Arc<Semaphore>>>>,

    conversation_sender: Arc<tokio::sync::RwLock<HashMap<Uuid, UnboundedSender<MessagingEvents>>>>,

    // account instance
    account: Box<dyn MultiPass>,

    // filesystem instance
    filesystem: Option<Box<dyn Constellation>>,

    stream_sender: Arc<tokio::sync::RwLock<HashMap<Uuid, BroadcastSender<MessageEventKind>>>>,

    stream_task: Arc<tokio::sync::RwLock<HashMap<Uuid, tokio::task::JoinHandle<()>>>>,

    stream_event_task: Arc<tokio::sync::RwLock<HashMap<Uuid, tokio::task::JoinHandle<()>>>>,

    // Queue
    queue: Arc<tokio::sync::RwLock<HashMap<DID, Vec<Queue>>>>,

    // DID
    did: Arc<DID>,

    // Event
    event: BroadcastSender<RayGunEventKind>,

    spam_filter: Arc<Option<SpamFilter>>,

    store_decrypted: Arc<AtomicBool>,

    with_friends: Arc<AtomicBool>,
}

impl<T: IpfsTypes> Clone for MessageStore<T> {
    fn clone(&self) -> Self {
        Self {
            ipfs: self.ipfs.clone(),
            path: self.path.clone(),
            stream_sender: self.stream_sender.clone(),
            conversation_cid: self.conversation_cid.clone(),
            conversation_sender: self.conversation_sender.clone(),
            conversation_lock: self.conversation_lock.clone(),
            account: self.account.clone(),
            filesystem: self.filesystem.clone(),
            stream_task: self.stream_task.clone(),
            stream_event_task: self.stream_event_task.clone(),
            queue: self.queue.clone(),
            did: self.did.clone(),
            event: self.event.clone(),
            spam_filter: self.spam_filter.clone(),
            with_friends: self.with_friends.clone(),
            store_decrypted: self.store_decrypted.clone(),
        }
    }
}

#[allow(clippy::too_many_arguments)]
impl<T: IpfsTypes> MessageStore<T> {
    pub async fn new(
        ipfs: Ipfs<T>,
        path: Option<PathBuf>,
        account: Box<dyn MultiPass>,
        filesystem: Option<Box<dyn Constellation>>,
        discovery: bool,
        interval_ms: u64,
        event: BroadcastSender<RayGunEventKind>,
        (check_spam, store_decrypted, with_friends, conversation_load_task): (bool, bool, bool, bool),
    ) -> anyhow::Result<Self> {
        info!("Initializing MessageStore");
        let path = match std::any::TypeId::of::<T>() == std::any::TypeId::of::<Persistent>() {
            true => path,
            false => None,
        };

        if let Some(path) = path.as_ref() {
            if !path.exists() {
                tokio::fs::create_dir_all(path).await?;
            }
        }

        let queue = Arc::new(Default::default());
        let conversation_cid = Arc::new(Default::default());
        let did = Arc::new(account.decrypt_private_key(None)?);
        let spam_filter = Arc::new(check_spam.then_some(SpamFilter::default()?));
        let stream_task = Arc::new(Default::default());
        let stream_event_task = Arc::new(Default::default());
        let store_decrypted = Arc::new(AtomicBool::new(store_decrypted));
        let with_friends = Arc::new(AtomicBool::new(with_friends));
        let stream_sender = Arc::new(Default::default());
        let conversation_lock = Arc::new(Default::default());
        let conversation_sender = Arc::default();

        let store = Self {
            path,
            ipfs,
            stream_sender,
            stream_task,
            stream_event_task,
            conversation_cid,
            conversation_lock,
            conversation_sender,
            account,
            filesystem,
            queue,
            did,
            event,
            spam_filter,
            store_decrypted,
            with_friends,
        };

        info!("Loading existing conversations task");
        if let Err(_e) = store.load_conversations(conversation_load_task).await {}

        tokio::spawn({
            let mut store = store.clone();
            async move {
                info!("MessagingStore task created");

                tokio::spawn({
                    let store = store.clone();
                    async move {
                        info!("Loading queue");
                        // Load the queue in a separate task in case it is large
                        // Note: In the future this will not be needed once a req/res system
                        //       is implemented
                        if let Err(_e) = store.load_queue().await {}
                    }
                });

                let did = &*(store.did.clone());
                let Ok(stream) = store.ipfs.pubsub_subscribe(DIRECT_BROADCAST.into()).await else {
                    error!("Unable to create subscription stream. Terminating task");
                    //TODO: Maybe panic? 
                    return;
                };
                futures::pin_mut!(stream);
                let mut interval = tokio::time::interval(Duration::from_millis(interval_ms));
                loop {
                    tokio::select! {
                        message = stream.next() => {
                            if let Some(message) = message {
                                if let Ok(sata) = serde_json::from_slice::<Sata>(&message.data) {
                                    if let Ok(data) = sata.decrypt::<Vec<u8>>(did.as_ref()) {
                                        if let Ok(events) = serde_json::from_slice::<ConversationEvents>(&data) {
                                            if let Err(e) = store.process_conversation(sata, events).await {
                                                error!("Error processing conversation: {e}");
                                            }
                                        }
                                    }
                                }
                            }
                        }
                        _ = interval.tick() => {
                            if let Err(e) = store.process_queue().await {
                                error!("Error processing queue: {e}");
                            }
                        }
                    }
                }
            }
        });
        if discovery {
            let ipfs = store.ipfs.clone();
            tokio::spawn(async {
                if let Err(e) = topic_discovery(ipfs, DIRECT_BROADCAST).await {
                    error!("Unable to perform topic discovery: {e}");
                }
            });
        }
        tokio::task::yield_now().await;
        Ok(store)
    }

    async fn start_event_task(&self, conversation_id: Uuid) {
        info!("Task started for {conversation_id}");
        let did = self.did.clone();
        let Ok(conversation) = self.get_conversation(conversation_id).await else {
            return
        };

        let Ok(tx) = self.get_conversation_sender(conversation_id).await else {
            return
        };

        let Ok(stream) = self.ipfs.pubsub_subscribe(conversation.event_topic()).await else {
            return
        };

        let task = tokio::spawn({
            async move {
                futures::pin_mut!(stream);

                while let Some(stream) = stream.next().await {
                    if let Ok(data) = serde_json::from_slice::<Sata>(&stream.data) {
                        if let Ok(data) = data.decrypt::<Vec<u8>>(&did) {
                            if let Ok(MessagingEvents::Event(
                                conversation_id,
                                did_key,
                                event,
                                cancelled,
                            )) = serde_json::from_slice::<MessagingEvents>(&data)
                            {
                                let ev = match cancelled {
                                    true => MessageEventKind::EventCancelled {
                                        conversation_id,
                                        did_key,
                                        event,
                                    },
                                    false => MessageEventKind::EventReceived {
                                        conversation_id,
                                        did_key,
                                        event,
                                    },
                                };
                                if let Err(e) = tx.send(ev) {
                                    error!("Error broadcasting event: {e}");
                                }
                            }
                        }
                    }
                }
            }
        });
        self.stream_event_task
            .write()
            .await
            .insert(conversation_id, task);
    }

    async fn start_task(&self, conversation_id: Uuid, stream: SubscriptionStream) {
<<<<<<< HEAD
        let (tx, mut rx) = unbounded();
        self.conversation_sender
            .write()
            .await
            .insert(conversation_id, tx);
=======
        let (tx, _) = broadcast::channel(1024);

        self.stream_sender.write().await.insert(conversation_id, tx);

        self.conversation_lock
            .write()
            .await
            .insert(conversation_id, Arc::new(Semaphore::new(PERMIT_AMOUNT)));
>>>>>>> 642093a0

        info!("Task started for {conversation_id}");
        let did = self.did.clone();

        let task = tokio::spawn({
            let mut store = self.clone();
            async move {
                futures::pin_mut!(stream);
                let mut stream = stream.fuse();
                loop {
                    let (direction, event) = tokio::select! {
                        event = stream.select_next_some() => {
                            let Ok(data) = serde_json::from_slice::<Sata>(&event.data) else {
                                continue;
                            };

                            let Ok(data) = data.decrypt::<Vec<u8>>(&did) else {
                                continue;
                            };

                            let Ok(event) = serde_json::from_slice::<MessagingEvents>(&data) else {
                                continue;
                            };

                            (MessageDirection::In, event)
                        },
                        event = rx.select_next_some() => (MessageDirection::Out, event)
                    };

                    let conversation = match store.get_conversation(conversation_id).await {
                        Ok(c) => c,
                        Err(_) => continue,
                    };

                    if let Err(e) = store
                        .message_event(conversation, &event, direction, Default::default())
                        .await
                    {
                        error!("Error processing message: {e}");
                        continue;
                    }
                }
            }
        });
        self.stream_task.write().await.insert(conversation_id, task);
        self.start_event_task(conversation_id).await;
    }

    async fn end_task(&self, conversation_id: Uuid) {
        if let Some(task) = self
            .stream_event_task
            .write()
            .await
            .remove(&conversation_id)
        {
            task.abort();
        }
<<<<<<< HEAD

=======
        self.stream_sender.write().await.remove(&conversation_id);
>>>>>>> 642093a0
        if let Some(task) = self.stream_task.write().await.remove(&conversation_id) {
            info!("Attempting to end task for {conversation_id}");
            task.abort();
            info!("Task for {conversation_id} has ended");
            if let Some(tx) = self.conversation_sender.write().await.remove(&conversation_id) {
                tx.close_channel();
            }
            if let Some(permit) = self
                .conversation_lock
                .write()
                .await
                .remove(&conversation_id)
            {
                permit.close();
                drop(permit);
            }
        }
    }

    async fn process_conversation(
        &mut self,
        data: Sata,
        event: ConversationEvents,
    ) -> anyhow::Result<()> {
        match event {
            ConversationEvents::NewConversation(peer) => {
                let did = &*self.did;
                info!("New conversation event received from {peer}");
                let id = super::generate_shared_topic(did, &peer, Some("direct-conversation"))?;

                if self.exist(id).await {
                    warn!("Conversation with {id} exist");
                    return Ok(());
                }

                if let Ok(true) = self.account.is_blocked(&peer).await {
                    warn!("{peer} is blocked");
                    return Ok(());
                }

                let list = [did.clone(), peer];
                info!("Creating conversation");
                let convo = ConversationDocument::new_direct(did, list)?;
                info!(
                    "{} conversation created: {}",
                    convo.conversation_type,
                    convo.id()
                );

                let cid = convo.to_cid(&self.ipfs).await?;
                if !self.ipfs.is_pinned(&cid).await? {
                    self.ipfs.insert_pin(&cid, false).await?;
                }

                self.conversation_cid.write().await.insert(convo.id(), cid);

                let stream = match self.ipfs.pubsub_subscribe(convo.topic()).await {
                    Ok(stream) => stream,
                    Err(e) => {
                        error!("Error subscribing to conversation: {e}");
                        return Ok(());
                    }
                };

                self.start_task(convo.id(), stream).await;

                if let Some(path) = self.path.as_ref() {
                    let cid = cid.to_string();
                    if let Err(e) = tokio::fs::write(path.join(convo.id().to_string()), cid).await {
                        error!("Unable to save info to file: {e}");
                    }
                }
                if let Err(e) = self.event.send(RayGunEventKind::ConversationCreated {
                    conversation_id: convo.id(),
                }) {
                    error!("Error broadcasting event: {e}");
                }
            }
            ConversationEvents::NewGroupConversation(
                creator,
                conversation_id,
                initial_recipients,
                signature,
            ) => {
                let did = &*self.did;
                info!("New group conversation event received");

                if self.exist(conversation_id).await {
                    warn!("Conversation with {conversation_id} exist");
                    return Ok(());
                }

                info!("Creating conversation");
                let convo = ConversationDocument::new(
                    did,
                    initial_recipients,
                    Some(conversation_id),
                    ConversationType::Group,
                    Some(creator),
                    signature,
                )?;
                info!(
                    "{} conversation created: {}",
                    convo.conversation_type,
                    convo.id()
                );

                //Although we verify internally, this is just as a precaution
                convo.verify()?;

                let cid = convo.to_cid(&self.ipfs).await?;
                if !self.ipfs.is_pinned(&cid).await? {
                    self.ipfs.insert_pin(&cid, false).await?;
                }
                self.conversation_cid.write().await.insert(convo.id(), cid);

                let stream = match self.ipfs.pubsub_subscribe(convo.topic()).await {
                    Ok(stream) => stream,
                    Err(e) => {
                        error!("Error subscribing to conversation: {e}");
                        return Ok(());
                    }
                };

                self.start_task(convo.id(), stream).await;
                if let Some(path) = self.path.as_ref() {
                    let cid = cid.to_string();
                    if let Err(e) = tokio::fs::write(path.join(convo.id().to_string()), cid).await {
                        error!("Unable to save info to file: {e}");
                    }
                }
                if let Err(e) = self.event.send(RayGunEventKind::ConversationCreated {
                    conversation_id: convo.id(),
                }) {
                    error!("Error broadcasting event: {e}");
                }
            }
            ConversationEvents::DeleteConversation(conversation_id) => {
                trace!("Delete conversation event received for {conversation_id}");
                if !self.exist(conversation_id).await {
                    anyhow::bail!("Conversation {conversation_id} doesnt exist");
                }

                let sender = match data.sender() {
                    Some(sender) => DID::from(sender),
                    None => return Ok(()),
                };

                match self.get_conversation(conversation_id).await {
                    Ok(conversation)
                        if conversation.recipients().contains(&sender)
                            && matches!(
                                conversation.conversation_type,
                                ConversationType::Direct
                            )
                            || matches!(
                                conversation.conversation_type,
                                ConversationType::Group
                            ) && matches!(conversation.creator.clone(), Some(creator) if creator.eq(&sender)) =>
                    {
                        conversation
                    }
                    _ => {
                        anyhow::bail!("Conversation exist but did not match condition required");
                    }
                };

                self.end_task(conversation_id).await;

                let conversation_cid = self
                    .conversation_cid
                    .write()
                    .await
                    .remove(&conversation_id)
                    .ok_or(Error::InvalidConversation)?;

                if self.ipfs.is_pinned(&conversation_cid).await? {
                    if let Err(e) = self.ipfs.remove_pin(&conversation_cid, false).await {
                        error!("Unable to remove pin from {conversation_cid}: {e}");
                    }
                }

                let mut document: ConversationDocument =
                    conversation_cid.get_dag(&self.ipfs, None).await?;
                let topic = document.topic();
                self.queue.write().await.remove(&sender);

                tokio::spawn({
                    let ipfs = self.ipfs.clone();
                    async move {
                        let _ = document.delete_all_message(ipfs.clone()).await.ok();
                        ipfs.remove_block(conversation_cid).await.ok();
                    }
                });

                if self
                    .ipfs
                    .pubsub_unsubscribe(&topic)
                    .await
                    .is_ok()
                {
                    warn!("topic should have been unsubscribed after dropping conversation.");
                }

                if let Some(path) = self.path.as_ref() {
                    if let Err(e) =
                        tokio::fs::remove_file(path.join(conversation_id.to_string())).await
                    {
                        error!("Unable to remove conversation: {e}");
                    }
                }

                if let Err(e) = self
                    .event
                    .send(RayGunEventKind::ConversationDeleted { conversation_id })
                {
                    error!("Error broadcasting event: {e}");
                }
            }
        }
        Ok(())
    }

    async fn process_queue(&self) -> anyhow::Result<()> {
        let mut list = self.queue.read().await.clone();
        for (did, items) in list.iter_mut() {
            if let Ok(crate::store::PeerConnectionType::Connected) =
                connected_to_peer(self.ipfs.clone(), did.clone()).await
            {
                for item in items.iter_mut() {
                    let Queue::Direct {
                        peer,
                        topic,
                        data,
                        sent,
                        ..
                    } = item;
                    if !*sent {
                        if let Ok(peers) = self.ipfs.pubsub_peers(Some(topic.clone())).await {
                            //TODO: Check peer against conversation to see if they are connected
                            if peers.contains(peer) {
                                let bytes = match serde_json::to_vec(&data) {
                                    Ok(bytes) => bytes,
                                    Err(e) => {
                                        error!("Error serializing data to bytes: {e}");
                                        continue;
                                    }
                                };

                                if let Err(e) = self.ipfs.pubsub_publish(topic.clone(), bytes).await
                                {
                                    error!("Error publishing to topic: {e}");
                                    break;
                                }

                                *sent = true;
                            }
                        }
                    }
                    self.queue
                        .write()
                        .await
                        .entry(did.clone())
                        .or_default()
                        .retain(|queue| {
                            let Queue::Direct {
                                sent: inner_sent,
                                topic: inner_topic,
                                ..
                            } = queue;

                            if inner_topic.eq(&*topic) && *sent != *inner_sent {
                                return false;
                            }
                            true
                        });
                    self.save_queue().await;
                }
            }
        }
        Ok(())
    }
}

impl<T: IpfsTypes> MessageStore<T> {
    pub async fn create_conversation(&mut self, did_key: &DID) -> Result<Conversation, Error> {
        if self.with_friends.load(Ordering::SeqCst) {
            self.account.has_friend(did_key).await?;
        }

        if let Ok(true) = self.account.is_blocked(did_key).await {
            return Err(Error::PublicKeyIsBlocked);
        }

        let own_did = &*(self.did.clone());

        if did_key == own_did {
            return Err(Error::CannotCreateConversation);
        }

        if let Some(conversation) = self
            .list_conversations()
            .await
            .unwrap_or_default()
            .iter()
            .find(|conversation| {
                conversation.conversation_type() == ConversationType::Direct
                    && conversation.recipients().contains(did_key)
                    && conversation.recipients().contains(own_did)
            })
            .cloned()
        {
            return Err(Error::ConversationExist { conversation });
        }

        //Temporary limit
        if self.list_conversations().await.unwrap_or_default().len() >= 32 {
            return Err(Error::ConversationLimitReached);
        }

        tokio::spawn({
            let account = self.account.clone();
            let did = did_key.clone();
            async move {
                if let Ok(list) = account.get_identity(did.into()).await {
                    if list.is_empty() {
                        warn!("Unable to find identity. Creating conversation anyway");
                    }
                }
            }
        });

        let conversation =
            ConversationDocument::new_direct(own_did, [own_did.clone(), did_key.clone()])?;

        let cid = conversation.to_cid(&self.ipfs).await?;

        let convo_id = conversation.id();
        let topic = conversation.topic();

        self.conversation_cid.write().await.insert(convo_id, cid);

        let stream = self.ipfs.pubsub_subscribe(topic).await?;

        self.start_task(conversation.id(), stream).await;

        let peers = self
            .ipfs
            .pubsub_peers(Some(DIRECT_BROADCAST.into()))
            .await?;

        let peer_id = did_to_libp2p_pub(did_key)?.to_peer_id();

        let mut data = Sata::default();
        data.add_recipient(did_key.as_ref())?;

        let data = data.encrypt(
            libipld::IpldCodec::DagJson,
            own_did.as_ref(),
            warp::sata::Kind::Reference,
            serde_json::to_vec(&ConversationEvents::NewConversation(own_did.clone()))?,
        )?;

        match peers.contains(&peer_id) {
            true => {
                let bytes = serde_json::to_vec(&data)?;
                if let Err(_e) = self
                    .ipfs
                    .pubsub_publish(DIRECT_BROADCAST.into(), bytes)
                    .await
                {
                    warn!("Unable to publish to topic. Queuing event");
                    if let Err(e) = self
                        .queue_event(
                            did_key.clone(),
                            Queue::direct(convo_id, None, peer_id, DIRECT_BROADCAST.into(), data),
                        )
                        .await
                    {
                        error!("Error submitting event to queue: {e}");
                    }
                }
            }
            false => {
                if let Err(e) = self
                    .queue_event(
                        did_key.clone(),
                        Queue::direct(convo_id, None, peer_id, DIRECT_BROADCAST.into(), data),
                    )
                    .await
                {
                    error!("Error submitting event to queue: {e}");
                }
            }
        };

        Ok(Conversation::from(&conversation))
    }

    pub async fn create_group_conversation(
        &mut self,
        did_key: HashSet<DID>,
    ) -> Result<Conversation, Error> {
        if self.with_friends.load(Ordering::SeqCst) {
            for did in did_key.iter() {
                self.account.has_friend(did).await?;
            }
        }

        for did in did_key.iter() {
            if let Ok(true) = self.account.is_blocked(did).await {
                return Err(Error::PublicKeyIsBlocked);
            }
        }

        let own_did = &*(self.did.clone());

        if did_key.contains(own_did) {
            return Err(Error::CannotCreateConversation);
        }

        //Temporary limit
        if self.list_conversations().await.unwrap_or_default().len() >= 32 {
            return Err(Error::ConversationLimitReached);
        }

        tokio::spawn({
            let account = self.account.clone();
            let did_list = did_key.clone();
            async move {
                for did in did_list {
                    if let Ok(list) = account.get_identity(did.into()).await {
                        if list.is_empty() {
                            warn!("Unable to find identity. Creating conversation anyway");
                        }
                    }
                }
            }
        });

        let conversation = ConversationDocument::new_group(own_did, &Vec::from_iter(did_key))?;

        let recipient = conversation.recipients();

        let cid = conversation.to_cid(&self.ipfs).await?;

        let convo_id = conversation.id();
        let topic = conversation.topic();

        self.conversation_cid.write().await.insert(convo_id, cid);

        let stream = self.ipfs.pubsub_subscribe(topic).await?;

        self.start_task(conversation.id(), stream).await;

        let peers = self
            .ipfs
            .pubsub_peers(Some(DIRECT_BROADCAST.into()))
            .await?;

        let peer_id_list = recipient
            .clone()
            .iter()
            .filter(|did| own_did.ne(did))
            .map(|did| (did.clone(), did))
            .filter_map(|(a, b)| did_to_libp2p_pub(b).map(|pk| (a, pk)).ok())
            .map(|(did, pk)| (did, pk.to_peer_id()))
            .collect::<Vec<_>>();

        let mut data = Sata::default();

        for did in recipient.iter() {
            data.add_recipient(did.as_ref())?;
        }

        let data = data.encrypt(
            libipld::IpldCodec::DagJson,
            own_did.as_ref(),
            warp::sata::Kind::Reference,
            serde_json::to_vec(&ConversationEvents::NewGroupConversation(
                own_did.clone(),
                conversation.id(),
                recipient,
                conversation.signature.clone(),
            ))?,
        )?;

        if let Some(path) = self.path.as_ref() {
            let cid = cid.to_string();
            if let Err(e) = tokio::fs::write(path.join(conversation.id().to_string()), cid).await {
                error!("Unable to save info to file: {e}");
            }
        }

        for (did, peer_id) in peer_id_list {
            match peers.contains(&peer_id) {
                true => {
                    let bytes = serde_json::to_vec(&data)?;
                    if let Err(_e) = self
                        .ipfs
                        .pubsub_publish(DIRECT_BROADCAST.into(), bytes)
                        .await
                    {
                        warn!("Unable to publish to topic. Queuing event");
                        if let Err(e) = self
                            .queue_event(
                                did,
                                Queue::direct(
                                    convo_id,
                                    None,
                                    peer_id,
                                    DIRECT_BROADCAST.into(),
                                    data.clone(),
                                ),
                            )
                            .await
                        {
                            error!("Error submitting event to queue: {e}");
                        }
                    }
                }
                false => {
                    if let Err(e) = self
                        .queue_event(
                            did,
                            Queue::direct(
                                convo_id,
                                None,
                                peer_id,
                                DIRECT_BROADCAST.into(),
                                data.clone(),
                            ),
                        )
                        .await
                    {
                        error!("Error submitting event to queue: {e}");
                    }
                }
            };
        }

        Ok(Conversation::from(&conversation))
    }

    pub async fn delete_conversation(
        &mut self,
        conversation_id: Uuid,
        broadcast: bool,
    ) -> Result<(), Error> {
        let conversation_cid = self
            .conversation_cid
            .write()
            .await
            .remove(&conversation_id)
            .ok_or(Error::InvalidConversation)?;

        if self.ipfs.is_pinned(&conversation_cid).await? {
            if let Err(e) = self.ipfs.remove_pin(&conversation_cid, false).await {
                error!("Unable to remove pin from {conversation_cid}: {e}");
            }
        }
        let mut document_type: ConversationDocument =
            conversation_cid.get_dag(&self.ipfs, None).await?;

        self.ipfs.remove_block(conversation_cid).await?;

        if broadcast {
            let recipients = document_type.recipients();

            let own_did = &*self.did;

            let peer_id_list = recipients
                .clone()
                .iter()
                .filter(|did| own_did.ne(did))
                .map(|did| (did.clone(), did))
                .filter_map(|(a, b)| did_to_libp2p_pub(b).map(|pk| (a, pk)).ok())
                .map(|(did, pk)| (did, pk.to_peer_id()))
                .collect::<Vec<_>>();

            let mut data = Sata::default();
            for recipient in recipients {
                data.add_recipient(recipient.as_ref())?;
            }

            let data = data.encrypt(
                libipld::IpldCodec::DagJson,
                own_did.as_ref(),
                warp::sata::Kind::Reference,
                serde_json::to_vec(&ConversationEvents::DeleteConversation(document_type.id()))?,
            )?;

            let peers = self
                .ipfs
                .pubsub_peers(Some(DIRECT_BROADCAST.into()))
                .await?;

            let bytes = serde_json::to_vec(&data)?;

            for (recipient, peer_id) in peer_id_list {
                match peers.contains(&peer_id) {
                    true => {
                        if let Err(e) = self
                            .ipfs
                            .pubsub_publish(DIRECT_BROADCAST.into(), bytes.clone())
                            .await
                        {
                            warn!("Unable to publish to topic: {e}. Queuing event");
                            //Note: If the error is related to peer not available then we should push this to queue but if
                            //      its due to the message limit being reached we should probably break up the message to fix into
                            //      "max_transmit_size" within rust-libp2p gossipsub
                            //      For now we will queue the message if we hit an error
                            if let Err(e) = self
                                .queue_event(
                                    recipient.clone(),
                                    Queue::direct(
                                        document_type.id(),
                                        None,
                                        peer_id,
                                        DIRECT_BROADCAST.into(),
                                        data.clone(),
                                    ),
                                )
                                .await
                            {
                                error!("Error submitting event to queue: {e}");
                            }
                        }
                    }
                    false => {
                        if let Err(e) = self
                            .queue_event(
                                recipient.clone(),
                                Queue::direct(
                                    document_type.id(),
                                    None,
                                    peer_id,
                                    DIRECT_BROADCAST.into(),
                                    data.clone(),
                                ),
                            )
                            .await
                        {
                            error!("Error submitting event to queue: {e}");
                        }
                    }
                };
            }
        }

        let conversation_id = document_type.id();
        tokio::spawn({
            let ipfs = self.ipfs.clone();
            async move {
                let _ = document_type.delete_all_message(ipfs).await.is_ok();
            }
        });

        if let Some(path) = self.path.as_ref() {
            if let Err(e) = tokio::fs::remove_file(path.join(conversation_id.to_string())).await {
                error!("Unable to remove conversation: {e}");
            }
        }

        if let Err(e) = self
            .event
            .send(RayGunEventKind::ConversationDeleted { conversation_id })
        {
            error!("Error broadcasting event: {e}");
        }
        Ok(())
    }

    async fn conversation_queue(
        &self,
        conversation_id: Uuid,
    ) -> Result<OwnedSemaphorePermit, Error> {
        let permit = self
            .conversation_lock
            .read()
            .await
            .get(&conversation_id)
            .cloned()
            .ok_or(Error::InvalidConversation)?;

        permit
            .acquire_owned()
            .await
            .map_err(anyhow::Error::from)
            .map_err(Error::from)
    }

    pub async fn load_conversations(&self, background: bool) -> Result<(), Error> {
        let Some(path) = self.path.as_ref() else {
            return Ok(())
        };

        if !path.is_dir() {
            return Err(Error::InvalidDirectory);
        }

        let mut entry_stream = ReadDirStream::new(tokio::fs::read_dir(path).await?);

        while let Some(entry) = entry_stream.next().await {
            let entry = entry?;
            let entry_path = entry.path();
            if entry_path.is_file() && !entry_path.ends_with(".messaging_queue") {
                let Some(id) = entry_path.file_name().map(|file| file.to_string_lossy().to_string()).and_then(|id| Uuid::from_str(&id).ok()) else {
                    continue
                };
                let Ok(cid_str) = tokio::fs::read(entry_path).await.map(|bytes| String::from_utf8_lossy(&bytes).to_string()) else {
                    continue
                };
                if let Ok(cid) = cid_str.parse::<Cid>() {
                    let task = {
                        let store = self.clone();
                        async move {
                            let conversation: ConversationDocument = cid
                                .get_dag(&store.ipfs, Some(Duration::from_secs(10)))
                                .await?;
                            conversation.verify()?;
                            store.conversation_cid.write().await.insert(id, cid);

                            let stream = store.ipfs.pubsub_subscribe(conversation.topic()).await?;

                            store.start_task(conversation.id(), stream).await;

                            Ok::<_, Error>(())
                        }
                    };

                    if background {
                        tokio::spawn(task);
                    } else if let Err(e) = task.await {
                        error!("Error loading conversation: {e}");
                    }
                }
            }
        }

        Ok(())
    }

    pub async fn list_conversation_documents(&self) -> Result<Vec<ConversationDocument>, Error> {
        let list = FuturesUnordered::from_iter(self.conversation_cid.read().await.values().map(
            |cid| async {
                (*cid)
                    .get_dag(&self.ipfs, Some(Duration::from_secs(10)))
                    .await
            },
        ))
        .filter_map(|res| async { res.ok() })
        .collect::<Vec<_>>()
        .await;
        Ok(list)
    }

    pub async fn list_conversations(&self) -> Result<Vec<Conversation>, Error> {
        self.list_conversation_documents()
            .await
            .map(|list| list.iter().map(|document| document.into()).collect())
    }

    pub async fn messages_count(&self, conversation_id: Uuid) -> Result<usize, Error> {
        let conversation = self.get_conversation(conversation_id).await?;
        Ok(conversation.messages.len())
    }

    async fn send_single_conversation_event(
        &mut self,
        did_key: &DID,
        conversation_id: Uuid,
        event: ConversationEvents,
    ) -> Result<(), Error> {
        let peers = self
            .ipfs
            .pubsub_peers(Some(DIRECT_BROADCAST.into()))
            .await?;

        let own_did = &*self.did;

        let mut data = Sata::default();

        data.add_recipient(did_key.as_ref())?;

        let data = data.encrypt(
            libipld::IpldCodec::DagJson,
            own_did.as_ref(),
            warp::sata::Kind::Reference,
            serde_json::to_vec(&event)?,
        )?;

        let peer_id = did_to_libp2p_pub(did_key)?.to_peer_id();

        match peers.contains(&peer_id) {
            true => {
                let bytes = serde_json::to_vec(&data)?;
                if let Err(_e) = self
                    .ipfs
                    .pubsub_publish(DIRECT_BROADCAST.into(), bytes)
                    .await
                {
                    warn!("Unable to publish to topic. Queuing event");
                    if let Err(e) = self
                        .queue_event(
                            did_key.clone(),
                            Queue::direct(
                                conversation_id,
                                None,
                                peer_id,
                                DIRECT_BROADCAST.into(),
                                data.clone(),
                            ),
                        )
                        .await
                    {
                        error!("Error submitting event to queue: {e}");
                    }
                }
            }
            false => {
                if let Err(e) = self
                    .queue_event(
                        did_key.clone(),
                        Queue::direct(
                            conversation_id,
                            None,
                            peer_id,
                            DIRECT_BROADCAST.into(),
                            data.clone(),
                        ),
                    )
                    .await
                {
                    error!("Error submitting event to queue: {e}");
                }
            }
        };

        Ok(())
    }

    pub async fn get_message(
        &self,
        conversation_id: Uuid,
        message_id: Uuid,
    ) -> Result<Message, Error> {
        let conversation = self.get_conversation(conversation_id).await?;
        conversation
            .get_message(&self.ipfs, self.did.clone(), message_id)
            .await
    }

    pub async fn message_status(
        &self,
        conversation_id: Uuid,
        message_id: Uuid,
    ) -> Result<MessageStatus, Error> {
        self.get_message(conversation_id, message_id).await?;

        let conversation = self.get_conversation(conversation_id).await?;

        let own_did = &*self.did;

        let list = conversation
            .recipients()
            .iter()
            .filter(|did| own_did.ne(did))
            .cloned()
            .collect::<Vec<_>>();

        for peer in list {
            if let Entry::Occupied(entry) = self.queue.read().await.clone().entry(peer) {
                for item in entry.get() {
                    let Queue::Direct { id, m_id, .. } = item;
                    if conversation.id() == *id {
                        if let Some(m_id) = m_id {
                            if message_id == *m_id {
                                return Ok(MessageStatus::NotSent);
                            }
                        }
                    }
                }
            }
        }

        //Not a guarantee that it been sent but for now since the message exist locally and not marked in queue, we will assume it have been sent
        Ok(MessageStatus::Sent)
    }

    pub async fn get_messages(
        &self,
        conversation: Uuid,
        opt: MessageOptions,
    ) -> Result<Vec<Message>, Error> {
        let conversation = self.get_conversation(conversation).await?;
        conversation
            .get_messages(&self.ipfs, self.did.clone(), opt)
            .await
            .map(Vec::from_iter)
    }

    pub async fn exist(&self, conversation: Uuid) -> bool {
        self.conversation_cid
            .read()
            .await
            .contains_key(&conversation)
    }

    pub async fn get_conversation(
        &self,
        conversation_id: Uuid,
    ) -> Result<ConversationDocument, Error> {
        let cid = self
            .conversation_cid
            .read()
            .await
            .get(&conversation_id)
            .cloned()
            .ok_or(Error::InvalidConversation)?;
        let conversation: ConversationDocument = cid.get_dag(&self.ipfs, None).await?;
        conversation.verify().map(|_| conversation)
    }

    pub async fn get_conversation_mut<F: FnOnce(&mut ConversationDocument)>(
        &self,
        conversation_id: Uuid,
        func: F,
    ) -> Result<(), Error> {
        let document = &mut self.get_conversation(conversation_id).await?;

        let own_did = &*self.did;

        func(document);

        if let Some(creator) = document.creator.as_ref() {
            if creator.eq(own_did) {
                document.sign(own_did)?;
            }
        }

        document.verify()?;

        let new_cid = document.to_cid(&self.ipfs).await?;

        let old_cid = self
            .conversation_cid
            .write()
            .await
            .insert(conversation_id, new_cid);

        if let Some(old_cid) = old_cid {
            if new_cid != old_cid {
                if self.ipfs.is_pinned(&old_cid).await? {
                    if let Err(e) = self.ipfs.remove_pin(&old_cid, false).await {
                        error!("Unable to remove pin on {old_cid}: {e}");
                    }
                }
                if let Err(e) = self.ipfs.remove_block(old_cid).await {
                    error!("Unable to remove {old_cid}: {e}");
                }
            }
        }

        if let Some(path) = self.path.as_ref() {
            let cid = new_cid.to_string();
            if let Err(e) = tokio::fs::write(path.join(conversation_id.to_string()), cid).await {
                error!("Unable to save info to file: {e}");
            }
        }
        Ok(())
    }

    pub async fn get_conversation_sender(
        &self,
        conversation_id: Uuid,
    ) -> Result<BroadcastSender<MessageEventKind>, Error> {
        let tx = self
            .stream_sender
            .read()
            .await
            .get(&conversation_id)
            .ok_or(Error::InvalidConversation)?
            .clone();
        Ok(tx)
    }

    pub async fn get_conversation_receiver(
        &self,
        conversation_id: Uuid,
    ) -> Result<BroadcastReceiver<MessageEventKind>, Error> {
        let rx = self
            .get_conversation_sender(conversation_id)
            .await?
            .subscribe();
        Ok(rx)
    }

    pub async fn get_conversation_stream(
        &self,
        conversation_id: Uuid,
    ) -> Result<impl Stream<Item = MessageEventKind>, Error> {
        let mut rx = self.get_conversation_receiver(conversation_id).await?;

        Ok(async_stream::stream! {
            loop {
                match rx.recv().await {
                    Ok(event) => yield event,
                    Err(tokio::sync::broadcast::error::RecvError::Closed) => break,
                    Err(_) => {}
                };
            }
        })
    }

    pub async fn add_recipient(
        &mut self,
        conversation_id: Uuid,
        did_key: &DID,
    ) -> Result<(), Error> {
        let conversation = self.get_conversation(conversation_id).await?;
        let _guard = self.conversation_queue(conversation_id).await?;

        if matches!(conversation.conversation_type, ConversationType::Direct) {
            return Err(Error::InvalidConversation);
        }

        let Some(creator) = conversation.creator.clone() else {
            return Err(Error::InvalidConversation);
        };

        let own_did = &*self.did;

        if creator.ne(own_did) {
            return Err(Error::PublicKeyInvalid);
        }

        if creator.eq(did_key) {
            return Err(Error::PublicKeyInvalid);
        }

        if self.account.is_blocked(did_key).await? {
            return Err(Error::PublicKeyIsBlocked);
        }

        if conversation.recipients.contains(did_key) {
            return Err(Error::IdentityExist);
        }

        self.get_conversation_mut(conversation_id, |conversation| {
            conversation.recipients.push(did_key.clone());
        })
        .await?;
        drop(_guard);

        let conversation = self.get_conversation(conversation_id).await?;

        let Some(signature) = conversation.signature.clone() else {
            return Err(Error::InvalidSignature);
        };

        let event = MessagingEvents::AddRecipient(
            conversation_id,
            did_key.clone(),
            conversation.recipients(),
            signature.clone(),
        );

        let tx = self.get_conversation_sender(conversation_id).await?;
        let _ = tx.send(MessageEventKind::RecipientAdded {
            conversation_id,
            recipient: did_key.clone(),
        });

        self.send_raw_event(conversation_id, None, event, true)
            .await?;

        let own_did = &*self.did;
        let new_event = ConversationEvents::NewGroupConversation(
            own_did.clone(),
            conversation.id(),
            conversation.recipients(),
            Some(signature),
        );

        self.send_single_conversation_event(did_key, conversation_id, new_event)
            .await
    }

    pub async fn remove_recipient(
        &mut self,
        conversation_id: Uuid,
        did_key: &DID,
    ) -> Result<(), Error> {
        let conversation = self.get_conversation(conversation_id).await?;
        let _guard = self.conversation_queue(conversation_id).await?;

        if matches!(conversation.conversation_type, ConversationType::Direct) {
            return Err(Error::InvalidConversation);
        }

        let Some(creator) = conversation.creator.clone() else {
            return Err(Error::InvalidConversation);
        };

        let own_did = &*self.did;

        if creator.ne(own_did) {
            return Err(Error::PublicKeyInvalid);
        }

        if creator.eq(did_key) {
            return Err(Error::PublicKeyInvalid);
        }

        if !conversation.recipients.contains(did_key) {
            return Err(Error::IdentityDoesntExist);
        }

        self.get_conversation_mut(conversation_id, |conversation| {
            // conversation.recipients.push(did_key.clone());
            conversation.recipients.retain(|did| did.ne(did_key));
        })
        .await?;
        drop(_guard);

        let conversation = self.get_conversation(conversation_id).await?;

        let Some(signature) = conversation.signature.clone() else {
            return Err(Error::InvalidSignature);
        };

        let event = MessagingEvents::RemoveRecipient(
            conversation_id,
            did_key.clone(),
            conversation.recipients(),
            signature.clone(),
        );

        let tx = self.get_conversation_sender(conversation_id).await?;
        let _ = tx.send(MessageEventKind::RecipientRemoved {
            conversation_id,
            recipient: did_key.clone(),
        });

        self.send_raw_event(conversation_id, None, event, true)
            .await?;

        let new_event = ConversationEvents::DeleteConversation(conversation.id());

        self.send_single_conversation_event(did_key, conversation.id(), new_event)
            .await
    }

    pub async fn conversation_tx(
        &self,
        conversation_id: Uuid,
    ) -> Result<UnboundedSender<MessagingEvents>, Error> {
        self.conversation_sender
            .read()
            .await
            .get(&conversation_id)
            .cloned()
            .ok_or(Error::InvalidConversation)
    }

    pub async fn send_message(
        &mut self,
        conversation_id: Uuid,
        messages: Vec<String>,
    ) -> Result<(), Error> {
        let conversation = self.get_conversation(conversation_id).await?;
        let mut tx = self.conversation_tx(conversation_id).await?;

        if messages.is_empty() {
            return Err(Error::EmptyMessage);
        }

        let lines_value_length: usize = messages
            .iter()
            .filter(|s| !s.is_empty())
            .map(|s| s.trim())
            .map(|s| s.chars().count())
            .sum();

        if lines_value_length == 0 || lines_value_length > 4096 {
            error!("Length of message is invalid: Got {lines_value_length}; Expected 4096");
            return Err(Error::InvalidLength {
                context: "message".into(),
                current: lines_value_length,
                minimum: Some(1),
                maximum: Some(4096),
            });
        }

        let own_did = &*self.did;

        let mut message = Message::default();
        message.set_conversation_id(conversation.id());
        message.set_sender(own_did.clone());
        message.set_value(messages.clone());

        let construct = vec![
            message.id().into_bytes().to_vec(),
            message.conversation_id().into_bytes().to_vec(),
            own_did.to_string().as_bytes().to_vec(),
            message
                .value()
                .iter()
                .map(|s| s.as_bytes())
                .collect::<Vec<_>>()
                .concat(),
        ]
        .concat();

        let signature = super::sign_serde(own_did, &construct)?;
        message.set_signature(Some(signature));

        let message_id = message.id();

        let event = MessagingEvents::New(message);

        tx.send(event.clone()).await.map_err(anyhow::Error::from)?;

        self.send_raw_event(conversation_id, Some(message_id), event, true)
            .await
    }

    pub async fn edit_message(
        &mut self,
        conversation_id: Uuid,
        message_id: Uuid,
        messages: Vec<String>,
    ) -> Result<(), Error> {
        let conversation = self.get_conversation(conversation_id).await?;
        let mut tx = self.conversation_tx(conversation_id).await?;
        if messages.is_empty() {
            return Err(Error::EmptyMessage);
        }

        let lines_value_length: usize = messages
            .iter()
            .filter(|s| !s.is_empty())
            .map(|s| s.trim())
            .map(|s| s.chars().count())
            .sum();

        if lines_value_length == 0 || lines_value_length > 4096 {
            error!("Length of message is invalid: Got {lines_value_length}; Expected 4096");
            return Err(Error::InvalidLength {
                context: "message".into(),
                current: lines_value_length,
                minimum: Some(1),
                maximum: Some(4096),
            });
        }

        let own_did = &*self.did.clone();

        let construct = vec![
            message_id.into_bytes().to_vec(),
            conversation.id().into_bytes().to_vec(),
            own_did.to_string().as_bytes().to_vec(),
            messages
                .iter()
                .map(|s| s.as_bytes())
                .collect::<Vec<_>>()
                .concat(),
        ]
        .concat();

        let signature = super::sign_serde(&self.did, &construct)?;

        let event = MessagingEvents::Edit(
            conversation.id(),
            message_id,
            Utc::now(),
            messages,
            signature,
        );

        tx.send(event.clone()).await.map_err(anyhow::Error::from)?;

        self.send_raw_event(conversation_id, None, event, true)
            .await
    }

    pub async fn reply_message(
        &mut self,
        conversation_id: Uuid,
        message_id: Uuid,
        messages: Vec<String>,
    ) -> Result<(), Error> {
        let conversation = self.get_conversation(conversation_id).await?;
        let mut tx = self.conversation_tx(conversation_id).await?;

        if messages.is_empty() {
            return Err(Error::EmptyMessage);
        }

        let lines_value_length: usize = messages
            .iter()
            .filter(|s| !s.is_empty())
            .map(|s| s.trim())
            .map(|s| s.chars().count())
            .sum();

        if lines_value_length == 0 || lines_value_length > 4096 {
            error!("Length of message is invalid: Got {lines_value_length}; Expected 4096");
            return Err(Error::InvalidLength {
                context: "message".into(),
                current: lines_value_length,
                minimum: Some(1),
                maximum: Some(4096),
            });
        }

        let own_did = &*self.did;

        let mut message = Message::default();
        message.set_conversation_id(conversation.id());
        message.set_sender(own_did.clone());
        message.set_value(messages);
        message.set_replied(Some(message_id));

        let construct = vec![
            message.id().into_bytes().to_vec(),
            message.conversation_id().into_bytes().to_vec(),
            own_did.to_string().as_bytes().to_vec(),
            message
                .value()
                .iter()
                .map(|s| s.as_bytes())
                .collect::<Vec<_>>()
                .concat(),
        ]
        .concat();

        let signature = super::sign_serde(own_did, &construct)?;
        message.set_signature(Some(signature));

        let event = MessagingEvents::New(message);

        tx.send(event.clone()).await.map_err(anyhow::Error::from)?;

        self.send_raw_event(conversation_id, None, event, true)
            .await
    }

    pub async fn delete_message(
        &mut self,
        conversation_id: Uuid,
        message_id: Uuid,
        broadcast: bool,
    ) -> Result<(), Error> {
        let conversation = self.get_conversation(conversation_id).await?;
        let mut tx = self.conversation_tx(conversation_id).await?;

        let event = MessagingEvents::Delete(conversation.id(), message_id);

        tx.send(event.clone()).await.map_err(anyhow::Error::from)?;

        if broadcast {
            self.send_raw_event(conversation_id, None, event, true)
                .await?;
        }

        Ok(())
    }

    pub async fn pin_message(
        &mut self,
        conversation_id: Uuid,
        message_id: Uuid,
        state: PinState,
    ) -> Result<(), Error> {
        let conversation = self.get_conversation(conversation_id).await?;
        let mut tx = self.conversation_tx(conversation_id).await?;

        let own_did = &*self.did;

        let event = MessagingEvents::Pin(conversation.id(), own_did.clone(), message_id, state);

        tx.send(event.clone()).await.map_err(anyhow::Error::from)?;

        self.send_raw_event(conversation_id, None, event, true)
            .await
    }

    pub async fn embeds(
        &mut self,
        _conversation: Uuid,
        _message_id: Uuid,
        _state: EmbedState,
    ) -> Result<(), Error> {
        warn!("Embed function is unavailable");
        Err(Error::Unimplemented)
    }

    pub async fn react(
        &mut self,
        conversation_id: Uuid,
        message_id: Uuid,
        state: ReactionState,
        emoji: String,
    ) -> Result<(), Error> {
        let conversation = self.get_conversation(conversation_id).await?;
        let mut tx = self.conversation_tx(conversation_id).await?;

        let own_did = &*self.did;

        let event =
            MessagingEvents::React(conversation.id(), own_did.clone(), message_id, state, emoji);

        tx.send(event.clone()).await.map_err(anyhow::Error::from)?;

        self.send_raw_event(conversation_id, None, event, true)
            .await
    }

    #[allow(clippy::await_holding_lock)]
    //TODO: Return a vector of streams for events of progression for uploading (possibly passing it through to raygun events)
    pub async fn attach(
        &mut self,
        conversation_id: Uuid,
        location: Location,
        files: Vec<PathBuf>,
        messages: Vec<String>,
    ) -> Result<(), Error> {
        let conversation = self.get_conversation(conversation_id).await?;
        let mut tx = self.conversation_tx(conversation_id).await?;
        //TODO: Send directly if constellation isnt present
        //      this will require uploading to ipfs directly from here
        //      or setting up a seperate stream channel related to
        //      the subscribed topic possibly as a configuration option
        let mut constellation = self
            .filesystem
            .clone()
            .ok_or(Error::ConstellationExtensionUnavailable)?;

        let files = files
            .iter()
            .filter(|path| path.is_file())
            .collect::<Vec<_>>();

        if files.is_empty() {
            return Err(Error::InvalidMessage);
        }

        let mut attachments = vec![];

        for file in files {
            let file = match location {
                Location::Constellation => {
                    let path = file.display().to_string();
                    match constellation
                        .root_directory()
                        .get_item_by_path(&path)
                        .and_then(|item| item.get_file())
                        .ok()
                    {
                        Some(f) => f,
                        None => continue,
                    }
                }
                Location::Disk => {
                    let mut filename = match file.file_name() {
                        Some(file) => file.to_string_lossy().to_string(),
                        None => continue,
                    };

                    let original = filename.clone();

                    let current_directory = constellation.current_directory()?;

                    let mut interval = 0;
                    let skip;
                    loop {
                        if current_directory.has_item(&filename) {
                            if interval >= 20 {
                                skip = true;
                                break;
                            }
                            interval += 1;
                            let file = PathBuf::from(&original);
                            let file_stem =
                                file.file_stem().and_then(OsStr::to_str).map(str::to_string);
                            let ext = file.extension().and_then(OsStr::to_str).map(str::to_string);

                            filename = match (file_stem, ext) {
                                (Some(filename), Some(ext)) => {
                                    format!("{filename} ({interval}).{ext}")
                                }
                                _ => format!("{original} ({interval})"),
                            };
                            continue;
                        }
                        skip = false;
                        break;
                    }

                    if skip {
                        continue;
                    }

                    let file = tokio::fs::File::open(&file).await?;

                    let size = file.metadata().await?.len() as usize;

                    let stream = ReaderStream::new(file)
                        .filter_map(|x| async { x.ok() })
                        .map(|x| x.into());

                    let mut progress = match constellation
                        .put_stream(&filename, Some(size), stream.boxed())
                        .await
                    {
                        Ok(stream) => stream,
                        Err(e) => {
                            error!("Error uploading {filename}: {e}");
                            continue;
                        }
                    };

                    let mut complete = false;

                    while let Some(progress) = progress.next().await {
                        if let Progression::ProgressComplete { .. } = progress {
                            complete = true;
                            break;
                        }
                    }

                    if !complete {
                        continue;
                    }

                    //Note: If this fails this there might be a possible race condition
                    match current_directory
                        .get_item(&filename)
                        .and_then(|item| item.get_file())
                    {
                        Ok(file) => file,
                        Err(_) => continue,
                    }
                }
            };

            // We reconstruct it to avoid out any possible metadata that was apart of the `File` structure
            let new_file = warp::constellation::file::File::new(&file.name());
            new_file.set_size(file.size());
            new_file.set_hash(file.hash());
            new_file.set_reference(&file.reference().unwrap_or_default());
            attachments.push(new_file);
        }

        let own_did = &*self.did.clone();

        let mut message = Message::default();
        message.set_message_type(MessageType::Attachment);
        message.set_conversation_id(conversation.id());
        message.set_sender(own_did.clone());
        message.set_attachment(attachments);
        message.set_value(messages.clone());

        let construct = vec![
            message.id().into_bytes().to_vec(),
            message.conversation_id().into_bytes().to_vec(),
            own_did.to_string().as_bytes().to_vec(),
            message
                .value()
                .iter()
                .map(|s| s.as_bytes())
                .collect::<Vec<_>>()
                .concat(),
        ]
        .concat();

        let signature = super::sign_serde(own_did, &construct)?;
        message.set_signature(Some(signature));

        let event = MessagingEvents::New(message);

        tx.send(event.clone()).await.map_err(anyhow::Error::from)?;

        self.send_raw_event(conversation_id, None, event, true)
            .await
    }

    #[allow(clippy::await_holding_lock)]
    pub async fn download(
        &self,
        conversation: Uuid,
        message_id: Uuid,
        file: &str,
        path: PathBuf,
        _: bool,
    ) -> Result<ConstellationProgressStream, Error> {
        let constellation = self
            .filesystem
            .clone()
            .ok_or(Error::ConstellationExtensionUnavailable)?;

        if constellation.id() != "warp-fs-ipfs" {
            //Note: Temporary for now; Will get lifted in the future
            return Err(Error::Unimplemented);
        }

        let message = self.get_message(conversation, message_id).await?;

        if message.message_type() != MessageType::Attachment {
            return Err(Error::InvalidMessage);
        }

        let attachment = message
            .attachments()
            .iter()
            .find(|attachment| attachment.name() == file)
            .cloned()
            .ok_or(Error::FileNotFound)?;

        let root = constellation.root_directory();
        if !root.has_item(&attachment.name()) {
            root.add_file(attachment.clone())?;
        }

        let ipfs = self.ipfs.clone();
        let constellation = constellation.clone();
        let own_did = self.did.clone();

        let progress_stream = async_stream::stream! {
                yield Progression::CurrentProgress {
                    name: attachment.name(),
                    current: 0,
                    total: Some(attachment.size()),
                };

                let did = message.sender();
                if !did.eq(&own_did) {
                    if let Ok(peer_id) = did_to_libp2p_pub(&did).map(|pk| pk.to_peer_id()) {
                        match ipfs.identity(Some(peer_id)).await {
                            Ok(info) => {
                                //This is done to insure we can successfully exchange blocks
                                let opt = DialOpts::peer_id(peer_id)
                                    .addresses(info.listen_addrs)
                                    .extend_addresses_through_behaviour()
                                    .build();

                                if let Err(e) = ipfs.dial(opt).await {
                                    error!("Error dialing peer: {e}");
                                }
                            }
                            _ => {
                                warn!("Sender not found or is not connected");
                            }
                        };
                    }
                }

                let mut file = match tokio::fs::File::create(&path).await {
                    Ok(file) => file,
                    Err(e) => {
                        error!("Error creating file: {e}");
                        yield Progression::ProgressFailed {
                                    name: attachment.name(),
                                    last_size: None,
                                    error: Some(e.to_string()),
                        };
                        return;
                    }
                };

                let stream = match constellation.get_stream(&attachment.name()).await {
                    Ok(s) => s,
                    Err(e) => {
                        error!("Error creating stream: {e}");
                        yield Progression::ProgressFailed {
                                    name: attachment.name(),
                                    last_size: None,
                                    error: Some(e.to_string()),
                        };
                        return;
                    }
                };

                let mut written = 0;
                let mut failed = false;
                for await res in stream  {
                    match res {
                        Ok(bytes) => match file.write_all(&bytes).await {
                            Ok(_) => {
                                written += bytes.len();
                                yield Progression::CurrentProgress {
                                    name: attachment.name(),
                                    current: written,
                                    total: Some(attachment.size()),
                                };
                            }
                            Err(e) => {
                                error!("Error writing to disk: {e}");
                                yield Progression::ProgressFailed {
                                    name: attachment.name(),
                                    last_size: Some(written),
                                    error: Some(e.to_string()),
                                };
                                failed = true;
                                break;
                            }
                        },
                        Err(e) => {
                            error!("Error reading from stream: {e}");
                            yield Progression::ProgressFailed {
                                    name: attachment.name(),
                                    last_size: Some(written),
                                    error: Some(e.to_string()),
                            };
                            failed = true;
                            break;
                        }
                    }
                }

                if failed {
                    if let Err(e) = tokio::fs::remove_file(&path).await {
                        error!("Error removing file: {e}");
                    }
                }

                if !failed {
                    if let Err(e) = file.flush().await {
                        error!("Error flushing stream: {e}");
                    }
                    yield Progression::ProgressComplete {
                        name: attachment.name(),
                        total: Some(written),
                    };
                }
        };

        Ok(ConstellationProgressStream(progress_stream.boxed()))
    }

    pub async fn send_event(
        &mut self,
        conversation_id: Uuid,
        event: MessageEvent,
    ) -> Result<(), Error> {
        let conversation = self.get_conversation(conversation_id).await?;
        let own_did = &*self.did;

        let event = MessagingEvents::Event(conversation.id(), own_did.clone(), event, false);
        self.send_message_event(conversation_id, event).await
    }

    pub async fn cancel_event(
        &mut self,
        conversation_id: Uuid,
        event: MessageEvent,
    ) -> Result<(), Error> {
        let conversation = self.get_conversation(conversation_id).await?;
        let own_did = &*self.did;

        let event = MessagingEvents::Event(conversation.id(), own_did.clone(), event, true);
        self.send_message_event(conversation_id, event).await
    }

    pub async fn send_message_event(
        &mut self,
        conversation_id: Uuid,
        event: MessagingEvents,
    ) -> Result<(), Error> {
        let conversation = self.get_conversation(conversation_id).await?;
        let recipients = conversation.recipients();

        let own_did = &*self.did;

        let mut data = Sata::default();

        for recipient in recipients.iter().filter(|did| own_did.ne(did)) {
            data.add_recipient(recipient.as_ref())?;
        }

        let payload = data.encrypt(
            libipld::IpldCodec::DagJson,
            own_did.as_ref(),
            warp::sata::Kind::Reference,
            serde_json::to_vec(&event)?,
        )?;

        let bytes = serde_json::to_vec(&payload)?;

        let peers = self
            .ipfs
            .pubsub_peers(Some(conversation.event_topic()))
            .await?;

        if !peers.is_empty() {
            if let Err(e) = self
                .ipfs
                .pubsub_publish(conversation.event_topic(), bytes)
                .await
            {
                error!("Unable to send event: {e}");
            }
        }
        Ok(())
    }

    pub async fn send_raw_event<S: Serialize + Send + Sync>(
        &mut self,
        conversation: Uuid,
        message_id: Option<Uuid>,
        event: S,
        queue: bool,
    ) -> Result<(), Error> {
        let conversation = self.get_conversation(conversation).await?;

        let recipients = conversation.recipients();

        let own_did = &*self.did;

        let mut data = Sata::default();

        for recipient in recipients.iter().filter(|did| own_did.ne(did)) {
            if let Err(e) = data.add_recipient(recipient.as_ref()) {
                error!("Unable to add recipient: {e}");
            }
        }

        let payload = data.encrypt(
            libipld::IpldCodec::DagJson,
            own_did.as_ref(),
            warp::sata::Kind::Reference,
            serde_json::to_vec(&event)?,
        )?;

        let bytes = serde_json::to_vec(&payload)?;

        let peers = self.ipfs.pubsub_peers(Some(conversation.topic())).await?;

        for recipient in conversation
            .recipients()
            .iter()
            .filter(|did| own_did.ne(did))
        {
            let peer_id = did_to_libp2p_pub(recipient)?.to_peer_id();

            match peers.contains(&peer_id) {
                true => {
                    if let Err(e) = self
                        .ipfs
                        .pubsub_publish(conversation.topic(), bytes.clone())
                        .await
                    {
                        if queue {
                            warn!("Unable to publish to topic due to error: {e}... Queuing event");
                            if let Err(e) = self
                                .queue_event(
                                    recipient.clone(),
                                    Queue::direct(
                                        conversation.id(),
                                        message_id,
                                        peer_id,
                                        conversation.topic(),
                                        payload.clone(),
                                    ),
                                )
                                .await
                            {
                                error!("Error submitting event to queue: {e}");
                            }
                        }
                    }
                }
                false => {
                    if queue {
                        if let Err(e) = self
                            .queue_event(
                                recipient.clone(),
                                Queue::direct(
                                    conversation.id(),
                                    message_id,
                                    peer_id,
                                    conversation.topic(),
                                    payload.clone(),
                                ),
                            )
                            .await
                        {
                            error!("Error submitting event to queue: {e}");
                        }
                    }
                }
            };
        }

        Ok(())
    }

    async fn queue_event(&self, did: DID, queue: Queue) -> Result<(), Error> {
        self.queue.write().await.entry(did).or_default().push(queue);
        self.save_queue().await;

        Ok(())
    }

    async fn save_queue(&self) {
        if let Some(path) = self.path.as_ref() {
            let bytes = match serde_json::to_vec(&*self.queue.read().await) {
                Ok(bytes) => bytes,
                Err(e) => {
                    error!("Error serializing queue list into bytes: {e}");
                    return;
                }
            };

            if let Err(e) = tokio::fs::write(path.join(".messaging_queue"), bytes).await {
                error!("Error saving queue: {e}");
            }
        }
    }

    async fn load_queue(&self) -> anyhow::Result<()> {
        if let Some(path) = self.path.as_ref() {
            let data = tokio::fs::read(path.join(".messaging_queue")).await?;
            *self.queue.write().await = serde_json::from_slice(&data)?;
        }

        Ok(())
    }

    async fn message_event(
        &mut self,
        document: ConversationDocument,
        events: &MessagingEvents,
        direction: MessageDirection,
        opt: EventOpt,
    ) -> Result<bool, Error> {
        let _guard = self.conversation_queue(document.id()).await?;
        let tx = self.get_conversation_sender(document.id()).await?;
        match events.clone() {
            MessagingEvents::New(mut message) => {
                if document
                    .messages
                    .iter()
                    .any(|message_document| message_document.id == message.id())
                {
                    return Err(Error::MessageFound);
                }

                if !document.recipients().contains(&message.sender()) {
                    return Err(Error::IdentityDoesntExist);
                }

                let lines_value_length: usize = message
                    .value()
                    .iter()
                    .map(|s| s.trim())
                    .filter(|s| !s.is_empty())
                    .map(|s| s.chars().count())
                    .sum();

                if lines_value_length == 0 && lines_value_length > 4096 {
                    error!("Length of message is invalid: Got {lines_value_length}; Expected 4096");
                    return Err(Error::InvalidLength {
                        context: "message".into(),
                        current: lines_value_length,
                        minimum: Some(1),
                        maximum: Some(4096),
                    });
                }

                {
                    let signature = message.signature();
                    let sender = message.sender();
                    let construct = vec![
                        message.id().into_bytes().to_vec(),
                        message.conversation_id().into_bytes().to_vec(),
                        sender.to_string().as_bytes().to_vec(),
                        message
                            .value()
                            .iter()
                            .map(|s| s.as_bytes())
                            .collect::<Vec<_>>()
                            .concat(),
                    ]
                    .concat();
                    verify_serde_sig(sender, &construct, &signature)?;
                }
                spam_check(&mut message, self.spam_filter.clone())?;
                let conversation_id = message.conversation_id();

                if message.message_type() == MessageType::Attachment
                    && direction == MessageDirection::In
                {
                    if let Some(fs) = self.filesystem.clone() {
                        let dir = fs.root_directory();
                        for file in message.attachments() {
                            let original = file.name();
                            let mut inc = 0;
                            loop {
                                if dir.has_item(&original) {
                                    if inc >= 20 {
                                        break;
                                    }
                                    inc += 1;
                                    file.set_name(&format!("{original}-{inc}"));
                                    continue;
                                }
                                break;
                            }
                            if let Err(e) = dir.add_file(file) {
                                error!("Error adding file to constellation: {e}");
                            }
                        }
                    }
                }

                let message_id = message.id();

                let message_document = MessageDocument::new(
                    &self.ipfs,
                    self.did.clone(),
                    document.recipients(),
                    message,
                )
                .await?;

                self.get_conversation_mut(document.id(), |conversation_document| {
                    conversation_document.messages.insert(message_document);
                })
                .await?;

                let event = match direction {
                    MessageDirection::In => MessageEventKind::MessageReceived {
                        conversation_id,
                        message_id,
                    },
                    MessageDirection::Out => MessageEventKind::MessageSent {
                        conversation_id,
                        message_id,
                    },
                };

                if let Err(e) = tx.send(event) {
                    error!("Error broadcasting event: {e}");
                }
            }
            MessagingEvents::Edit(convo_id, message_id, modified, val, signature) => {
                let mut message_document = document
                    .messages
                    .iter()
                    .find(|document| {
                        document.id == message_id && document.conversation_id == convo_id
                    })
                    .cloned()
                    .ok_or(Error::MessageNotFound)?;

                let mut message = message_document
                    .resolve(&self.ipfs, self.did.clone())
                    .await?;

                let lines_value_length: usize = val
                    .iter()
                    .map(|s| s.trim())
                    .filter(|s| !s.is_empty())
                    .map(|s| s.chars().count())
                    .sum();

                if lines_value_length == 0 && lines_value_length > 4096 {
                    error!("Length of message is invalid: Got {lines_value_length}; Expected 4096");
                    return Err(Error::InvalidLength {
                        context: "message".into(),
                        current: lines_value_length,
                        minimum: Some(1),
                        maximum: Some(4096),
                    });
                }

                let sender = message.sender();
                //Validate the original message
                {
                    let signature = message.signature();
                    let construct = vec![
                        message.id().into_bytes().to_vec(),
                        message.conversation_id().into_bytes().to_vec(),
                        sender.to_string().as_bytes().to_vec(),
                        message
                            .value()
                            .iter()
                            .map(|s| s.as_bytes())
                            .collect::<Vec<_>>()
                            .concat(),
                    ]
                    .concat();
                    verify_serde_sig(sender.clone(), &construct, &signature)?;
                }

                //Validate the edit message
                {
                    let construct = vec![
                        message.id().into_bytes().to_vec(),
                        message.conversation_id().into_bytes().to_vec(),
                        sender.to_string().as_bytes().to_vec(),
                        val.iter()
                            .map(|s| s.as_bytes())
                            .collect::<Vec<_>>()
                            .concat(),
                    ]
                    .concat();
                    verify_serde_sig(sender, &construct, &signature)?;
                }

                message.set_signature(Some(signature));
                *message.value_mut() = val;
                message.set_modified(modified);

                message_document
                    .update(&self.ipfs, self.did.clone(), message)
                    .await?;

                self.get_conversation_mut(document.id(), |conversation_document| {
                    conversation_document.messages.replace(message_document);
                })
                .await?;

                if let Err(e) = tx.send(MessageEventKind::MessageEdited {
                    conversation_id: convo_id,
                    message_id,
                }) {
                    error!("Error broadcasting event: {e}");
                }
            }
            MessagingEvents::Delete(convo_id, message_id) => {
                let message_document = document
                    .messages
                    .iter()
                    .cloned()
                    .find(|document| {
                        document.id == message_id && document.conversation_id == convo_id
                    })
                    .ok_or(Error::MessageNotFound)?;

                if opt.keep_if_owned.load(Ordering::SeqCst) {
                    let message = message_document
                        .resolve(&self.ipfs, self.did.clone())
                        .await?;
                    let signature = message.signature();
                    let sender = message.sender();
                    let construct = vec![
                        message.id().into_bytes().to_vec(),
                        message.conversation_id().into_bytes().to_vec(),
                        sender.to_string().as_bytes().to_vec(),
                        message
                            .value()
                            .iter()
                            .map(|s| s.as_bytes())
                            .collect::<Vec<_>>()
                            .concat(),
                    ]
                    .concat();
                    verify_serde_sig(sender, &construct, &signature)?;
                }

                self.get_conversation_mut(document.id(), |conversation_document| {
                    conversation_document.messages.remove(&message_document);

                    if let Err(e) = tx.send(MessageEventKind::MessageDeleted {
                        conversation_id: convo_id,
                        message_id,
                    }) {
                        error!("Error broadcasting event: {e}");
                    }
                })
                .await?;
            }
            MessagingEvents::Pin(convo_id, _, message_id, state) => {
                let mut message_document = document
                    .messages
                    .iter()
                    .find(|document| {
                        document.id == message_id && document.conversation_id == convo_id
                    })
                    .cloned()
                    .ok_or(Error::MessageNotFound)?;

                let mut message = message_document
                    .resolve(&self.ipfs, self.did.clone())
                    .await?;

                let event = match state {
                    PinState::Pin => {
                        *message.pinned_mut() = true;
                        MessageEventKind::MessagePinned {
                            conversation_id: convo_id,
                            message_id,
                        }
                    }
                    PinState::Unpin => {
                        *message.pinned_mut() = false;
                        MessageEventKind::MessageUnpinned {
                            conversation_id: convo_id,
                            message_id,
                        }
                    }
                };

                message_document
                    .update(&self.ipfs, self.did.clone(), message)
                    .await?;

                self.get_conversation_mut(document.id(), |conversation_document| {
                    conversation_document.messages.replace(message_document);
                })
                .await?;

                if let Err(e) = tx.send(event) {
                    error!("Error broadcasting event: {e}");
                }
            }
            MessagingEvents::React(convo_id, sender, message_id, state, emoji) => {
                let mut message_document = document
                    .messages
                    .iter()
                    .find(|document| {
                        document.id == message_id && document.conversation_id == convo_id
                    })
                    .cloned()
                    .ok_or(Error::MessageNotFound)?;

                let mut message = message_document
                    .resolve(&self.ipfs, self.did.clone())
                    .await?;

                let reactions = message.reactions_mut();

                match state {
                    ReactionState::Add => {
                        match reactions
                            .iter()
                            .position(|reaction| reaction.emoji().eq(&emoji))
                            .and_then(|index| reactions.get_mut(index))
                        {
                            Some(reaction) => {
                                reaction.users_mut().push(sender.clone());
                            }
                            None => {
                                let mut reaction = Reaction::default();
                                reaction.set_emoji(&emoji);
                                reaction.set_users(vec![sender.clone()]);
                                reactions.push(reaction);
                            }
                        };

                        message_document
                            .update(&self.ipfs, self.did.clone(), message)
                            .await?;

                        self.get_conversation_mut(document.id(), |conversation_document| {
                            conversation_document.messages.replace(message_document);
                        })
                        .await?;

                        if let Err(e) = tx.send(MessageEventKind::MessageReactionAdded {
                            conversation_id: convo_id,
                            message_id,
                            did_key: sender,
                            reaction: emoji,
                        }) {
                            error!("Error broadcasting event: {e}");
                        }
                    }
                    ReactionState::Remove => {
                        let index = reactions
                            .iter()
                            .position(|reaction| {
                                reaction.users().contains(&sender) && reaction.emoji().eq(&emoji)
                            })
                            .ok_or(Error::MessageNotFound)?;

                        let reaction = reactions.get_mut(index).ok_or(Error::MessageNotFound)?;

                        let user_index = reaction
                            .users()
                            .iter()
                            .position(|reaction_sender| reaction_sender.eq(&sender))
                            .ok_or(Error::MessageNotFound)?;

                        reaction.users_mut().remove(user_index);

                        if reaction.users().is_empty() {
                            //Since there is no users listed under the emoji, the reaction should be removed from the message
                            reactions.remove(index);
                        }
                        message_document
                            .update(&self.ipfs, self.did.clone(), message)
                            .await?;

                        self.get_conversation_mut(document.id(), |conversation_document| {
                            conversation_document.messages.replace(message_document);
                        })
                        .await?;

                        if let Err(e) = tx.send(MessageEventKind::MessageReactionRemoved {
                            conversation_id: convo_id,
                            message_id,
                            did_key: sender,
                            reaction: emoji,
                        }) {
                            error!("Error broadcasting event: {e}");
                        }
                    }
                }
            }
            MessagingEvents::AddRecipient(conversation_id, recipient, list, signature) => {
                if document.recipients.contains(&recipient) {
                    return Err(Error::IdentityExist);
                }

                self.get_conversation_mut(document.id(), |conversation| {
                    conversation.recipients = list;
                    conversation.signature = Some(signature);
                })
                .await?;

                if let Err(e) = tx.send(MessageEventKind::RecipientAdded {
                    conversation_id,
                    recipient,
                }) {
                    error!("Error broadcasting event: {e}");
                }
            }
            MessagingEvents::RemoveRecipient(conversation_id, recipient, list, signature) => {
                if !document.recipients.contains(&recipient) {
                    return Err(Error::IdentityDoesntExist);
                }

                self.get_conversation_mut(document.id(), |conversation| {
                    conversation.recipients = list;
                    conversation.signature = Some(signature);
                })
                .await?;

                if let Err(e) = tx.send(MessageEventKind::RecipientRemoved {
                    conversation_id,
                    recipient,
                }) {
                    error!("Error broadcasting event: {e}");
                }
            }
            _ => {}
        }
        Ok(false)
    }
}

#[derive(Clone, Default)]
pub struct EventOpt {
    pub keep_if_owned: Arc<AtomicBool>,
}

#[derive(Debug, Copy, Clone, PartialEq, Eq)]
pub enum MessageDirection {
    In,
    Out,
}

#[derive(Serialize, Deserialize, Clone, PartialEq, Eq)]
#[serde(rename_all = "lowercase")]
pub enum Queue {
    Direct {
        id: Uuid,
        m_id: Option<Uuid>,
        peer: PeerId,
        topic: String,
        data: Sata,
        sent: bool,
    },
    // Group {
    //     id: Uuid,
    //     m_id: Option<Uuid>,
    //     peer: HashSet<PeerId>,
    //     topic: String,
    //     data: Sata,
    //     sent: bool,
    // },
}

impl Queue {
    pub fn direct(id: Uuid, m_id: Option<Uuid>, peer: PeerId, topic: String, data: Sata) -> Self {
        Queue::Direct {
            id,
            m_id,
            peer,
            topic,
            data,
            sent: false,
        }
    }
}

pub fn spam_check(message: &mut Message, filter: Arc<Option<SpamFilter>>) -> anyhow::Result<()> {
    if let Some(filter) = filter.as_ref() {
        if filter.process(&message.value().join(" "))? {
            message
                .metadata_mut()
                .insert("is_spam".to_owned(), "true".to_owned());
        }
    }
    Ok(())
}<|MERGE_RESOLUTION|>--- conflicted
+++ resolved
@@ -286,13 +286,13 @@
     }
 
     async fn start_task(&self, conversation_id: Uuid, stream: SubscriptionStream) {
-<<<<<<< HEAD
+
         let (tx, mut rx) = unbounded();
         self.conversation_sender
             .write()
             .await
             .insert(conversation_id, tx);
-=======
+
         let (tx, _) = broadcast::channel(1024);
 
         self.stream_sender.write().await.insert(conversation_id, tx);
@@ -301,7 +301,6 @@
             .write()
             .await
             .insert(conversation_id, Arc::new(Semaphore::new(PERMIT_AMOUNT)));
->>>>>>> 642093a0
 
         info!("Task started for {conversation_id}");
         let did = self.did.clone();
@@ -359,11 +358,9 @@
         {
             task.abort();
         }
-<<<<<<< HEAD
-
-=======
+
         self.stream_sender.write().await.remove(&conversation_id);
->>>>>>> 642093a0
+
         if let Some(task) = self.stream_task.write().await.remove(&conversation_id) {
             info!("Attempting to end task for {conversation_id}");
             task.abort();
