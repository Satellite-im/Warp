--- conflicted
+++ resolved
@@ -3398,14 +3398,6 @@
 
                     let thumbnail = file.thumbnail();
 
-<<<<<<< HEAD
-            if total_thumbnail_size < 3 * 1024 * 1024
-                && !thumbnail.is_empty()
-                && thumbnail.len() <= 1024 * 1024
-            {
-                new_file.set_thumbnail(&thumbnail);
-                total_thumbnail_size += thumbnail.len();
-=======
                     if total_thumbnail_size < 3 * 1024 * 1024
                         && !thumbnail.is_empty()
                         && thumbnail.len() <= 1024 * 1024
@@ -3421,7 +3413,6 @@
                         break;
                     }
                 }
->>>>>>> 08486f16
             }
 
             s_tx.close_channel();
