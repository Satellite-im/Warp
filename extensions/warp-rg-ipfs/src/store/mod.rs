pub mod conversation;
pub mod document;
pub mod message;
pub mod queue;

use rust_ipfs as ipfs;
use std::time::Duration;

use chrono::{DateTime, Utc};
use rust_ipfs::{ PeerId};
use serde::{Deserialize, Serialize};
use uuid::Uuid;
use warp::{
    crypto::{
        did_key::{CoreSign, Generate, ECDH},
        hash::sha256_hash,
        DIDKey, Ed25519KeyPair, KeyMaterial, DID,
    },
    error::Error,
    logging::tracing::log::{error, trace},
    raygun::{Message, MessageEvent, PinState, ReactionState},
};

#[allow(clippy::large_enum_variant)]
#[allow(clippy::enum_variant_names)]
#[derive(Debug, Clone, Serialize, Deserialize, PartialEq, Eq, Hash)]
pub enum ConversationEvents {
    NewConversation(DID),
    NewGroupConversation(DID, Uuid, Vec<DID>, Option<String>),
    DeleteConversation(Uuid),
}

#[derive(Debug, Clone, Serialize, Deserialize, PartialEq, Eq, Hash)]
pub enum MessagingEvents {
    New(Message),
    Edit(Uuid, Uuid, DateTime<Utc>, Vec<String>, Vec<u8>),
    Delete(Uuid, Uuid),
    Pin(Uuid, DID, Uuid, PinState),
    React(Uuid, DID, Uuid, ReactionState, String),
    AddRecipient(Uuid, DID, Vec<DID>, String),
    RemoveRecipient(Uuid, DID, Vec<DID>, String),
    Event(Uuid, DID, MessageEvent, bool),
}

pub fn generate_shared_topic(did_a: &DID, did_b: &DID, seed: Option<&str>) -> anyhow::Result<Uuid> {
    let x25519_a = Ed25519KeyPair::from_secret_key(&did_a.private_key_bytes()).get_x25519();
    let x25519_b = Ed25519KeyPair::from_public_key(&did_b.public_key_bytes()).get_x25519();
    let shared_key = x25519_a.key_exchange(&x25519_b);
    let topic_hash = sha256_hash(&shared_key, seed.map(|s| s.as_bytes().to_vec()));
    //Note: Do we want to use the upper half or lower half of the hash for the uuid?
    Uuid::from_slice(&topic_hash[..topic_hash.len() / 2]).map_err(anyhow::Error::from)
}

fn did_to_libp2p_pub(public_key: &DID) -> anyhow::Result<ipfs::libp2p::identity::PublicKey> {
    let pk = ipfs::libp2p::identity::PublicKey::Ed25519(
        ipfs::libp2p::identity::ed25519::PublicKey::decode(&public_key.public_key_bytes())?,
    );
    Ok(pk)
}

#[allow(dead_code)]
fn libp2p_pub_to_did(public_key: &ipfs::libp2p::identity::PublicKey) -> anyhow::Result<DID> {
    let pk = match public_key {
        ipfs::libp2p::identity::PublicKey::Ed25519(pk) => {
            let did: DIDKey = Ed25519KeyPair::from_public_key(&pk.encode()).into();
            did.try_into()?
        }
        _ => anyhow::bail!(Error::PublicKeyInvalid),
    };
    Ok(pk)
}

// Note that this are temporary
fn sign_serde<D: Serialize>(did: &DID, data: &D) -> anyhow::Result<Vec<u8>> {
    let bytes = serde_json::to_vec(data)?;
    Ok(did.as_ref().sign(&bytes))
}

// Note that this are temporary
fn verify_serde_sig<D: Serialize>(pk: DID, data: &D, signature: &[u8]) -> anyhow::Result<()> {
    let bytes = serde_json::to_vec(data)?;
    pk.as_ref()
        .verify(&bytes, signature)
        .map_err(|e| anyhow::anyhow!("{:?}", e))?;
    Ok(())
}

#[allow(clippy::large_enum_variant)]
pub enum PeerType {
    PeerId(PeerId),
    Did(DID),
}

impl From<DID> for PeerType {
    fn from(did: DID) -> Self {
        PeerType::Did(did)
    }
}

impl From<PeerId> for PeerType {
    fn from(peer_id: PeerId) -> Self {
        PeerType::PeerId(peer_id)
    }
}

#[derive(Debug, Copy, Clone, PartialEq, Eq)]
pub enum PeerConnectionType {
    Connected,
    NotConnected,
}

<<<<<<< HEAD
pub async fn connected_to_peer<T: IpfsTypes, I: Into<PeerType>>(
    ipfs: &ipfs::Ipfs<T>,
=======
pub async fn connected_to_peer< I: Into<PeerType>>(
    ipfs: ipfs::Ipfs,
>>>>>>> fa00c79f
    pkey: I,
) -> anyhow::Result<PeerConnectionType> {
    let peer_id = match pkey.into() {
        PeerType::Did(did) => did_to_libp2p_pub(&did)?.to_peer_id(),
        PeerType::PeerId(peer) => peer,
    };

    let connected_peer = ipfs.connected().await?.iter().any(|peer| *peer == peer_id);

    Ok(match connected_peer {
        true => PeerConnectionType::Connected,
        false => PeerConnectionType::NotConnected,
    })
}

pub async fn topic_discovery<S: AsRef<str>>(
    ipfs: ipfs::Ipfs,
    topic: S,
) -> anyhow::Result<()> {
    trace!("Performing topic discovery");
    let topic = topic.as_ref();
    let topic_hash = sha256_hash(format!("gossipsub:{topic}").as_bytes(), None);
    let cid = ipfs.put_dag(libipld::ipld!(topic_hash)).await?;
    ipfs.provide(cid).await?;

    loop {
        match ipfs.get_providers(cid).await {
            Ok(_) => {}
            Err(e) => error!("Error getting providers: {e}"),
        };
        tokio::time::sleep(Duration::from_secs(1)).await;
    }
}<|MERGE_RESOLUTION|>--- conflicted
+++ resolved
@@ -7,7 +7,7 @@
 use std::time::Duration;
 
 use chrono::{DateTime, Utc};
-use rust_ipfs::{ PeerId};
+use rust_ipfs::PeerId;
 use serde::{Deserialize, Serialize};
 use uuid::Uuid;
 use warp::{
@@ -109,13 +109,8 @@
     NotConnected,
 }
 
-<<<<<<< HEAD
-pub async fn connected_to_peer<T: IpfsTypes, I: Into<PeerType>>(
-    ipfs: &ipfs::Ipfs<T>,
-=======
-pub async fn connected_to_peer< I: Into<PeerType>>(
+pub async fn connected_to_peer<I: Into<PeerType>>(
     ipfs: ipfs::Ipfs,
->>>>>>> fa00c79f
     pkey: I,
 ) -> anyhow::Result<PeerConnectionType> {
     let peer_id = match pkey.into() {
@@ -131,10 +126,7 @@
     })
 }
 
-pub async fn topic_discovery<S: AsRef<str>>(
-    ipfs: ipfs::Ipfs,
-    topic: S,
-) -> anyhow::Result<()> {
+pub async fn topic_discovery<S: AsRef<str>>(ipfs: ipfs::Ipfs, topic: S) -> anyhow::Result<()> {
     trace!("Performing topic discovery");
     let topic = topic.as_ref();
     let topic_hash = sha256_hash(format!("gossipsub:{topic}").as_bytes(), None);
