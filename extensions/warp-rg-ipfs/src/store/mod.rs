--- conflicted
+++ resolved
@@ -1,11 +1,8 @@
 pub mod conversation;
 pub mod document;
 pub mod message;
-<<<<<<< HEAD
 pub mod queue;
-=======
 pub mod keystore;
->>>>>>> 8182c5e0
 
 use rust_ipfs as ipfs;
 use std::time::Duration;
