--- conflicted
+++ resolved
@@ -4,12 +4,10 @@
 pub mod message;
 pub mod payload;
 
-<<<<<<< HEAD
 use ipfs::PublicKey;
 use libipld::Multihash;
-=======
 use ipfs::Keypair;
->>>>>>> 50479327
+
 use rust_ipfs as ipfs;
 use std::fmt::{Debug, Display};
 
