use std::path::{Path, PathBuf};
use std::sync::atomic::{AtomicBool, Ordering};
use std::time::Duration;

use futures::{Stream, StreamExt};
use ipfs::{Ipfs, IpfsTypes, PeerId, SubscriptionStream};

use libipld::IpldCodec;
use serde::{Deserialize, Serialize};
use tokio::sync::broadcast::{self, Sender as BroadcastSender};
use uuid::Uuid;
use warp::crypto::DID;
use warp::error::Error;
use warp::logging::tracing::log::{error, trace};
use warp::logging::tracing::warn;
use warp::multipass::MultiPass;
use warp::raygun::{
    Conversation, EmbedState, Message, MessageEventKind, MessageOptions, PinState, RayGunEventKind,
    Reaction, ReactionState,
};
use warp::sata::Sata;
use warp::sync::{Arc, RwLock};

use crate::{Persistent, SpamFilter};

use super::{
    did_to_libp2p_pub, topic_discovery, verify_serde_sig, ConversationEvents, MessagingEvents,
    DIRECT_BROADCAST,
};

pub struct DirectMessageStore<T: IpfsTypes> {
    // ipfs instance
    ipfs: Ipfs<T>,

    // Write handler
    path: Option<PathBuf>,

    // list of conversations
    direct_conversation: Arc<RwLock<Vec<DirectConversation>>>,

    // account instance
    account: Arc<RwLock<Box<dyn MultiPass>>>,

    // Queue
    queue: Arc<RwLock<Vec<Queue>>>,

    // DID
    did: Arc<DID>,

    // Event
    event: BroadcastSender<RayGunEventKind>,

    spam_filter: Arc<Option<SpamFilter>>,

    store_decrypted: Arc<AtomicBool>,

    allowed_unsigned_message: Arc<AtomicBool>,

    with_friends: Arc<AtomicBool>,
}

impl<T: IpfsTypes> Clone for DirectMessageStore<T> {
    fn clone(&self) -> Self {
        Self {
            ipfs: self.ipfs.clone(),
            path: self.path.clone(),
            direct_conversation: self.direct_conversation.clone(),
            account: self.account.clone(),
            queue: self.queue.clone(),
            did: self.did.clone(),
            event: self.event.clone(),
            spam_filter: self.spam_filter.clone(),
            with_friends: self.with_friends.clone(),
            allowed_unsigned_message: self.allowed_unsigned_message.clone(),
            store_decrypted: self.store_decrypted.clone(),
        }
    }
}

//TODO: Replace message storage with either ipld document or sqlite.
#[derive(Debug, Clone, Serialize, Deserialize)]
pub struct DirectConversation {
    conversation: Arc<Conversation>,
    #[serde(skip)]
    path: Arc<RwLock<Option<PathBuf>>>,
    messages: Arc<RwLock<Vec<Message>>>,
    #[serde(skip)]
    task: Arc<RwLock<Option<tokio::task::JoinHandle<()>>>>,
    #[serde(skip)]
    tx: Option<BroadcastSender<MessageEventKind>>,
}

impl PartialEq for DirectConversation {
    fn eq(&self, other: &Self) -> bool {
        self.conversation.id() == other.conversation.id()
            && self.conversation.recipients() == other.conversation.recipients()
    }
}

impl DirectConversation {
    pub fn new(did: &DID, recipients: [DID; 2]) -> Result<Self, Error> {
        let (tx, _) = broadcast::channel(1024);
        let tx = Some(tx);
        let conversation_id = super::generate_shared_topic(
            did,
            recipients
                .iter()
                .filter(|peer| did.ne(peer))
                .collect::<Vec<_>>()
                .first()
                .ok_or(Error::Other)?,
            Some("direct-conversation"),
        )?;
        let conversation = Arc::new({
            let mut conversation = Conversation::default();
            conversation.set_id(conversation_id);
            conversation.set_recipients(recipients.to_vec());
            conversation
        });

        let messages = Arc::new(Default::default());
        let task = Arc::new(Default::default());
        let path = Arc::new(Default::default());
        Ok(Self {
            conversation,
            path,
            messages,
            task,
            tx,
        })
    }

    pub fn new_with_id(id: Uuid, recipients: [DID; 2]) -> Self {
        let (tx, _) = broadcast::channel(1024);
        let tx = Some(tx);

        let conversation = Arc::new({
            let mut conversation = Conversation::default();
            conversation.set_id(id);
            conversation.set_recipients(recipients.to_vec());
            conversation
        });
        let messages = Arc::new(Default::default());
        let task = Arc::new(Default::default());
        let path = Arc::new(Default::default());
        Self {
            conversation,
            path,
            messages,
            task,
            tx,
        }
    }

    pub fn set_path<P: AsRef<Path>>(&mut self, path: P) {
        let path = path.as_ref().to_path_buf();
        *self.path.write() = Some(path);
    }

    pub fn path(&self) -> Option<PathBuf> {
        self.path.read().clone()
    }

    pub async fn from_file<P: AsRef<Path>>(path: P, key: Option<&DID>) -> anyhow::Result<Self> {
        let bytes = tokio::fs::read(&path).await?;

        let mut conversation: DirectConversation = match key {
            Some(key) => {
                let data: Sata = serde_json::from_slice(&bytes)?;
                let bytes = data.decrypt::<Vec<u8>>(key.as_ref())?;
                serde_json::from_slice(&bytes)?
            }
            None => serde_json::from_slice(&bytes)?,
        };
        let (tx, _) = broadcast::channel(1024);
        conversation.tx = Some(tx);

        Ok(conversation)
    }

    pub fn event_handle(&self) -> anyhow::Result<BroadcastSender<MessageEventKind>> {
        self.tx
            .clone()
            .ok_or_else(|| anyhow::anyhow!("Sender is not available"))
    }

    pub async fn to_file(&self, key: Option<&DID>) -> anyhow::Result<()> {
        if let Some(path) = self.path() {
            let bytes = match key {
                Some(key) => {
                    let mut data = Sata::default();
                    data.add_recipient(key.as_ref())?;
                    let data = data.encrypt(
                        IpldCodec::DagJson,
                        key.as_ref(),
                        warp::sata::Kind::Reference,
                        serde_json::to_vec(self)?,
                    )?;
                    serde_json::to_vec(&data)?
                }
                None => serde_json::to_vec(&self)?,
            };

            tokio::fs::write(path.join(self.id().to_string()), &bytes).await?;
        }
        Ok(())
    }

    pub async fn delete(&self) -> anyhow::Result<()> {
        if let Some(path) = self.path() {
            let path = path.join(self.id().to_string());
            if !path.is_file() {
                anyhow::bail!(Error::FileInvalid);
            }
            tokio::fs::remove_file(path).await?;
        }
        Ok(())
    }

    pub fn conversation_stream(&self) -> anyhow::Result<impl Stream<Item = MessageEventKind>> {
        let mut rx = self.event_handle()?.subscribe();

        Ok(async_stream::stream! {
            loop {
                match rx.recv().await {
                    Ok(event) => yield event,
                    Err(broadcast::error::RecvError::Closed) => break,
                    Err(_) => {}
                };
            }
        })
    }
}

impl DirectConversation {
    pub fn id(&self) -> Uuid {
        self.conversation.id()
    }

    pub fn conversation(&self) -> Conversation {
        (*self.conversation).clone()
    }

    pub fn topic(&self) -> String {
        format!("direct/{}", self.id())
    }

    pub fn recipients(&self) -> Vec<DID> {
        self.conversation.recipients()
    }

    pub fn messages(&self) -> Vec<Message> {
        self.messages.read().clone()
    }
}

impl DirectConversation {
    pub fn messages_mut(&mut self) -> warp::sync::RwLockWriteGuard<Vec<Message>> {
        self.messages.write()
    }
}

impl DirectConversation {
    pub fn start_task(
        &mut self,
        did: Arc<DID>,
        decrypted: Arc<AtomicBool>,
        filter: &Arc<Option<SpamFilter>>,
        stream: SubscriptionStream,
    ) {
        let mut convo = self.clone();
        let filter = filter.clone();
        let tx = match self.tx.clone() {
            Some(tx) => tx,
            None => return,
        };

        let task = warp::async_spawn(async move {
            futures::pin_mut!(stream);

            while let Some(stream) = stream.next().await {
                if let Ok(data) = serde_json::from_slice::<Sata>(&stream.data) {
                    if let Ok(data) = data.decrypt::<Vec<u8>>(&*did) {
                        if let Ok(event) = serde_json::from_slice::<MessagingEvents>(&data) {
                            if let Err(e) = direct_message_event(
                                &mut *convo.messages_mut(),
                                &event,
                                &filter,
                                tx.clone(),
                                MessageDirection::In,
                                Default::default(),
                            ) {
                                error!("Error processing message: {e}");
                                continue;
                            }

                            if let Err(e) = convo
                                .to_file((!decrypted.load(Ordering::SeqCst)).then_some(&*did))
                                .await
                            {
                                error!("Error saving message: {e}");
                                continue;
                            }
                        }
                    }
                }
            }
        });
        *self.task.write() = Some(task);
    }

    pub fn end_task(&self) {
        if self.task.read().is_none() {
            return;
        }
        let task = std::mem::replace(&mut *self.task.write(), None);
        if let Some(task) = task {
            task.abort();
        }
    }
}

impl<T: IpfsTypes> DirectMessageStore<T> {
    pub async fn new(
        ipfs: Ipfs<T>,
        path: Option<PathBuf>,
        account: Arc<RwLock<Box<dyn MultiPass>>>,
        discovery: bool,
        interval_ms: u64,
        event: BroadcastSender<RayGunEventKind>,
        (check_spam, store_decrypted, allowed_unsigned_message, with_friends): (
            bool,
            bool,
            bool,
            bool,
        ),
    ) -> anyhow::Result<Self> {
        let path = match std::any::TypeId::of::<T>() == std::any::TypeId::of::<Persistent>() {
            true => path,
            false => None,
        };

        if let Some(path) = path.as_ref() {
            if !path.exists() {
                tokio::fs::create_dir_all(path).await?;
            }
        }
        let direct_conversation = Arc::new(Default::default());
        let queue = Arc::new(Default::default());
        let did = Arc::new(account.read().decrypt_private_key(None)?);
        let spam_filter = Arc::new(if check_spam {
            Some(SpamFilter::default()?)
        } else {
            None
        });

        let store_decrypted = Arc::new(AtomicBool::new(store_decrypted));
        let allowed_unsigned_message = Arc::new(AtomicBool::new(allowed_unsigned_message));
        let with_friends = Arc::new(AtomicBool::new(with_friends));

        let store = Self {
            path,
            ipfs,
            direct_conversation,
            account,
            queue,
            did,
            event,
            spam_filter,
            store_decrypted,
            allowed_unsigned_message,
            with_friends,
        };

        if let Some(path) = store.path.as_ref() {
            if let Ok(queue) = tokio::fs::read(path.join("queue")).await {
                if let Ok(queue) = serde_json::from_slice(&queue) {
                    *store.queue.write() = queue;
                }
            }
            if path.is_dir() {
                for entry in std::fs::read_dir(path)? {
                    let entry = entry?;
                    let path_inner = entry.path();
                    if path_inner.is_file() {
                        //TODO: Check filename itself rather than the end of the path
                        if path.ends_with("queue") {
                            continue;
                        }

                        match DirectConversation::from_file(
                            &path_inner,
                            (!store.store_decrypted.load(Ordering::SeqCst)).then_some(&*store.did),
                        )
                        .await
                        {
                            Ok(mut conversation) => {
                                let stream =
                                    match store.ipfs.pubsub_subscribe(conversation.topic()).await {
                                        Ok(stream) => stream,
                                        Err(e) => {
                                            error!("Unable to subscribe to conversation: {e}");
                                            continue;
                                        }
                                    };

                                conversation.set_path(path);
                                conversation.start_task(
                                    store.did.clone(),
                                    store.store_decrypted.clone(),
                                    &store.spam_filter,
                                    stream,
                                );
                                store.direct_conversation.write().push(conversation);
                            }
                            Err(e) => {
                                error!("Unable to load conversation: {e}");
                            }
                        };
                    }
                }
            }
        }

        if discovery {
            let ipfs = store.ipfs.clone();
            tokio::spawn(async {
                if let Err(e) = topic_discovery(ipfs, DIRECT_BROADCAST).await {
                    error!("Unable to perform topic discovery: {e}");
                }
            });
        }

        let stream = store.ipfs.pubsub_subscribe(DIRECT_BROADCAST.into()).await?;

        let inner = store.clone();
        tokio::spawn(async move {
            let store = inner;
            let did = &*store.did;
            futures::pin_mut!(stream);
            let mut interval = tokio::time::interval(Duration::from_millis(interval_ms));
            loop {
                tokio::select! {
                    message = stream.next() => {
                        if let Some(message) = message {
                            if let Ok(sata) = serde_json::from_slice::<Sata>(&message.data) {
                                if let Ok(data) = sata.decrypt::<Vec<u8>>(did.as_ref()) {
                                    if let Ok(events) = serde_json::from_slice::<ConversationEvents>(&data) {
                                        match events {
                                            ConversationEvents::NewConversation(peer) => {
                                                trace!("New conversation event received from {peer}");
                                                let id = match super::generate_shared_topic(did, &peer, Some("direct-conversation")) {
                                                    Ok(id) => id,
                                                    Err(e) => {
                                                        error!("Error generating topic id: {e}");
                                                        continue
                                                    }
                                                };
                                                if store.exist(id) {
                                                    warn!("Conversation with {id} exist");
                                                    continue;
                                                }

                                                if let Ok(list) = store.account.read().block_list() {
                                                    if list.contains(&peer) {
                                                        warn!("{peer} is blocked");
                                                        continue
                                                    }
                                                }

                                                let list = [did.clone(), peer];
                                                let mut convo = DirectConversation::new_with_id(id, list);
                                                let stream =
                                                    match store.ipfs.pubsub_subscribe(convo.topic()).await {
                                                        Ok(stream) => stream,
                                                        Err(e) => {
                                                            error!("Error subscribing to conversation: {e}");
                                                            continue;
                                                        }
                                                    };
                                                convo.start_task(store.did.clone(), store.store_decrypted.clone(), &store.spam_filter, stream);
                                                if let Some(path) = store.path.as_ref() {
                                                    convo.set_path(path);
                                                    if let Err(e) = convo.to_file((!store.store_decrypted.load(Ordering::SeqCst)).then_some(&*store.did)).await {
                                                        error!("Error saving conversation: {e}");
                                                    }
                                                }

                                                if let Err(e) = store.event.send(RayGunEventKind::ConversationCreated { conversation_id: convo.conversation().id() }) {
                                                    error!("Error broadcasting event: {e}");
                                                }

                                                store.direct_conversation.write().push(convo);

                                            }
                                            ConversationEvents::DeleteConversation(id) => {
                                                trace!("Delete conversation event received for {id}");
                                                if !store.exist(id) {
                                                    error!("Conversation {id} doesnt exist");
                                                    continue;
                                                }

                                                let sender = match sata.sender() {
                                                    Some(sender) => DID::from(sender),
                                                    None => continue
                                                };

                                                match store.get_conversation(id) {
                                                    Ok(conversation) if conversation.recipients().contains(&sender) => {},
                                                    _ => {
                                                        error!("Conversation exist but did not match condition required");
                                                        continue
                                                    }
                                                };

                                                let index = store
                                                    .direct_conversation
                                                    .read()
                                                    .iter()
                                                    .position(|convo| convo.id() == id);

                                                if let Some(index) = index {
                                                    let conversation = store.direct_conversation.write().remove(index);

                                                    conversation.end_task();

                                                    let topic = conversation.topic();

                                                    //Note needed as we ran `conversation.end_task();` which would unsubscribe from the topic
                                                    //after dropping the stream, but this serves as a secondary precaution
                                                    if store.ipfs.pubsub_unsubscribe(&topic).await.is_ok()
                                                    {
                                                        warn!("topic should have been unsubscribed after dropping conversation.");
                                                    }

                                                    if let Err(e) = conversation.delete().await {
                                                        error!("Error deleting conversation: {e}");
                                                    }
                                                    drop(conversation);
                                                    if let Err(e) = store.event.send(RayGunEventKind::ConversationDeleted { conversation_id: id }) {
                                                        error!("Error broadcasting event: {e}");
                                                    }
                                                    trace!("Conversation deleted");
                                                }
                                            }
                                        }
                                    }
                                }
                            }
                        }
                    }
                    _ = interval.tick() => {
                        let list = store.queue.read().clone();
                        for item in list.iter() {
                            let Queue::Direct { id, peer, topic, data } = item;
                            if let Ok(peers) = store.ipfs.pubsub_peers(Some(topic.clone())).await {
                                //TODO: Check peer against conversation to see if they are connected
                                if peers.contains(peer) {
                                    let bytes = match serde_json::to_vec(&data) {
                                        Ok(bytes) => bytes,
                                        Err(e) => {
                                            error!("Error serializing data to bytes: {e}");
                                            continue
                                        }
                                    };

                                    if let Err(e) = store.ipfs.pubsub_publish(topic.clone(), bytes).await {
                                        error!("Error publishing to topic: {e}");
                                        continue
                                    }

                                    let index = match store.queue.read().iter().position(|q| {
                                        Queue::Direct { id:*id, peer:*peer, topic: topic.clone(), data: data.clone() }.eq(q)
                                    }) {
                                        Some(index) => index,
                                        //If we somehow ended up here then there is likely a race condition
                                        None => {
                                            error!("Unable to remove item from queue. Likely race condition");
                                            continue
                                        }
                                    };

                                    let _ = store.queue.write().remove(index);

                                    if let Some(path) = store.path.as_ref() {
                                        let bytes = match serde_json::to_vec(&store.queue) {
                                            Ok(bytes) => bytes,
                                            Err(e) => {
                                                error!("Error serializing data to bytes: {e}");
                                                continue;
                                            }
                                        };
                                        if let Err(e) = tokio::fs::write(path.join("queue"), bytes).await {
                                            error!("Error saving queue: {e}");
                                        }
                                    }
                                }
                            }
                        }
                    }
                }
                tokio::time::sleep(Duration::from_millis(1)).await;
            }
        });
        tokio::task::yield_now().await;
        Ok(store)
    }

    #[allow(dead_code)]
    async fn local(&self) -> anyhow::Result<(ipfs::libp2p::identity::PublicKey, PeerId)> {
        let (local_ipfs_public_key, local_peer_id) = self
            .ipfs
            .identity()
            .await
            .map(|(p, _)| (p.clone(), p.to_peer_id()))?;
        Ok((local_ipfs_public_key, local_peer_id))
    }
}

impl<T: IpfsTypes> DirectMessageStore<T> {
    pub async fn create_conversation(&mut self, did_key: &DID) -> Result<Conversation, Error> {
        if self.with_friends.load(Ordering::SeqCst) {
            self.account.read().has_friend(did_key)?;
        }

        if let Ok(list) = self.account.read().block_list() {
            if list.contains(did_key) {
                return Err(Error::PublicKeyIsBlocked);
            }
        }

        let own_did = &*self.did;

        if did_key == own_did {
            return Err(Error::CannotCreateConversation);
        }

        for convo in &*self.direct_conversation.read() {
            if convo.recipients().contains(did_key) && convo.recipients().contains(own_did) {
                return Err(Error::ConversationExist {
                    conversation: convo.conversation(),
                });
            }
        }

        //Temporary limit
        if self.direct_conversation.read().len() >= 32 {
            return Err(Error::ConversationLimitReached);
        }

<<<<<<< HEAD
        let mut conversation = DirectConversation::new(own_did, [own_did.clone(), did_key.clone()])?;
=======
        if let Ok(list) = self.account.get_identity(did_key.clone().into()) {
            if list.is_empty() {
                warn!("Unable to find identity. Creating conversation anyway");
            }
        }

        let mut conversation = DirectConversation::new([own_did.clone(), did_key.clone()]);
>>>>>>> 2e06c78d

        let convo_id = conversation.id();
        let topic = conversation.topic();

        let stream = self.ipfs.pubsub_subscribe(topic).await?;

        conversation.start_task(
            self.did.clone(),
            self.store_decrypted.clone(),
            &self.spam_filter,
            stream,
        );
        if let Some(path) = self.path.as_ref() {
            conversation.set_path(path);
            warp::async_block_in_place_uncheck(
                conversation
                    .to_file((!self.store_decrypted.load(Ordering::SeqCst)).then_some(own_did)),
            )?;
        }

        let raw_convo = conversation.conversation();

        self.direct_conversation.write().push(conversation);

        let peers = self
            .ipfs
            .pubsub_peers(Some(DIRECT_BROADCAST.into()))
            .await?;

        let peer_id = did_to_libp2p_pub(did_key)?.to_peer_id();

        let mut data = Sata::default();
        data.add_recipient(did_key.as_ref())?;

        let data = data.encrypt(
            libipld::IpldCodec::DagJson,
            own_did.as_ref(),
            warp::sata::Kind::Reference,
            serde_json::to_vec(&ConversationEvents::NewConversation(own_did.clone()))?,
        )?;

        match peers.contains(&peer_id) {
            true => {
                let bytes = serde_json::to_vec(&data)?;
                if let Err(_e) = self
                    .ipfs
                    .pubsub_publish(DIRECT_BROADCAST.into(), bytes)
                    .await
                {
                    warn!("Unable to publish to topic. Queuing event");
                    if let Err(e) = self
                        .queue_event(Queue::direct(
                            convo_id,
                            peer_id,
                            DIRECT_BROADCAST.into(),
                            data,
                        ))
                        .await
                    {
                        error!("Error submitting event to queue: {e}");
                    }
                }
            }
            false => {
                if let Err(e) = self
                    .queue_event(Queue::direct(
                        convo_id,
                        peer_id,
                        DIRECT_BROADCAST.into(),
                        data,
                    ))
                    .await
                {
                    error!("Error submitting event to queue: {e}");
                }
            }
        };

        Ok(raw_convo)
    }

    pub async fn delete_conversation(
        &mut self,
        conversation: Uuid,
        broadcast: bool,
    ) -> Result<DirectConversation, Error> {
        let index = self
            .direct_conversation
            .read()
            .iter()
            .position(|convo| convo.id() == conversation)
            .ok_or(Error::InvalidConversation)?;

        let conversation = self.direct_conversation.write().remove(index);
        conversation.end_task();
        if broadcast {
            let recipients = conversation.recipients();

            let own_did = &*self.did;

            let recipient = recipients
                .iter()
                .filter(|did| own_did.ne(did))
                .last()
                .ok_or(Error::PublicKeyInvalid)?;

            let peer_id = did_to_libp2p_pub(recipient)?.to_peer_id();

            let mut data = Sata::default();
            data.add_recipient(recipient.as_ref())?;

            let data = data.encrypt(
                libipld::IpldCodec::DagJson,
                own_did.as_ref(),
                warp::sata::Kind::Reference,
                serde_json::to_vec(&ConversationEvents::DeleteConversation(conversation.id()))?,
            )?;

            let peers = self
                .ipfs
                .pubsub_peers(Some(DIRECT_BROADCAST.into()))
                .await?;

            match peers.contains(&peer_id) {
                true => {
                    let bytes = serde_json::to_vec(&data)?;
                    if let Err(e) = self
                        .ipfs
                        .pubsub_publish(DIRECT_BROADCAST.into(), bytes)
                        .await
                    {
                        warn!("Unable to publish to topic: {e}. Queuing event");
                        //Note: If the error is related to peer not available then we should push this to queue but if
                        //      its due to the message limit being reached we should probably break up the message to fix into
                        //      "max_transmit_size" within rust-libp2p gossipsub
                        //      For now we will queue the message if we hit an error
                        if let Err(e) = self
                            .queue_event(Queue::direct(
                                conversation.id(),
                                peer_id,
                                DIRECT_BROADCAST.into(),
                                data,
                            ))
                            .await
                        {
                            error!("Error submitting event to queue: {e}");
                        }
                    }
                }
                false => {
                    if let Err(e) = self
                        .queue_event(Queue::direct(
                            conversation.id(),
                            peer_id,
                            DIRECT_BROADCAST.into(),
                            data,
                        ))
                        .await
                    {
                        error!("Error submitting event to queue: {e}");
                    }
                }
            };
        }
        if let Err(e) = self.event.send(RayGunEventKind::ConversationDeleted {
            conversation_id: conversation.id(),
        }) {
            error!("Error broadcasting event: {e}");
        }
        warp::async_block_in_place_uncheck(conversation.delete())?;
        Ok(conversation)
    }

    pub fn list_conversations(&self) -> Vec<Conversation> {
        self.direct_conversation
            .read()
            .iter()
            .map(|convo| convo.conversation())
            .collect()
    }

    pub fn messages_count(&self, conversation: Uuid) -> Result<usize, Error> {
        self.get_conversation(conversation)
            .map(|convo| convo.messages().len())
    }

    pub fn get_message(&self, conversation: Uuid, message_id: Uuid) -> Result<Message, Error> {
        self.get_conversation(conversation)?
            .messages()
            .iter()
            .find(|message| message.id() == message_id)
            .cloned()
            .ok_or(Error::MessageNotFound)
    }

    pub async fn get_messages(
        &self,
        conversation: Uuid,
        opt: MessageOptions,
    ) -> Result<Vec<Message>, Error> {
        let conversation = self.get_conversation(conversation)?;

        let messages = conversation.messages();

        if messages.is_empty() {
            return Err(Error::EmptyMessage);
        }

        //TODO: Maybe put checks to make sure the date range is valid
        let messages = match opt.date_range() {
            Some(range) => messages
                .iter()
                .filter(|message| message.date() >= range.start && message.date() <= range.end)
                .cloned()
                .collect::<Vec<_>>(),
            None => messages,
        };

        let list = match opt
            .range()
            .map(|mut range| {
                let start = range.start;
                let end = range.end;
                range.start = messages.len() - end;
                range.end = messages.len() - start;
                range
            })
            .and_then(|range| messages.get(range))
            .map(|messages| messages.to_vec())
        {
            Some(messages) => messages,
            None => messages,
        };
        Ok(list)
    }

    pub fn exist(&self, conversation: Uuid) -> bool {
        self.get_conversation(conversation).is_ok()
    }

    pub fn get_conversation(&self, conversation: Uuid) -> Result<DirectConversation, Error> {
        self.direct_conversation
            .read()
            .iter()
            .position(|convo| convo.id() == conversation)
            .and_then(|index| self.direct_conversation.read().get(index).cloned())
            .ok_or(Error::InvalidConversation)
    }

    pub fn get_conversation_stream(
        &self,
        conversation: Uuid,
    ) -> Result<impl Stream<Item = MessageEventKind>, Error> {
        let conversation = self.get_conversation(conversation)?;
        conversation.conversation_stream().map_err(Error::from)
    }

    pub async fn send_message(
        &mut self,
        conversation: Uuid,
        messages: Vec<String>,
    ) -> Result<(), Error> {
        let mut conversation = self.get_conversation(conversation)?;
        let tx = conversation.event_handle()?;
        if messages.is_empty() {
            return Err(Error::EmptyMessage);
        }

        let lines_value_length: usize = messages
            .iter()
            .filter(|s| !s.is_empty())
            .map(|s| s.chars().count())
            .sum();

        if lines_value_length == 0 || lines_value_length > 4096 {
            return Err(Error::InvalidLength {
                context: "message".into(),
                current: lines_value_length,
                minimum: Some(1),
                maximum: Some(4096),
            });
        }

        let own_did = &*self.did.clone();

        let mut message = Message::default();
        message.set_conversation_id(conversation.id());
        message.set_sender(own_did.clone());
        message.set_value(messages.clone());

        let construct = vec![
            message.id().into_bytes().to_vec(),
            message.conversation_id().into_bytes().to_vec(),
            own_did.to_string().as_bytes().to_vec(),
            message
                .value()
                .iter()
                .map(|s| s.as_bytes())
                .collect::<Vec<_>>()
                .concat(),
        ]
        .concat();

        let signature = super::sign_serde(own_did, &construct)?;
        message.set_signature(Some(signature));

        let event = MessagingEvents::New(message);

        direct_message_event(
            &mut *conversation.messages_mut(),
            &event,
            &self.spam_filter,
            tx,
            MessageDirection::Out,
            Default::default(),
        )?;
        warp::async_block_in_place_uncheck(
            conversation.to_file((!self.store_decrypted.load(Ordering::SeqCst)).then_some(own_did)),
        )?;

        self.send_event(conversation.id(), event).await
    }

    pub async fn edit_message(
        &mut self,
        conversation: Uuid,
        message_id: Uuid,
        messages: Vec<String>,
    ) -> Result<(), Error> {
        let mut conversation = self.get_conversation(conversation)?;
        let tx = conversation.event_handle()?;

        if messages.is_empty() {
            return Err(Error::EmptyMessage);
        }

        let lines_value_length: usize = messages
            .iter()
            .filter(|s| !s.is_empty())
            .map(|s| s.chars().count())
            .sum();

        if lines_value_length == 0 || lines_value_length > 4096 {
            return Err(Error::InvalidLength {
                context: "message".into(),
                current: lines_value_length,
                minimum: Some(1),
                maximum: Some(4096),
            });
        }

        let own_did = &*self.did.clone();

        let construct = vec![
            message_id.into_bytes().to_vec(),
            conversation.id().into_bytes().to_vec(),
            own_did.to_string().as_bytes().to_vec(),
            messages
                .iter()
                .map(|s| s.as_bytes())
                .collect::<Vec<_>>()
                .concat(),
        ]
        .concat();

        let signature = super::sign_serde(&*self.did, &construct)?;

        let event = MessagingEvents::Edit(conversation.id(), message_id, messages, signature);

        direct_message_event(
            &mut *conversation.messages_mut(),
            &event,
            &self.spam_filter,
            tx,
            MessageDirection::Out,
            Default::default(),
        )?;
        warp::async_block_in_place_uncheck(
            conversation
                .to_file((!self.store_decrypted.load(Ordering::SeqCst)).then_some(&*self.did)),
        )?;
        self.send_event(conversation.id(), event).await
    }

    pub async fn reply_message(
        &mut self,
        conversation: Uuid,
        message_id: Uuid,
        messages: Vec<String>,
    ) -> Result<(), Error> {
        let mut conversation = self.get_conversation(conversation)?;
        let tx = conversation.event_handle()?;
        if messages.is_empty() {
            return Err(Error::EmptyMessage);
        }

        let lines_value_length: usize = messages
            .iter()
            .filter(|s| !s.is_empty())
            .map(|s| s.chars().count())
            .sum();

        if lines_value_length == 0 || lines_value_length > 4096 {
            return Err(Error::InvalidLength {
                context: "message".into(),
                current: lines_value_length,
                minimum: Some(1),
                maximum: Some(4096),
            });
        }

        let own_did = &*self.did;

        let mut message = Message::default();
        message.set_conversation_id(conversation.id());
        message.set_sender(own_did.clone());
        message.set_value(messages);
        message.set_replied(Some(message_id));

        let construct = vec![
            message.id().into_bytes().to_vec(),
            message.conversation_id().into_bytes().to_vec(),
            own_did.to_string().as_bytes().to_vec(),
            message
                .value()
                .iter()
                .map(|s| s.as_bytes())
                .collect::<Vec<_>>()
                .concat(),
        ]
        .concat();

        let signature = super::sign_serde(own_did, &construct)?;
        message.set_signature(Some(signature));

        let event = MessagingEvents::New(message);
        direct_message_event(
            &mut *conversation.messages_mut(),
            &event,
            &self.spam_filter,
            tx,
            MessageDirection::Out,
            Default::default(),
        )?;
        warp::async_block_in_place_uncheck(
            conversation.to_file((!self.store_decrypted.load(Ordering::SeqCst)).then_some(own_did)),
        )?;

        self.send_event(conversation.id(), event).await
    }

    pub async fn delete_message(
        &mut self,
        conversation: Uuid,
        message_id: Uuid,
        broadcast: bool,
    ) -> Result<(), Error> {
        let mut conversation = self.get_conversation(conversation)?;
        let tx = conversation.event_handle()?;
        let event = MessagingEvents::Delete(conversation.id(), message_id);
        direct_message_event(
            &mut *conversation.messages_mut(),
            &event,
            &self.spam_filter,
            tx,
            MessageDirection::Out,
            Default::default(),
        )?;
        warp::async_block_in_place_uncheck(
            conversation
                .to_file((!self.store_decrypted.load(Ordering::SeqCst)).then_some(&*self.did)),
        )?;

        if broadcast {
            self.send_event(conversation.id(), event).await?;
        }

        Ok(())
    }

    pub async fn pin_message(
        &mut self,
        conversation: Uuid,
        message_id: Uuid,
        state: PinState,
    ) -> Result<(), Error> {
        let mut conversation = self.get_conversation(conversation)?;
        let tx = conversation.event_handle()?;
        let own_did = &*self.did;

        let event = MessagingEvents::Pin(conversation.id(), own_did.clone(), message_id, state);
        direct_message_event(
            &mut *conversation.messages_mut(),
            &event,
            &self.spam_filter,
            tx,
            MessageDirection::Out,
            Default::default(),
        )?;
        warp::async_block_in_place_uncheck(
            conversation.to_file((!self.store_decrypted.load(Ordering::SeqCst)).then_some(own_did)),
        )?;

        self.send_event(conversation.id(), event).await
    }

    pub async fn embeds(
        &mut self,
        _conversation: Uuid,
        _message_id: Uuid,
        _state: EmbedState,
    ) -> Result<(), Error> {
        warn!("Embed function is unavailable");
        Err(Error::Unimplemented)
    }

    pub async fn react(
        &mut self,
        conversation: Uuid,
        message_id: Uuid,
        state: ReactionState,
        emoji: String,
    ) -> Result<(), Error> {
        let mut conversation = self.get_conversation(conversation)?;
        let tx = conversation.event_handle()?;
        let own_did = &*self.did;

        let event =
            MessagingEvents::React(conversation.id(), own_did.clone(), message_id, state, emoji);

        direct_message_event(
            &mut *conversation.messages_mut(),
            &event,
            &self.spam_filter,
            tx,
            MessageDirection::Out,
            Default::default(),
        )?;
        warp::async_block_in_place_uncheck(
            conversation.to_file((!self.store_decrypted.load(Ordering::SeqCst)).then_some(own_did)),
        )?;
        self.send_event(conversation.id(), event).await
    }

    pub async fn send_event<S: Serialize + Send + Sync>(
        &mut self,
        conversation: Uuid,
        event: S,
    ) -> Result<(), Error> {
        let conversation = self.get_conversation(conversation)?;

        let recipients = conversation.recipients();

        let own_did = &*self.did;

        let recipient = recipients
            .iter()
            .filter(|did| own_did.ne(did))
            .last()
            .ok_or(Error::PublicKeyInvalid)?;

        let mut data = Sata::default();
        data.add_recipient(recipient.as_ref())?;

        let payload = data.encrypt(
            libipld::IpldCodec::DagJson,
            own_did.as_ref(),
            warp::sata::Kind::Reference,
            serde_json::to_vec(&event)?,
        )?;

        let bytes = serde_json::to_vec(&payload)?;

        if bytes.len() >= 256 * 1024 {
            return Err(Error::InvalidLength {
                context: "payload".into(),
                current: bytes.len(),
                minimum: Some(1),
                maximum: Some(256 * 1024),
            });
        }

        let peers = self.ipfs.pubsub_peers(Some(conversation.topic())).await?;

        let peer_id = did_to_libp2p_pub(recipient)?.to_peer_id();

        match peers.contains(&peer_id) {
            true => {
                if let Err(e) = self.ipfs.pubsub_publish(conversation.topic(), bytes).await {
                    warn!("Unable to publish to topic due to error: {e}... Queuing event");
                    if let Err(e) = self
                        .queue_event(Queue::direct(
                            conversation.id(),
                            peer_id,
                            conversation.topic(),
                            payload,
                        ))
                        .await
                    {
                        error!("Error submitting event to queue: {e}");
                    }
                }
            }
            false => {
                if let Err(e) = self
                    .queue_event(Queue::direct(
                        conversation.id(),
                        peer_id,
                        conversation.topic(),
                        payload,
                    ))
                    .await
                {
                    error!("Error submitting event to queue: {e}");
                }
            }
        };

        Ok(())
    }

    async fn queue_event(&mut self, queue: Queue) -> Result<(), Error> {
        self.queue.write().push(queue);
        if let Some(path) = self.path.as_ref() {
            let bytes = serde_json::to_vec(&self.queue)?;
            warp::async_block_in_place_uncheck(tokio::fs::write(path.join("queue"), bytes))?;
        }
        Ok(())
    }
}

#[derive(Clone, Default)]
pub struct EventOpt {
    pub keep_if_owned: Arc<AtomicBool>,
}

pub enum MessageDirection {
    In,
    Out,
}

pub fn direct_message_event(
    messages: &mut Vec<Message>,
    events: &MessagingEvents,
    filter: &Arc<Option<SpamFilter>>,
    tx: BroadcastSender<MessageEventKind>,
    direction: MessageDirection,
    opt: EventOpt,
) -> Result<(), Error> {
    match events.clone() {
        MessagingEvents::New(mut message) => {
            if messages.contains(&message) {
                return Err(Error::MessageFound);
            }
            let lines_value_length: usize = message
                .value()
                .iter()
                .filter(|s| !s.is_empty())
                .map(|s| s.chars().count())
                .sum();

            if lines_value_length >= 4096 {
                return Err(Error::InvalidLength {
                    context: "message".into(),
                    current: lines_value_length,
                    minimum: Some(1),
                    maximum: Some(4096),
                });
            }

            {
                let signature = message.signature();
                let sender = message.sender();
                let construct = vec![
                    message.id().into_bytes().to_vec(),
                    message.conversation_id().into_bytes().to_vec(),
                    sender.to_string().as_bytes().to_vec(),
                    message
                        .value()
                        .iter()
                        .map(|s| s.as_bytes())
                        .collect::<Vec<_>>()
                        .concat(),
                ]
                .concat();
                verify_serde_sig(sender, &construct, &signature)?;
            }
            spam_check(&mut message, filter)?;
            let conversation_id = message.conversation_id();
            // let coid = message.conversation_id();
            messages.push(message.clone());

            let event = match direction {
                MessageDirection::In => MessageEventKind::MessageReceived {
                    conversation_id,
                    message_id: message.id(),
                },
                MessageDirection::Out => MessageEventKind::MessageSent {
                    conversation_id,
                    message_id: message.id(),
                },
            };

            if let Err(e) = tx.send(event) {
                error!("Error broadcasting event: {e}");
            }
        }
        MessagingEvents::Edit(convo_id, message_id, val, signature) => {
            let index = messages
                .iter()
                .position(|conv| conv.conversation_id() == convo_id && conv.id() == message_id)
                .ok_or(Error::MessageNotFound)?;

            let message = messages.get_mut(index).ok_or(Error::MessageNotFound)?;

            let lines_value_length: usize = val
                .iter()
                .filter(|s| !s.is_empty())
                .map(|s| s.chars().count())
                .sum();

            if lines_value_length >= 4096 {
                return Err(Error::InvalidLength {
                    context: "message".into(),
                    current: lines_value_length,
                    minimum: Some(1),
                    maximum: Some(4096),
                });
            }

            let sender = message.sender();
            //Validate the original message
            {
                let signature = message.signature();
                let construct = vec![
                    message.id().into_bytes().to_vec(),
                    message.conversation_id().into_bytes().to_vec(),
                    sender.to_string().as_bytes().to_vec(),
                    message
                        .value()
                        .iter()
                        .map(|s| s.as_bytes())
                        .collect::<Vec<_>>()
                        .concat(),
                ]
                .concat();
                verify_serde_sig(sender.clone(), &construct, &signature)?;
            }

            //Validate the edit message
            {
                let construct = vec![
                    message.id().into_bytes().to_vec(),
                    message.conversation_id().into_bytes().to_vec(),
                    sender.to_string().as_bytes().to_vec(),
                    val.iter()
                        .map(|s| s.as_bytes())
                        .collect::<Vec<_>>()
                        .concat(),
                ]
                .concat();
                verify_serde_sig(sender, &construct, &signature)?;
            }
            //TODO: Validate signature.
            message.set_signature(Some(signature));
            *message.value_mut() = val;
            if let Err(e) = tx.send(MessageEventKind::MessageEdited {
                conversation_id: convo_id,
                message_id,
            }) {
                error!("Error broadcasting event: {e}");
            }
        }
        MessagingEvents::Delete(convo_id, message_id) => {
            let index = messages
                .iter()
                .position(|conv| conv.conversation_id() == convo_id && conv.id() == message_id)
                .ok_or(Error::MessageNotFound)?;

            if opt.keep_if_owned.load(Ordering::SeqCst) {
                let message = messages.get(index).ok_or(Error::MessageNotFound)?;
                let signature = message.signature();
                let sender = message.sender();
                let construct = vec![
                    message.id().into_bytes().to_vec(),
                    message.conversation_id().into_bytes().to_vec(),
                    sender.to_string().as_bytes().to_vec(),
                    message
                        .value()
                        .iter()
                        .map(|s| s.as_bytes())
                        .collect::<Vec<_>>()
                        .concat(),
                ]
                .concat();
                verify_serde_sig(sender, &construct, &signature)?;
            }

            let _ = messages.remove(index);
            if let Err(e) = tx.send(MessageEventKind::MessageDeleted {
                conversation_id: convo_id,
                message_id,
            }) {
                error!("Error broadcasting event: {e}");
            }
        }
        MessagingEvents::Pin(convo_id, _, message_id, state) => {
            let index = messages
                .iter()
                .position(|conv| conv.conversation_id() == convo_id && conv.id() == message_id)
                .ok_or(Error::MessageNotFound)?;

            let message = messages.get_mut(index).ok_or(Error::MessageNotFound)?;

            let event = match state {
                PinState::Pin => {
                    *message.pinned_mut() = true;
                    MessageEventKind::MessagePinned {
                        conversation_id: convo_id,
                        message_id,
                    }
                }
                PinState::Unpin => {
                    *message.pinned_mut() = false;
                    MessageEventKind::MessageUnpinned {
                        conversation_id: convo_id,
                        message_id,
                    }
                }
            };

            if let Err(e) = tx.send(event) {
                error!("Error broadcasting event: {e}");
            }
        }
        MessagingEvents::React(convo_id, sender, message_id, state, emoji) => {
            let index = messages
                .iter()
                .position(|conv| conv.conversation_id() == convo_id && conv.id() == message_id)
                .ok_or(Error::MessageNotFound)?;

            let message = messages.get_mut(index).ok_or(Error::MessageNotFound)?;

            let reactions = message.reactions_mut();

            match state {
                ReactionState::Add => {
                    let index = match reactions
                        .iter()
                        .position(|reaction| reaction.emoji().eq(&emoji))
                    {
                        Some(index) => index,
                        None => {
                            let mut reaction = Reaction::default();
                            reaction.set_emoji(&emoji);
                            reaction.set_users(vec![sender.clone()]);
                            reactions.push(reaction);
                            if let Err(e) = tx.send(MessageEventKind::MessageReactionAdded {
                                conversation_id: convo_id,
                                message_id,
                                did_key: sender,
                                reaction: emoji,
                            }) {
                                error!("Error broadcasting event: {e}");
                            }
                            return Ok(());
                        }
                    };

                    let reaction = reactions.get_mut(index).ok_or(Error::MessageNotFound)?;

                    reaction.users_mut().push(sender.clone());
                    if let Err(e) = tx.send(MessageEventKind::MessageReactionAdded {
                        conversation_id: convo_id,
                        message_id,
                        did_key: sender,
                        reaction: emoji,
                    }) {
                        error!("Error broadcasting event: {e}");
                    }
                }
                ReactionState::Remove => {
                    let index = reactions
                        .iter()
                        .position(|reaction| {
                            reaction.users().contains(&sender) && reaction.emoji().eq(&emoji)
                        })
                        .ok_or(Error::MessageNotFound)?;

                    let reaction = reactions.get_mut(index).ok_or(Error::MessageNotFound)?;

                    let user_index = reaction
                        .users()
                        .iter()
                        .position(|reaction_sender| reaction_sender.eq(&sender))
                        .ok_or(Error::MessageNotFound)?;

                    reaction.users_mut().remove(user_index);

                    if reaction.users().is_empty() {
                        //Since there is no users listed under the emoji, the reaction should be removed from the message
                        reactions.remove(index);
                        if let Err(e) = tx.send(MessageEventKind::MessageReactionRemoved {
                            conversation_id: convo_id,
                            message_id,
                            did_key: sender,
                            reaction: emoji,
                        }) {
                            error!("Error broadcasting event: {e}");
                        }
                    }
                }
            }
        }
    }
    Ok(())
}

#[derive(Serialize, Deserialize, Clone, PartialEq, Eq)]
#[serde(rename_all = "lowercase")]
pub enum Queue {
    Direct {
        id: Uuid,
        peer: PeerId,
        topic: String,
        data: Sata,
    },
}

impl Queue {
    pub fn direct(id: Uuid, peer: PeerId, topic: String, data: Sata) -> Self {
        Queue::Direct {
            id,
            peer,
            topic,
            data,
        }
    }
}

pub fn spam_check(message: &mut Message, filter: &Arc<Option<SpamFilter>>) -> anyhow::Result<()> {
    if let Some(filter) = filter.as_ref() {
        if filter.process(&message.value().join(" "))? {
            message
                .metadata_mut()
                .insert("is_spam".to_owned(), "true".to_owned());
        }
    }
    Ok(())
}<|MERGE_RESOLUTION|>--- conflicted
+++ resolved
@@ -648,17 +648,14 @@
             return Err(Error::ConversationLimitReached);
         }
 
-<<<<<<< HEAD
-        let mut conversation = DirectConversation::new(own_did, [own_did.clone(), did_key.clone()])?;
-=======
+
         if let Ok(list) = self.account.get_identity(did_key.clone().into()) {
             if list.is_empty() {
                 warn!("Unable to find identity. Creating conversation anyway");
             }
         }
 
-        let mut conversation = DirectConversation::new([own_did.clone(), did_key.clone()]);
->>>>>>> 2e06c78d
+        let mut conversation = DirectConversation::new(own_did, [own_did.clone(), did_key.clone()])?;
 
         let convo_id = conversation.id();
         let topic = conversation.topic();
