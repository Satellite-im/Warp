--- conflicted
+++ resolved
@@ -2,14 +2,6 @@
 pub mod store;
 
 use config::MpIpfsConfig;
-<<<<<<< HEAD
-use futures::StreamExt;
-use ipfs::libp2p::kad::protocol::DEFAULT_PROTO_NAME;
-use ipfs::libp2p::mplex::MplexConfig;
-use ipfs::libp2p::swarm::ConnectionLimits;
-use ipfs::libp2p::yamux::{WindowUpdateMode, YamuxConfig};
-use ipfs::p2p::{IdentifyConfiguration, TransportConfig};
-=======
 use either::Either;
 use futures::channel::mpsc::unbounded;
 use futures::{AsyncReadExt, StreamExt};
@@ -19,7 +11,6 @@
     ConnectionLimits, IdentifyConfiguration, PubsubConfig, TransportConfig, UpdateMode,
 };
 use rust_ipfs as ipfs;
->>>>>>> 5803a9f6
 use std::any::Any;
 use std::sync::atomic::{AtomicBool, Ordering};
 use std::time::Duration;
@@ -32,11 +23,6 @@
 use warp::crypto::did_key::Generate;
 use warp::crypto::zeroize::Zeroizing;
 use warp::data::DataType;
-<<<<<<< HEAD
-use warp::hooks::Hooks;
-use warp::pocket_dimension::query::QueryBuilder;
-=======
->>>>>>> 5803a9f6
 use warp::sata::Sata;
 use warp::sync::{Arc, RwLock, RwLockReadGuard, RwLockWriteGuard};
 
@@ -817,42 +803,9 @@
                         return Ok(());
                     }
 
-<<<<<<< HEAD
-                    identity.set_username(&username);
-                }
-                (None, Some(data), None, None) => {
-                    let len = data.len();
-                    if len > 2 * 1024 * 1024 {
-                        return Err(Error::InvalidLength {
-                            context: "profile picture".into(),
-                            current: len,
-                            minimum: None,
-                            maximum: Some(2 * 1024 * 1024),
-                        });
-                    }
-                    let cid = store
-                        .store_photo(
-                            futures::stream::once(async move {
-                                serde_json::to_vec(&data).unwrap_or_default()
-                            })
-                            .boxed(),
-                            Some(2 * 1024 * 1024),
-                        )
-                        .await?;
-
-                    let mut root_document = store.get_root_document().await?;
-
-                    if let Some(DocumentType::UnixFS(picture_cid, _)) = root_document.picture {
-                        if picture_cid == cid {
-                            return Err(Error::CannotUpdateIdentityPicture);
-                        }
-                        if let Err(e) = store.delete_photo(picture_cid).await {
-                            error!("Error deleting picture: {e}");
-=======
                     if let Some(picture_cid) = identity.profile_picture {
                         if picture_cid != banner_cid {
                             old_cid = Some(banner_cid);
->>>>>>> 5803a9f6
                         }
                     }
                 }
@@ -867,25 +820,6 @@
                     )));
                 }
 
-<<<<<<< HEAD
-                    let cid = store
-                        .store_photo(
-                            futures::stream::once(async move {
-                                serde_json::to_vec(&data).unwrap_or_default()
-                            })
-                            .boxed(),
-                            Some(2 * 1024 * 1024),
-                        )
-                        .await?;
-
-                    let mut root_document = store.get_root_document().await?;
-                    if let Some(DocumentType::UnixFS(banner_cid, _)) = root_document.banner {
-                        if banner_cid == cid {
-                            return Err(Error::CannotUpdateIdentityBanner);
-                        }
-                        if let Err(e) = store.delete_photo(banner_cid).await {
-                            error!("Error deleting banner: {e}");
-=======
                 let file = tokio::fs::File::open(path).await?;
 
                 let metadata = file.metadata().await?;
@@ -916,7 +850,6 @@
                                 yield Err(e);
                                 break;
                             }
->>>>>>> 5803a9f6
                         }
                     }
                 };
