pub mod config;
pub mod store;

use config::MpIpfsConfig;
use futures::StreamExt;
use ipfs::libp2p::kad::protocol::DEFAULT_PROTO_NAME;
use ipfs::libp2p::mplex::MplexConfig;
use ipfs::libp2p::swarm::ConnectionLimits;
use ipfs::libp2p::yamux::{WindowUpdateMode, YamuxConfig};
use ipfs::p2p::{IdentifyConfiguration, TransportConfig};
use rust_ipfs as ipfs;
use std::any::Any;
use std::borrow::Cow;
use std::sync::atomic::{AtomicBool, Ordering};
use std::time::Duration;
use store::friends::FriendsStore;
use store::identity::{IdentityStore, LookupBy};
use tokio::sync::broadcast;
use tracing::log::{error, info, trace, warn};
use warp::crypto::did_key::Generate;
use warp::data::DataType;
use warp::pocket_dimension::query::QueryBuilder;
use warp::sata::Sata;
use warp::sync::{Arc, RwLock, RwLockReadGuard, RwLockWriteGuard};

use warp::module::Module;
use warp::pocket_dimension::PocketDimension;
use warp::tesseract::Tesseract;
use warp::{Extension, SingleHandle};

use ipfs::{Ipfs, IpfsOptions, IpfsTypes, Keypair, Protocol, TestTypes, Types, UninitializedIpfs};
use warp::crypto::{DIDKey, Ed25519KeyPair, DID};
use warp::error::Error;
use warp::multipass::identity::{
    FriendRequest, Identifier, Identity, IdentityUpdate, Relationship,
};
use warp::multipass::{
    identity, Friends, FriendsEvent, IdentityInformation, MultiPass, MultiPassEventKind,
    MultiPassEventStream,
};

use crate::config::Bootstrap;
use crate::store::document::DocumentType;

pub type Temporary = TestTypes;
pub type Persistent = Types;

pub struct IpfsIdentity<T: IpfsTypes> {
    cache: Option<Arc<RwLock<Box<dyn PocketDimension>>>>,
    config: MpIpfsConfig,
    ipfs: Arc<RwLock<Option<Ipfs<T>>>>,
    tesseract: Tesseract,
    friend_store: Arc<RwLock<Option<FriendsStore<T>>>>,
    identity_store: Arc<RwLock<Option<IdentityStore<T>>>>,
    initialized: Arc<AtomicBool>,
    tx: broadcast::Sender<MultiPassEventKind>,
}

impl<T: IpfsTypes> Clone for IpfsIdentity<T> {
    fn clone(&self) -> Self {
        Self {
            cache: self.cache.clone(),
            config: self.config.clone(),
            ipfs: self.ipfs.clone(),
            tesseract: self.tesseract.clone(),
            friend_store: self.friend_store.clone(),
            identity_store: self.identity_store.clone(),
            initialized: self.initialized.clone(),
            tx: self.tx.clone(),
        }
    }
}

pub async fn ipfs_identity_persistent(
    config: MpIpfsConfig,
    tesseract: Tesseract,
    cache: Option<Arc<RwLock<Box<dyn PocketDimension>>>>,
) -> anyhow::Result<IpfsIdentity<Persistent>> {
    if config.path.is_none() {
        anyhow::bail!("Path is required for identity to be persistent")
    }
    IpfsIdentity::new(config, tesseract, cache).await
}
pub async fn ipfs_identity_temporary(
    config: Option<MpIpfsConfig>,
    tesseract: Tesseract,
    cache: Option<Arc<RwLock<Box<dyn PocketDimension>>>>,
) -> anyhow::Result<IpfsIdentity<Temporary>> {
    if let Some(config) = &config {
        if config.path.is_some() {
            anyhow::bail!("Path cannot be set")
        }
    }
    IpfsIdentity::new(config.unwrap_or_default(), tesseract, cache).await
}

impl<T: IpfsTypes> IpfsIdentity<T> {
    pub async fn new(
        config: MpIpfsConfig,
        tesseract: Tesseract,
        cache: Option<Arc<RwLock<Box<dyn PocketDimension>>>>,
    ) -> anyhow::Result<IpfsIdentity<T>> {
        let (tx, _) = broadcast::channel(1024);
        trace!("Initializing Multipass");

        let mut identity = IpfsIdentity {
            cache,
            config,
            tesseract,
            ipfs: Default::default(),
            friend_store: Default::default(),
            identity_store: Default::default(),
            initialized: Default::default(),
            tx,
        };

        if !identity.tesseract.is_unlock() {
            let mut inner = identity.clone();
            tokio::spawn(async move {
                while !inner.tesseract.is_unlock() {
                    tokio::time::sleep(Duration::from_nanos(50)).await
                }
                if let Err(_e) = inner.initialize_store(false).await {}
            });
        } else if let Err(_e) = identity.initialize_store(false).await {
        }

        Ok(identity)
    }

    async fn initialize_store(&mut self, init: bool) -> anyhow::Result<()> {
        let tesseract = self.tesseract.clone();

        if init && self.identity_store.read().is_some() && self.friend_store.read().is_some()
            || self.initialized.load(Ordering::SeqCst)
        {
            warn!("Identity is already loaded");
            anyhow::bail!(Error::IdentityExist)
        }

        let keypair = match (init, tesseract.exist("keypair")) {
            (true, false) => {
                info!("Keypair doesnt exist. Generating keypair....");
                if let Keypair::Ed25519(kp) = Keypair::generate_ed25519() {
                    let encoded_kp = bs58::encode(&kp.encode()).into_string();
                    tesseract.set("keypair", &encoded_kp)?;
                    Keypair::Ed25519(kp)
                } else {
                    error!("Unreachable. Report this as a bug");
                    anyhow::bail!("Unreachable")
                }
            }
            (false, true) | (true, true) => {
                info!("Fetching keypair from tesseract");
                let keypair = tesseract.retrieve("keypair")?;
                let kp = bs58::decode(keypair).into_vec()?;
                let id_kp = warp::crypto::ed25519_dalek::Keypair::from_bytes(&kp)?;
                let secret = ipfs::libp2p::identity::ed25519::SecretKey::from_bytes(
                    id_kp.secret.to_bytes(),
                )?;
                Keypair::Ed25519(secret.into())
            }
            _ => anyhow::bail!("Unable to initalize store"),
        };

        info!(
            "Have keypair with peer id: {}",
            keypair.public().to_peer_id()
        );

        let config = self.config.clone();

        let empty_bootstrap = match &config.bootstrap {
            Bootstrap::Ipfs | Bootstrap::Experimental => false,
            Bootstrap::Custom(addr) => addr.is_empty(),
            Bootstrap::None => true,
        };

        if empty_bootstrap {
            warn!("Bootstrap list is empty. Will not be able to perform a bootstrap for DHT");
        }

        let swarm_config = config.ipfs_setting.swarm.clone();

        let mut swarm_configuration = ipfs::p2p::SwarmConfig {
            dial_concurrency_factor: swarm_config
                .dial_factor
                .try_into()
                .unwrap_or_else(|_| 8.try_into().expect("8 > 0")),
            notify_handler_buffer_size: swarm_config
                .notify_buffer_size
                .try_into()
                .unwrap_or_else(|_| 32.try_into().expect("32 > 0")),
            connection_event_buffer_size: if swarm_config.connection_buffer_size > 0 {
                swarm_config.connection_buffer_size
            } else {
                32
            },
            connection: ConnectionLimits::default(),
            ..Default::default()
        };

        if let Some(limit) = swarm_config.limit {
            swarm_configuration.connection = ConnectionLimits::default()
                .with_max_pending_outgoing(limit.max_pending_outgoing)
                .with_max_pending_incoming(limit.max_pending_incoming)
                .with_max_established_incoming(limit.max_established_incoming)
                .with_max_established_outgoing(limit.max_established_outgoing)
                .with_max_established(limit.max_established)
                .with_max_established_per_peer(limit.max_established_per_peer);

            info!(
                "Connection configuration: {:?}",
                swarm_configuration.connection
            );
        }

        let mut opts = IpfsOptions {
            keypair,
            bootstrap: config.bootstrap.address(),
            mdns: config.ipfs_setting.mdns.enable,
            listening_addrs: config.listen_on.clone(),
            dcutr: config.ipfs_setting.relay_client.dcutr,
            relay: config.ipfs_setting.relay_client.enable,
            relay_server: config.ipfs_setting.relay_server.enable,
            keep_alive: true,
            identify_configuration: Some(IdentifyConfiguration {
                cache: 100,
                push_update: true,
                ..Default::default()
            }),
            kad_configuration: Some({
                let mut conf = ipfs::libp2p::kad::KademliaConfig::default();
                conf.disjoint_query_paths(true);
                conf.set_query_timeout(std::time::Duration::from_secs(60));
                conf.set_protocol_names(vec![
                    Cow::Borrowed(DEFAULT_PROTO_NAME),
                    Cow::Borrowed(b"/warp/sync/0.0.1"),
                ]);

                conf
            }),
            swarm_configuration: Some(swarm_configuration),
            transport_configuration: Some(TransportConfig {
                yamux_config: {
                    let mut config = YamuxConfig::default();
                    config.set_max_buffer_size(16 * 1024 * 1024);
                    config.set_receive_window_size(16 * 1024 * 1024);
                    config.set_window_update_mode(WindowUpdateMode::on_receive());
                    config
                },
                mplex_config: {
                    let mut config = MplexConfig::default();
                    config.set_max_buffer_size(usize::MAX);
                    config
                },
                ..Default::default()
            }),
            ..Default::default()
        };

        trace!("Ipfs Opt: {opts:?}");

        if std::any::TypeId::of::<T>() == std::any::TypeId::of::<Persistent>() {
            info!("Instance will be persistent");
            // Create directory if it doesnt exist
            let path = self
                .config
                .path
                .as_ref()
                .ok_or_else(|| anyhow::anyhow!("\"path\" must be set"))?;

            info!("Path set: {}", path.display());
            opts.ipfs_path = path.clone();
            if !opts.ipfs_path.exists() {
                warn!("Path doesnt exist... creating");
                tokio::fs::create_dir(path).await?;
            }
        }

        info!("Starting ipfs");
        let (ipfs, fut) = UninitializedIpfs::<T>::new(opts).start().await?;

        info!("passing future into tokio task");
        tokio::spawn(fut);

        tokio::spawn({
            let ipfs = ipfs.clone();
            let config = config.clone();
            async move {
                if config.ipfs_setting.relay_client.enable {
                    info!("Relay client enabled. Loading relays");
                    for addr in config.bootstrap.address() {
                        if let Err(e) = ipfs.swarm_listen_on(addr.with(Protocol::P2pCircuit)).await
                        {
                            info!("Error listening on relay: {e}");
                            continue;
                        }
                        tokio::time::sleep(Duration::from_millis(400)).await;
                        if config.ipfs_setting.relay_client.single {
                            break;
                        }
                    }

                    //TODO: Replace this with (soon to be implemented) relay functions so we dont have to assume
                    //      anything on this end
                    for addr in config.ipfs_setting.relay_client.relay_address.iter() {
                        if let Err(e) = ipfs.dial(addr.clone()).await {
                            error!("Error dialing relay {}: {e}", addr.clone());
                        }

                        if let Err(e) = ipfs
                            .swarm_listen_on(addr.clone().with(Protocol::P2pCircuit))
                            .await
                        {
                            info!("Error listening on relay: {e}");
                            continue;
                        }
                        tokio::time::sleep(Duration::from_millis(400)).await;
                        if config.ipfs_setting.relay_client.single {
                            break;
                        }
                    }
                }
                if config.ipfs_setting.bootstrap && !empty_bootstrap {
                    //TODO: run bootstrap in intervals
                    if let Err(e) = ipfs.direct_bootstrap().await {
                        error!("Error bootstrapping: {e}");
                    }
                }
            }
        });

        let relays = (!config.bootstrap.address().is_empty()).then(|| {
            config
                .bootstrap
                .address()
                .iter()
                .map(|addr| addr.clone().with(Protocol::P2pCircuit))
                .collect()
        });

        let identity_store = IdentityStore::new(
            ipfs.clone(),
            config.path.clone(),
            tesseract.clone(),
            config.store_setting.broadcast_interval,
            self.tx.clone(),
            (
                config.store_setting.discovery,
                relays,
                config.store_setting.override_ipld,
                config.store_setting.share_platform,
            ),
        )
        .await?;
        info!("Identity store initialized");

        let friend_store = FriendsStore::new(
            ipfs.clone(),
            identity_store.clone(),
            config.path,
            tesseract.clone(),
            config.store_setting.broadcast_interval,
            (self.tx.clone(), config.store_setting.override_ipld),
        )
        .await?;
        info!("friends store initialized");

        *self.identity_store.write() = Some(identity_store);
        *self.friend_store.write() = Some(friend_store);

        *self.ipfs.write() = Some(ipfs);
        self.initialized.store(true, Ordering::SeqCst);
        info!("multipass initialized");
        Ok(())
    }

    pub fn friend_store(&self) -> Result<FriendsStore<T>, Error> {
        self.friend_store
            .read()
            .clone()
            .ok_or(Error::MultiPassExtensionUnavailable)
    }

    pub fn identity_store(&self) -> Result<IdentityStore<T>, Error> {
        self.identity_store
            .read()
            .clone()
            .ok_or(Error::MultiPassExtensionUnavailable)
    }

    pub fn ipfs(&self) -> Result<Ipfs<T>, Error> {
        self.ipfs
            .read()
            .clone()
            .ok_or(Error::MultiPassExtensionUnavailable)
    }

    pub fn get_cache(&self) -> Result<RwLockReadGuard<Box<dyn PocketDimension>>, Error> {
        let cache = self
            .cache
            .as_ref()
            .ok_or(Error::PocketDimensionExtensionUnavailable)?;

        let inner = cache.read();
        Ok(inner)
    }

    pub fn get_cache_mut(&self) -> Result<RwLockWriteGuard<Box<dyn PocketDimension>>, Error> {
        let cache = self
            .cache
            .as_ref()
            .ok_or(Error::PocketDimensionExtensionUnavailable)?;

        let inner = cache.write();
        Ok(inner)
    }

    async fn is_store_initialized(&self) -> bool {
        if !self.initialized.load(Ordering::SeqCst) {
            tokio::time::sleep(Duration::from_millis(100)).await;
            if !self.initialized.load(Ordering::SeqCst) {
                return false;
            }
        }
        true
    }
}

impl<T: IpfsTypes> Extension for IpfsIdentity<T> {
    fn id(&self) -> String {
        "warp-mp-ipfs".to_string()
    }
    fn name(&self) -> String {
        "Ipfs Identity".into()
    }

    fn module(&self) -> Module {
        Module::Accounts
    }
}

impl<T: IpfsTypes> SingleHandle for IpfsIdentity<T> {
    fn handle(&self) -> Result<Box<dyn Any>, Error> {
        self.ipfs().map(|ipfs| Box::new(ipfs) as Box<dyn Any>)
    }
}

#[async_trait::async_trait]
impl<T: IpfsTypes> MultiPass for IpfsIdentity<T> {
    async fn create_identity(
        &mut self,
        username: Option<&str>,
        passphrase: Option<&str>,
    ) -> Result<DID, Error> {
        info!(
            "create_identity with username: {username:?} and containing passphrase: {}",
            passphrase.is_some()
        );

        if self.is_store_initialized().await {
            info!("Store is initialized with existing identity");
            return Err(Error::IdentityExist);
        }

        if let Some(u) = username.map(|u| u.trim()) {
            let username_len = u.len();

            if !(4..=64).contains(&username_len) {
                return Err(Error::InvalidLength {
                    context: "username".into(),
                    current: username_len,
                    minimum: Some(4),
                    maximum: Some(64),
                });
            }
        }

        if let Some(phrase) = passphrase {
            info!("Passphrase exist");
            let mut tesseract = self.tesseract.clone();
            if !tesseract.exist("keypair") {
                warn!("Loading keypair generated from mnemonic phrase into tesseract");
                warp::crypto::keypair::mnemonic_into_tesseract(&mut tesseract, phrase, None)?;
            }
        }

        info!("Initializing stores");
        self.initialize_store(true).await?;
        info!("Stores initialized. Creating identity");
        let identity = self.identity_store()?.create_identity(username).await?;
        info!("Identity with {} has been created", identity.did_key());

        if let Ok(mut cache) = self.get_cache_mut() {
            let object = Sata::default().encode(
                warp::sata::libipld::IpldCodec::DagCbor,
                warp::sata::Kind::Reference,
                identity.clone(),
            )?;
            cache.add_data(DataType::from(Module::Accounts), &object)?;
        }
        Ok(identity.did_key())
    }

    async fn get_identity(&self, id: Identifier) -> Result<Vec<Identity>, Error> {
        if !self.is_store_initialized().await {
            error!("Store is not initialized. Either tesseract is not unlocked or an identity has not been created");
            return Err(Error::MultiPassExtensionUnavailable);
        }
        let store = self.identity_store()?;
        let idents = match id.get_inner() {
            (Some(pk), None, false) => {
                if let Ok(cache) = self.get_cache() {
                    let mut query = QueryBuilder::default();
                    query.r#where("did_key", &pk)?;
                    if let Ok(list) = cache.get_data(DataType::from(Module::Accounts), Some(&query))
                    {
                        if !list.is_empty() {
                            let mut items = vec![];
                            for object in list {
                                if let Ok(ident) = object.decode::<Identity>().map_err(Error::from)
                                {
                                    items.push(ident);
                                }
                            }
                            return Ok(items);
                        }
                    }
                }
                store.lookup(LookupBy::DidKey(pk)).await
            }
            (None, Some(username), false) => {
                if let Ok(cache) = self.get_cache() {
                    let mut query = QueryBuilder::default();
                    query.r#where("username", &username)?;
                    if let Ok(list) = cache.get_data(DataType::from(Module::Accounts), Some(&query))
                    {
                        if !list.is_empty() {
                            let mut items = vec![];
                            for object in list {
                                if let Ok(ident) = object.decode::<Identity>().map_err(Error::from)
                                {
                                    items.push(ident);
                                }
                            }
                            return Ok(items);
                        }
                    }
                }
                store.lookup(LookupBy::Username(username)).await
            }
            (None, None, true) => return store.own_identity().await.map(|i| vec![i]),
            _ => Err(Error::InvalidIdentifierCondition),
        }?;
        trace!("Found {} identities", idents.len());
        for ident in &idents {
            if let Ok(mut cache) = self.get_cache_mut() {
                let mut query = QueryBuilder::default();
                query.r#where("did_key", &ident.did_key())?;
                if cache
                    .has_data(DataType::from(Module::Accounts), &query)
                    .is_err()
                {
                    let object = Sata::default().encode(
                        warp::sata::libipld::IpldCodec::DagJson,
                        warp::sata::Kind::Reference,
                        ident.clone(),
                    )?;
                    cache.add_data(DataType::from(Module::Accounts), &object)?;
                }
            }
        }

        Ok(idents)
    }

    async fn update_identity(&mut self, option: IdentityUpdate) -> Result<(), Error> {
        let mut store = self.identity_store()?;
        let mut identity = self.get_own_identity().await?;
        let old_identity = identity.clone();
        match (
            option.username(),
            option.graphics_picture(),
            option.graphics_banner(),
            option.status_message(),
        ) {
            (Some(username), None, None, None) => {
                let len = username.chars().count();
                if !(4..=64).contains(&len) {
                    return Err(Error::InvalidLength {
                        context: "username".into(),
                        current: len,
                        minimum: Some(4),
                        maximum: Some(64),
                    });
                }

                identity.set_username(&username);
            }
            (None, Some(data), None, None) => {
                let len = data.len();
                if len > 2 * 1024 * 1024 {
                    return Err(Error::InvalidLength {
                        context: "profile picture".into(),
                        current: len,
                        minimum: None,
                        maximum: Some(2 * 1024 * 1024),
                    });
                }
                let cid = store
                    .store_photo(
                        futures::stream::once(async move {
                            serde_json::to_vec(&data).unwrap_or_default()
                        })
                        .boxed(),
                        Some(2 * 1024 * 1024),
                    )
                    .await?;

                let mut root_document = store.get_root_document().await?;

                if let Some(DocumentType::UnixFS(picture_cid, _)) = root_document.picture {
                    if picture_cid == cid {
                        return Err(Error::CannotUpdateIdentityPicture);
                    }
                    if let Err(e) = store.delete_photo(picture_cid).await {
                        error!("Error deleting picture: {e}");
                    }
                }

                root_document.picture = Some(DocumentType::UnixFS(cid, Some(2 * 1024 * 1024)));
                store.set_root_document(root_document).await?;
            }
            (None, None, Some(data), None) => {
                let len = data.len();
                if len > 2 * 1024 * 1024 {
                    return Err(Error::InvalidLength {
                        context: "profile banner".into(),
                        current: len,
                        minimum: None,
                        maximum: Some(2 * 1024 * 1024),
                    });
                }

                let cid = store
                    .store_photo(
                        futures::stream::once(async move {
                            serde_json::to_vec(&data).unwrap_or_default()
                        })
                        .boxed(),
                        Some(2 * 1024 * 1024),
                    )
                    .await?;

                let mut root_document = store.get_root_document().await?;
                if let Some(DocumentType::UnixFS(banner_cid, _)) = root_document.banner {
                    if banner_cid == cid {
                        return Err(Error::CannotUpdateIdentityBanner);
                    }
                    if let Err(e) = store.delete_photo(banner_cid).await {
                        error!("Error deleting banner: {e}");
                    }
                }

                root_document.banner = Some(DocumentType::UnixFS(cid, Some(2 * 1024 * 1024)));
                store.set_root_document(root_document).await?;
            }
            (None, None, None, Some(status)) => {
                if let Some(status) = status.clone() {
                    let len = status.chars().count();
                    if len >= 512 {
                        return Err(Error::InvalidLength {
                            context: "status".into(),
                            current: len,
                            minimum: None,
                            maximum: Some(512),
                        });
                    }
                }
                identity.set_status_message(status);
            }
            _ => return Err(Error::CannotUpdateIdentity),
        }
        store.identity_update(identity.clone()).await?;

        if let Ok(mut cache) = self.get_cache_mut() {
            let mut query = QueryBuilder::default();
            //TODO: Query by public key to tie/assiociate the username to identity in the event of dup
            query.r#where("username", &old_identity.username())?;
            if let Ok(list) = cache.get_data(DataType::from(Module::Accounts), Some(&query)) {
                //get last
                if !list.is_empty() {
                    // let mut obj = list.last().unwrap().clone();
                    let mut object = Sata::default();
                    object.set_version(list.len() as _);
                    let obj = object.encode(
                        warp::sata::libipld::IpldCodec::DagJson,
                        warp::sata::Kind::Reference,
                        identity.clone(),
                    )?;
                    cache.add_data(DataType::from(Module::Accounts), &obj)?;
                }
            } else {
                let object = Sata::default().encode(
                    warp::sata::libipld::IpldCodec::DagJson,
                    warp::sata::Kind::Reference,
                    identity.clone(),
                )?;
                cache.add_data(DataType::from(Module::Accounts), &object)?;
            }
        }

        info!("Update identity store");
        store.update_identity().await?;

        Ok(())
    }

    fn decrypt_private_key(&self, _: Option<&str>) -> Result<DID, Error> {
        let store = self.identity_store()?;
        let kp = store.get_raw_keypair()?.encode();
        let kp = warp::crypto::ed25519_dalek::Keypair::from_bytes(&kp)?;
        let did = DIDKey::Ed25519(Ed25519KeyPair::from_secret_key(kp.secret.as_bytes()));
        Ok(did.into())
    }

    fn refresh_cache(&mut self) -> Result<(), Error> {
        let mut store = self.identity_store()?;
        store.clear_internal_cache();
        self.get_cache_mut()?.empty(DataType::from(self.module()))
    }
}

#[async_trait::async_trait]
impl<T: IpfsTypes> Friends for IpfsIdentity<T> {
    async fn send_request(&mut self, pubkey: &DID) -> Result<(), Error> {
        let mut store = self.friend_store()?;
        store.send_request(pubkey).await
    }

    async fn accept_request(&mut self, pubkey: &DID) -> Result<(), Error> {
        let mut store = self.friend_store()?;
        store.accept_request(pubkey).await
    }

    async fn deny_request(&mut self, pubkey: &DID) -> Result<(), Error> {
        let mut store = self.friend_store()?;
        store.reject_request(pubkey).await
    }

    async fn close_request(&mut self, pubkey: &DID) -> Result<(), Error> {
        let mut store = self.friend_store()?;
        store.close_request(pubkey).await
    }

    async fn list_incoming_request(&self) -> Result<Vec<FriendRequest>, Error> {
        let store = self.friend_store()?;
        store.list_incoming_request().await
    }

    async fn list_outgoing_request(&self) -> Result<Vec<FriendRequest>, Error> {
        let store = self.friend_store()?;
        store.list_outgoing_request().await
    }

    async fn received_friend_request_from(&self, did: &DID) -> Result<bool, Error> {
        let store = self.friend_store()?;
        store.received_friend_request_from(did).await
    }

    async fn sent_friend_request_to(&self, did: &DID) -> Result<bool, Error> {
        let store = self.friend_store()?;
        store.sent_friend_request_to(did).await
    }

    async fn list_all_request(&self) -> Result<Vec<FriendRequest>, Error> {
        let store = self.friend_store()?;
        store.list_all_request().await
    }

    async fn remove_friend(&mut self, pubkey: &DID) -> Result<(), Error> {
        let mut store = self.friend_store()?;
        store.remove_friend(pubkey, true, true).await
    }

    async fn block(&mut self, pubkey: &DID) -> Result<(), Error> {
        let mut store = self.friend_store()?;
        store.block(pubkey).await
    }

    async fn is_blocked(&self, did: &DID) -> Result<bool, Error> {
        let store = self.friend_store()?;
        store.is_blocked(did).await
    }

    async fn unblock(&mut self, pubkey: &DID) -> Result<(), Error> {
        let mut store = self.friend_store()?;
        store.unblock(pubkey).await
    }

    async fn block_list(&self) -> Result<Vec<DID>, Error> {
        let store = self.friend_store()?;
        store.block_list().await.map(Vec::from_iter)
    }

    async fn list_friends(&self) -> Result<Vec<DID>, Error> {
        let store = self.friend_store()?;
        store.friends_list().await.map(Vec::from_iter)
    }

    async fn has_friend(&self, pubkey: &DID) -> Result<(), Error> {
        let store = self.friend_store()?;
        store.is_friend(pubkey).await
    }
}

#[async_trait::async_trait]
impl<T: IpfsTypes> FriendsEvent for IpfsIdentity<T> {
    async fn subscribe(&mut self) -> Result<MultiPassEventStream, Error> {
        let mut rx = self.tx.subscribe();

        let stream = async_stream::stream! {
            loop {
                match rx.recv().await {
                    Ok(event) => yield event,
                    Err(broadcast::error::RecvError::Closed) => break,
                    Err(_) => {}
                };
            }
        };

        Ok(MultiPassEventStream(Box::pin(stream)))
    }
}

#[async_trait::async_trait]
impl<T: IpfsTypes> IdentityInformation for IpfsIdentity<T> {
    async fn identity_status(&self, did: &DID) -> Result<identity::IdentityStatus, Error> {
        let store = self.identity_store()?;
        store.identity_status(did).await
    }

<<<<<<< HEAD
    async fn identity_relationship(&self, did: &DID) -> Result<identity::Relationship, Error> {
        self.get_identity(Identifier::did_key(did.clone()))
            .await?
=======
    fn set_identity_status(&mut self, status: identity::IdentityStatus) -> Result<(), Error> {
        let mut store = self.identity_store()?;
        async_block_in_place_uncheck(store.set_identity_status(status))
    }

    fn identity_platform(&self, did: &DID) -> Result<identity::Platform, Error> {
        let store = self.identity_store()?;
        async_block_in_place_uncheck(store.identity_platform(did))
    }

    fn identity_relationship(&self, did: &DID) -> Result<identity::Relationship, Error> {
        self.get_identity(Identifier::did_key(did.clone()))?
>>>>>>> 86a3c4bd
            .first()
            .ok_or(Error::IdentityDoesntExist)?;
        let friends = self.has_friend(did).await.is_ok();
        let received_friend_request = self.received_friend_request_from(did).await?;
        let sent_friend_request = self.sent_friend_request_to(did).await?;
        let blocked = self.is_blocked(did).await?;

        let mut relationship = Relationship::default();
        relationship.set_friends(friends);
        relationship.set_received_friend_request(received_friend_request);
        relationship.set_sent_friend_request(sent_friend_request);
        relationship.set_blocked(blocked);

        Ok(relationship)
    }
}

pub mod ffi {
    use crate::config::MpIpfsConfig;
    use crate::{IpfsIdentity, Persistent, Temporary};
    use warp::async_on_block;
    use warp::error::Error;
    use warp::ffi::FFIResult;
    use warp::multipass::MultiPassAdapter;
    use warp::pocket_dimension::PocketDimensionAdapter;
    use warp::sync::{Arc, RwLock};
    use warp::tesseract::Tesseract;

    #[allow(clippy::missing_safety_doc)]
    #[no_mangle]
    pub unsafe extern "C" fn multipass_mp_ipfs_temporary(
        pocketdimension: *const PocketDimensionAdapter,
        tesseract: *const Tesseract,
        config: *const MpIpfsConfig,
    ) -> FFIResult<MultiPassAdapter> {
        let tesseract = match tesseract.is_null() {
            false => {
                let tesseract = &*tesseract;
                tesseract.clone()
            }
            true => Tesseract::default(),
        };

        let config = match config.is_null() {
            true => MpIpfsConfig::testing(true),
            false => (*config).clone(),
        };

        let cache = match pocketdimension.is_null() {
            true => None,
            false => Some(&*pocketdimension),
        };

        let future = async move {
            IpfsIdentity::<Temporary>::new(config, tesseract, cache.map(|c| c.inner())).await
        };

        let account = match async_on_block(future) {
            Ok(identity) => identity,
            Err(e) => return FFIResult::err(Error::from(e)),
        };

        FFIResult::ok(MultiPassAdapter::new(Arc::new(RwLock::new(Box::new(
            account,
        )))))
    }

    #[allow(clippy::missing_safety_doc)]
    #[no_mangle]
    pub unsafe extern "C" fn multipass_mp_ipfs_persistent(
        pocketdimension: *const PocketDimensionAdapter,
        tesseract: *const Tesseract,
        config: *const MpIpfsConfig,
    ) -> FFIResult<MultiPassAdapter> {
        let tesseract = match tesseract.is_null() {
            false => {
                let tesseract = &*tesseract;
                tesseract.clone()
            }
            true => Tesseract::default(),
        };

        let config = match config.is_null() {
            true => {
                return FFIResult::err(Error::from(anyhow::anyhow!("Configuration is invalid")))
            }
            false => (*config).clone(),
        };

        let cache = match pocketdimension.is_null() {
            true => None,
            false => Some(&*pocketdimension),
        };

        let account = match async_on_block(IpfsIdentity::<Persistent>::new(
            config,
            tesseract,
            cache.map(|c| c.inner()),
        )) {
            Ok(identity) => identity,
            Err(e) => return FFIResult::err(Error::from(e)),
        };

        FFIResult::ok(MultiPassAdapter::new(Arc::new(RwLock::new(Box::new(
            account,
        )))))
    }
}<|MERGE_RESOLUTION|>--- conflicted
+++ resolved
@@ -841,24 +841,19 @@
         store.identity_status(did).await
     }
 
-<<<<<<< HEAD
+    async fn set_identity_status(&mut self, status: identity::IdentityStatus) -> Result<(), Error> {
+        let mut store = self.identity_store()?;
+        store.set_identity_status(status).await
+    }
+
+    async fn identity_platform(&self, did: &DID) -> Result<identity::Platform, Error> {
+        let store = self.identity_store()?;
+        store.identity_platform(did).await
+    }
+
     async fn identity_relationship(&self, did: &DID) -> Result<identity::Relationship, Error> {
         self.get_identity(Identifier::did_key(did.clone()))
             .await?
-=======
-    fn set_identity_status(&mut self, status: identity::IdentityStatus) -> Result<(), Error> {
-        let mut store = self.identity_store()?;
-        async_block_in_place_uncheck(store.set_identity_status(status))
-    }
-
-    fn identity_platform(&self, did: &DID) -> Result<identity::Platform, Error> {
-        let store = self.identity_store()?;
-        async_block_in_place_uncheck(store.identity_platform(did))
-    }
-
-    fn identity_relationship(&self, did: &DID) -> Result<identity::Relationship, Error> {
-        self.get_identity(Identifier::did_key(did.clone()))?
->>>>>>> 86a3c4bd
             .first()
             .ok_or(Error::IdentityDoesntExist)?;
         let friends = self.has_friend(did).await.is_ok();
