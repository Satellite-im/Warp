--- conflicted
+++ resolved
@@ -892,23 +892,6 @@
 
         Ok(())
     }
-<<<<<<< HEAD
-
-    fn decrypt_private_key(&self, _: Option<&str>) -> Result<DID, Error> {
-        let store = self.identity_store_sync()?;
-        let kp = store.get_raw_keypair()?.to_bytes();
-        let kp = warp::crypto::ed25519_dalek::Keypair::from_bytes(&kp)?;
-        let did = DIDKey::Ed25519(Ed25519KeyPair::from_secret_key(kp.secret.as_bytes()));
-        Ok(did.into())
-    }
-
-    fn refresh_cache(&mut self) -> Result<(), Error> {
-        let mut store = self.identity_store_sync()?;
-        store.clear_internal_cache();
-        Ok(())
-    }
-=======
->>>>>>> 50479327
 }
 
 #[async_trait::async_trait]
