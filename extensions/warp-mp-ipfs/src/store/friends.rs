#![allow(dead_code)]
use chrono::{DateTime, Utc};
use futures::{SinkExt, StreamExt, TryFutureExt};
use ipfs::{Ipfs, IpfsPath, IpfsTypes, Keypair, PeerId, Protocol, Types};
use std::io::Write;
use std::ops::Deref;
use std::path::{Path, PathBuf};
use std::sync::atomic::{AtomicBool, AtomicU64, AtomicUsize, Ordering};
use std::time::Duration;
use tokio::io::{AsyncWrite, AsyncWriteExt};
use tokio::sync::broadcast;
use tracing::log::{error, warn};

use libipld::serde::{from_ipld, to_ipld};
use libipld::{ipld, Cid, Ipld, IpldCodec};
use sata::{Kind, Sata};
use serde::{de::DeserializeOwned, Deserialize, Serialize};
use warp::async_block_in_place_uncheck;
use warp::crypto::DID;
use warp::error::Error;
use warp::multipass::identity::{FriendRequest, FriendRequestStatus, Identity};
use warp::multipass::{MultiPass, MultiPassEventKind};
use warp::sync::{Arc, Mutex, RwLock};

use tokio::sync::mpsc::Sender;
use tokio::sync::oneshot::{Receiver as OneshotReceiver, Sender as OneshotSender};
use warp::tesseract::Tesseract;

use crate::config::Discovery;
use crate::store::{connected_to_peer, verify_serde_sig, PeerType};
use crate::Persistent;

use super::identity::{IdentityStore, LookupBy};
use super::phonebook::PhoneBook;
use super::{
    did_keypair, did_to_libp2p_pub, libp2p_pub_to_did, sign_serde, PeerConnectionType,
    FRIENDS_BROADCAST, IDENTITY_BROADCAST,
};

pub struct FriendsStore<T: IpfsTypes> {
    ipfs: Ipfs<T>,

    // Identity Store
    identity: IdentityStore<T>,

    // keypair
    did_key: Arc<DID>,

    // path to where things are stored
    path: Option<PathBuf>,

    // Would be used to stop the look in the tokio task
    end_event: Arc<AtomicBool>,

    // Profile containing friends, block, and request list
    profile: Arc<RwLock<InternalProfile>>,

    // Used to broadcast request
    queue: Arc<RwLock<Vec<Queue>>>,

    // Tesseract
    tesseract: Tesseract,

    phonebook: PhoneBook<T>,

    internal_counter: Arc<AtomicUsize>,

    tx: broadcast::Sender<MultiPassEventKind>,
}

#[derive(Default, Deserialize, Serialize, Debug, Clone)]
pub struct InternalProfile {
    friends: Vec<DID>,
    block_list: Vec<DID>,
    #[serde(skip)]
    requests: Vec<InternalRequest>,
}

#[derive(Deserialize, Serialize, Debug, Clone, PartialEq, Eq)]
#[serde(rename_all = "lowercase", tag = "type")]
pub enum InternalRequest {
    In(FriendRequest),
    Out(FriendRequest),
}

impl Deref for InternalRequest {
    type Target = FriendRequest;

    fn deref(&self) -> &Self::Target {
        match self {
            InternalRequest::In(req) => req,
            InternalRequest::Out(req) => req,
        }
    }
}

impl InternalRequest {
    pub fn request_type(&self) -> InternalRequestType {
        match self {
            InternalRequest::In(_) => InternalRequestType::Incoming,
            InternalRequest::Out(_) => InternalRequestType::Outgoing,
        }
    }
}

#[derive(Deserialize, Serialize, Debug, Clone, Copy, PartialEq, Eq)]
pub enum InternalRequestType {
    Incoming,
    Outgoing,
}

impl InternalRequest {
    pub fn valid(&self) -> Result<(), Error> {
        let mut request = FriendRequest::default();
        request.set_from(self.from());
        request.set_to(self.to());
        request.set_status(self.status());
        request.set_date(self.date());

        let signature = match self.signature() {
            Some(s) => s,
            None => return Err(Error::InvalidSignature),
        };

        verify_serde_sig(self.from(), &request, &signature)?;

        Ok(())
    }
}

impl InternalProfile {
    pub async fn from_file<P: AsRef<Path>>(path: P, key: &DID) -> anyhow::Result<Self> {
        let mut profile = InternalProfile::default();
        let path = path.as_ref();
        if let Ok(bytes) = tokio::fs::read(path.join("friends")).await {
            if let Ok(data) = serde_json::from_slice(&bytes) {
                profile.friends = data;
            }
        }
        if let Ok(bytes) = tokio::fs::read(path.join("block_list")).await {
            if let Ok(data) = serde_json::from_slice(&bytes) {
                profile.block_list = data;
            }
        }
        if let Ok(bytes) = tokio::fs::read(path.join("request_list")).await {
            if let Ok(data) = serde_json::from_slice(&bytes) {
                profile.requests = data;
            }
        }

        Ok(profile)
    }

    pub fn to_file<P: AsRef<Path>>(&self, path: P, key: &DID) -> anyhow::Result<()> {
        self.friends_to_file_sync(&path)?;
        self.request_to_file_sync(&path)?;
        self.blocks_to_file_sync(&path)?;
        Ok(())
    }

    pub fn friends_to_file_sync<P: AsRef<Path>>(&self, path: P) -> anyhow::Result<()> {
        let path = path.as_ref();
        let bytes = serde_json::to_vec(&self.friends())?;
        let mut fs = std::fs::File::create(path.join("friends"))?;
        fs.write_all(&bytes)?;
        fs.flush()?;
        Ok(())
    }

    pub fn blocks_to_file_sync<P: AsRef<Path>>(&self, path: P) -> anyhow::Result<()> {
        let path = path.as_ref();
        let bytes = serde_json::to_vec(&self.block_list())?;
        let mut fs = std::fs::File::create(path.join("block_list"))?;
        fs.write_all(&bytes)?;
        fs.flush()?;
        Ok(())
    }

    pub fn request_to_file_sync<P: AsRef<Path>>(&self, path: P) -> anyhow::Result<()> {
        let path = path.as_ref();
        let bytes = serde_json::to_vec(&self.requests())?;
        let mut fs = std::fs::File::create(path.join("request_list"))?;
        fs.write_all(&bytes)?;
        fs.flush()?;
        Ok(())
    }

    pub async fn friends_to_file<P: AsRef<Path>>(&self, path: P) -> anyhow::Result<()> {
        let path = path.as_ref();
        let bytes = serde_json::to_vec(&self.friends())?;
        let mut fs = tokio::fs::File::create(path.join("friends")).await?;
        fs.write_all(&bytes).await?;
        fs.flush().await?;
        Ok(())
    }

    pub async fn blocks_to_file<P: AsRef<Path>>(&self, path: P) -> anyhow::Result<()> {
        let path = path.as_ref();
        let bytes = serde_json::to_vec(&self.block_list())?;
        let mut fs = tokio::fs::File::create(path.join("block_list")).await?;
        fs.write_all(&bytes).await?;
        fs.flush().await?;
        Ok(())
    }

    pub async fn request_to_file<P: AsRef<Path>>(&self, path: P) -> anyhow::Result<()> {
        let path = path.as_ref();
        let bytes = serde_json::to_vec(&self.requests())?;
        let mut fs = tokio::fs::File::create(path.join("request_list")).await?;
        fs.write_all(&bytes).await?;
        fs.flush().await?;
        Ok(())
    }
}

impl InternalProfile {
    pub fn add_request(&mut self, request: InternalRequest) -> Result<(), Error> {
        if self.requests.contains(&request) {
            return Err(Error::FriendRequestExist);
        }

        self.requests.push(request);
        Ok(())
    }

    pub fn remove_request(&mut self, request: InternalRequest) -> Result<(), Error> {
        let index = self
            .requests
            .iter()
            .position(|req| req == &request)
            .ok_or(Error::FriendRequestDoesntExist)?;

        let _ = self.requests.remove(index);
        Ok(())
    }

    pub fn add_friend(&mut self, did: &DID) -> Result<(), Error> {
        if self.friends.contains(did) {
            return Err(Error::FriendExist);
        }
        if self.block_list.contains(did) {
            return Err(Error::PublicKeyIsBlocked);
        }
        self.friends.push(did.clone());
        Ok(())
    }

    pub fn remove_friend(&mut self, did: &DID) -> Result<(), Error> {
        let index = self
            .friends
            .iter()
            .position(|key| key == did)
            .ok_or(Error::FriendDoesntExist)?;
        self.friends.remove(index);
        Ok(())
    }

    pub fn block(&mut self, did: &DID) -> Result<(), Error> {
        if self.block_list.contains(did) {
            return Err(Error::PublicKeyIsBlocked);
        }
        // Maybe check friends list here too?
        self.block_list.push(did.clone());
        Ok(())
    }

    pub fn unblock(&mut self, did: &DID) -> Result<(), Error> {
        let index = self
            .block_list
            .iter()
            .position(|key| key == did)
            .ok_or(Error::PublicKeyIsntBlocked)?;
        self.block_list.remove(index);
        Ok(())
    }
}

impl InternalProfile {
    pub fn friends(&self) -> Vec<DID> {
        self.friends.clone()
    }

    pub fn block_list(&self) -> Vec<DID> {
        self.block_list.clone()
    }

    pub fn requests(&self) -> Vec<InternalRequest> {
        self.requests.clone()
    }

    pub fn requests_mut(&mut self) -> &mut Vec<InternalRequest> {
        &mut self.requests
    }

    pub fn set_outgoing_request(&mut self, request: &FriendRequest) -> Result<(), Error> {
        self.add_request(InternalRequest::Out(request.clone()))
    }

    pub fn set_incoming_request(&mut self, request: &FriendRequest) -> Result<(), Error> {
        self.add_request(InternalRequest::In(request.clone()))
    }

    pub fn incoming_request(&self) -> Vec<FriendRequest> {
        self.requests
            .iter()
            .filter_map(|request| match request {
                InternalRequest::In(request) => Some(request),
                _ => None,
            })
            .cloned()
            .collect::<Vec<_>>()
    }

    pub fn outgoing_request(&self) -> Vec<FriendRequest> {
        self.requests
            .iter()
            .filter_map(|request| match request {
                InternalRequest::Out(request) => Some(request),
                _ => None,
            })
            .cloned()
            .collect::<Vec<_>>()
    }
}

impl InternalProfile {
    pub fn remove_invalid_request(&mut self) -> Result<(), Error> {
        self.requests.retain(|req| req.valid().is_ok());
        Ok(())
    }
}

impl<T: IpfsTypes> Clone for FriendsStore<T> {
    fn clone(&self) -> Self {
        {
            let mut counter = self.internal_counter.load(Ordering::SeqCst);
            counter += 1;
            self.internal_counter.store(counter, Ordering::SeqCst);
        }
        Self {
            ipfs: self.ipfs.clone(),
            identity: self.identity.clone(),
            did_key: self.did_key.clone(),
            path: self.path.clone(),
            end_event: self.end_event.clone(),
            profile: self.profile.clone(),
            queue: self.queue.clone(),
            tesseract: self.tesseract.clone(),
            phonebook: self.phonebook.clone(),
            internal_counter: self.internal_counter.clone(),
            tx: self.tx.clone(),
        }
    }
}

impl<T: IpfsTypes> Drop for FriendsStore<T> {
    fn drop(&mut self) {
        let counter = {
            let mut counter = self.internal_counter.load(Ordering::SeqCst);
            if counter != 0 {
                counter -= 1;
                self.internal_counter.store(counter, Ordering::SeqCst)
            }
            counter
        };

        //Note: This is used as an attempt to save to disk after this drops if previous attempts fail
        //      however this may not be needed in the future.
        //TODO: Possibly remove in the future
        if counter == 0 {
            self.end_event.store(true, Ordering::SeqCst);
            if let Some(path) = self.path.as_ref() {
                if let Err(e) = self.profile.write().to_file(path, &*self.did_key) {
                    error!("Error saving profile: {e}");
                }
            }
        }
    }
}

impl<T: IpfsTypes> FriendsStore<T> {
    pub async fn new(
        ipfs: Ipfs<T>,
        identity: IdentityStore<T>,
        path: Option<PathBuf>,
        tesseract: Tesseract,
        interval: u64,
        tx: broadcast::Sender<MultiPassEventKind>,
    ) -> anyhow::Result<Self> {
        let path = match std::any::TypeId::of::<T>() == std::any::TypeId::of::<Persistent>() {
            true => path,
            false => None,
        };

        if let Some(path) = path.as_ref() {
            if !path.exists() {
                tokio::fs::create_dir_all(path).await?;
            }
        }

        let end_event = Arc::new(AtomicBool::new(false));
        let profile = Arc::new(Default::default());
        let queue = Arc::new(Default::default());
        let did_key = Arc::new(did_keypair(&tesseract)?);
        let internal_counter = Arc::new(AtomicUsize::new(1));

        let (phonebook, fut) = PhoneBook::new(ipfs.clone());
        tokio::spawn(fut);

        let store = Self {
            ipfs,
            identity,
            did_key,
            path,
            end_event,
            profile,
            queue,
            tesseract,
            phonebook,
            internal_counter,
            tx,
        };

        let store_inner = store.clone();

        let stream = store
            .ipfs
            .pubsub_subscribe(FRIENDS_BROADCAST.into())
            .await?;

        let (local_ipfs_public_key, _) = store.local().await?;

        let local_public_key = libp2p_pub_to_did(&local_ipfs_public_key)?;

        tokio::spawn(async move {
            let mut store = store_inner;

            let discovery = store.identity.discovery_type();

            if let Err(_e) = store.phonebook.set_discovery(discovery).await {}

            for addr in store.identity.relays() {
                if let Err(_e) = store.phonebook.add_relay(addr).await {}
            }

            if let Some(path) = store.path.as_ref() {
                if let Ok(queue) = tokio::fs::read(path.join("queue")).await {
                    if let Ok(queue) = serde_json::from_slice(&queue) {
                        *store.queue.write() = queue;
                    }
                }
                match InternalProfile::from_file(path, &*store.did_key).await {
                    Ok(mut profile) => {
                        if let Err(e) = profile.remove_invalid_request() {
                            error!("Error removing invalid request: {e}");
                        }
                        *store.profile.write() = profile;
                        if let Err(_e) = store
                            .phonebook
                            .add_friend_list(store.profile.read().friends())
                            .await
                        {
                            error!("Error adding friends in phonebook: {_e}");
                        }
                    }
                    Err(e) => {
                        error!("Error loading profile: {e}");
                    }
                };
            }
            // autoban the blocklist
            match store.block_list().await {
                Ok(list) => {
                    for pubkey in list {
                        if let Ok(peer_id) = did_to_libp2p_pub(&pubkey).map(|p| p.to_peer_id()) {
                            if let Err(e) = store.ipfs.ban_peer(peer_id).await {
                                error!("Error banning peer: {e}");
                            }
                        }
                    }
                }
                Err(e) => {
                    error!("Error loading block list: {e}");
                }
            };

            futures::pin_mut!(stream);
            let mut broadcast_interval = tokio::time::interval(Duration::from_millis(interval));

            loop {
                if store.end_event.load(Ordering::SeqCst) {
                    break;
                }
                tokio::select! {
                    message = stream.next() => {
                        if let Some(message) = message {
                            if let Ok(data) = serde_json::from_slice::<Sata>(&message.data) {
                                let data = match data.decrypt::<FriendRequest>(&*store.did_key) {
                                    Ok(data) => data,
                                    Err(_e) => {

                                        continue
                                    }
                                };

                                if data.to().ne(&local_public_key) {
                                    warn!("Request is not meant for identity. Skipping");
                                    continue;
                                }

                                if store.profile.read().outgoing_request().contains(&data) ||
                                   store.profile.read().incoming_request().contains(&data) {
                                    warn!("Request exist locally. Skipping");
                                    continue;
                                }

                                // Before we validate the request, we should check to see if the key is blocked
                                // If it is, skip the request so we dont wait resources storing it.
                                if store.is_blocked(&data.from()) {
                                    continue
                                }

                                //first verify the request before processing it
                                if let Err(e) = validate_request(&data) {
                                    error!("Incoming request cannot be validated: {e}");
                                    continue
                                }

                                match data.status() {
                                    FriendRequestStatus::Accepted => {
                                        let index = match store.profile.read().requests().iter().position(|request| {
                                            request.request_type() == InternalRequestType::Outgoing &&
                                            request.to() == data.from() &&
                                            request.status() == FriendRequestStatus::Pending
                                        }) {
                                            Some(index) => index,
                                            None => {
                                                error!("Unable to locate pending request. Already been accepted or rejected?");
                                                continue
                                            },
                                        };

                                        store.profile.write().requests_mut().remove(index);

                                        if let Err(e) = store.add_friend(&data.from()).await {
                                            error!("Error adding friend: {e}");
                                            continue
                                        }

                                        if let Some(path) = store.path.as_ref() {
                                            if let Err(e) = store.profile.write().request_to_file(path).await {
                                                error!("Error saving request: {e}");
                                                continue
                                            }
                                        }

                                    }
                                    FriendRequestStatus::Pending => {
                                        if let Err(e) = store.profile.write().set_incoming_request(&data) {
                                            error!("Error setting incoming request: {e}");
                                            continue
                                        }

<<<<<<< HEAD
                                        if let Err(e) = store.tx.send(MultiPassEventKind::FriendRequestReceived { request: data.clone() }) {
                                            error!("Error broadcasting event: {e}");
                                        }

=======
>>>>>>> b1d53d69
                                        if let Some(path) = store.path.as_ref() {
                                            if let Err(e) = store.profile.write().request_to_file(path).await {
                                                error!("Error saving request: {e}");
                                            }
                                        }
                                    },
                                    FriendRequestStatus::Denied => {
                                        let index = match store.profile.read().requests().iter().position(|request| {
                                            request.request_type() == InternalRequestType::Outgoing &&
                                            request.to() == data.from() &&
                                            request.status() == FriendRequestStatus::Pending
                                        }) {
                                            Some(index) => index,
                                            None => continue,
                                        };

                                        let _ = store.profile.write().requests_mut().remove(index);


                                        if let Err(e) = store.tx.send(MultiPassEventKind::FriendRequestRejected { from: data.from() }) {
                                            error!("Error broadcasting event: {e}");
                                        }

                                        if let Some(path) = store.path.as_ref() {
                                            if let Err(e) = store.profile.write().request_to_file(path).await {
                                                error!("Error saving request: {e}");
                                                continue
                                            }
                                        }
                                    },
                                    FriendRequestStatus::FriendRemoved => {
                                        if let Err(e) = store.is_friend(&data.from()).await {
                                            error!("Unable to remove {e}");
                                            continue;
                                        }

                                        if let Err(e) = store.remove_friend(&data.from(), false, false).await {
                                            error!("Error removing friend: {e}");
                                            continue;
                                        }
                                    }
                                    FriendRequestStatus::RequestRemoved => {
                                        let index = match store.profile.read().requests().iter().position(|request|{
                                             request.request_type() == InternalRequestType::Incoming &&
                                             request.to() == data.to() &&
                                             request.status() == FriendRequestStatus::Pending
                                        }) {
                                            Some(index) => index,
                                            None => continue,
                                        };

                                        store.profile.write().requests_mut().remove(index);

                                        if let Err(e) = store.tx.send(MultiPassEventKind::FriendRequestClosed { from: data.from() }) {
                                            error!("Error broadcasting event: {e}");
                                        }

                                        if let Some(path) = store.path.as_ref() {
                                            if let Err(e) = store.profile.write().request_to_file(path).await {
                                                error!("Error saving request: {e}");
                                                continue
                                            }
                                        }
                                    }
                                    _ => {}
                                };
                            }
                        }
                    }
                    _ = broadcast_interval.tick() => {
                        let list = store.queue.read().clone();
                        for item in list.iter() {
                            let Queue(peer, data) = item;
                            if let Ok(crate::store::PeerConnectionType::SubscribedAndConnected) = connected_to_peer(store.ipfs.clone(), Some(FRIENDS_BROADCAST.into()), *peer).await {
                                    let bytes = match serde_json::to_vec(&data) {
                                        Ok(bytes) => bytes,
                                        Err(e) => {
                                            error!("Error serialzing queue request into bytes: {e}");
                                            continue
                                        }
                                    };

                                    if let Err(e) = store.ipfs.pubsub_publish(FRIENDS_BROADCAST.into(), bytes).await {
                                        error!("Error sending request to {}: {}", peer, e);
                                        continue
                                    }

                                    let index = match store.queue.read().iter().position(|q| {
                                        Queue(*peer, data.clone()).eq(q)
                                    }) {
                                        Some(index) => index,
                                        //If we somehow ended up here then there is likely a race condition
                                        None => {
                                            error!("Item is no longer in queue altough it should be. This is likely a race condition");
                                            continue
                                        }
                                    };

                                    let _ = store.queue.write().remove(index);

                                    store.save_queue().await;
                            }
                        }
                    }
                }
            }
        });
        tokio::task::yield_now().await;
        Ok(store)
    }

    async fn local(&self) -> anyhow::Result<(ipfs::libp2p::identity::PublicKey, PeerId)> {
        let (local_ipfs_public_key, local_peer_id) = self
            .ipfs
            .identity()
            .await
            .map(|(p, _)| (p.clone(), p.to_peer_id()))?;
        Ok((local_ipfs_public_key, local_peer_id))
    }
}

impl<T: IpfsTypes> FriendsStore<T> {
    pub async fn send_request(&mut self, pubkey: &DID) -> Result<(), Error> {
        let (local_ipfs_public_key, _) = self.local().await?;
        let local_public_key = libp2p_pub_to_did(&local_ipfs_public_key)?;

        if local_public_key.eq(pubkey) {
            return Err(Error::CannotSendSelfFriendRequest);
        }

        if self.is_friend(pubkey).await.is_ok() {
            return Err(Error::FriendExist);
        }

        if self.is_blocked(pubkey) {
            return Err(Error::PublicKeyIsBlocked);
        }

        if self.has_request_from(pubkey) {
            return Err(Error::FriendRequestExist);
        }

        let peer: PeerId = did_to_libp2p_pub(pubkey)?.into();

        for request in self.profile.read().requests().iter() {
            // checking the from and status is just a precaution and not required
            if request.request_type() == InternalRequestType::Outgoing
                && request.from() == local_public_key
                && request.to().eq(pubkey)
                && request.status() == FriendRequestStatus::Pending
            {
                // since the request has already been sent, we should not be sending it again
                return Err(Error::FriendRequestExist);
            }
        }

        let mut request = FriendRequest::default();
        request.set_from(local_public_key);
        request.set_to(pubkey.clone());
        request.set_status(FriendRequestStatus::Pending);
        let signature = sign_serde(&self.tesseract, &request)?;

        request.set_signature(signature);

        self.broadcast_request(&request, true, true).await
    }

    pub async fn accept_request(&mut self, pubkey: &DID) -> Result<(), Error> {
        let (local_ipfs_public_key, _) = self.local().await?;

        let local_public_key = libp2p_pub_to_did(&local_ipfs_public_key)?;

        if local_public_key.eq(pubkey) {
            return Err(Error::CannotAcceptSelfAsFriend);
        }

        if !self.has_request_from(pubkey) {
            return Err(Error::FriendRequestDoesntExist);
        }

        // Although the request been validated before storing, we should validate again just to be safe
        let index = self
            .profile
            .read()
            .requests()
            .iter()
            .position(|request| {
                request.request_type() == InternalRequestType::Incoming
                    && request.from().eq(pubkey)
                    && request.to() == local_public_key
                    && request.status() == FriendRequestStatus::Pending
            })
            .ok_or(Error::CannotFindFriendRequest)?;

        match self.profile.read().requests().get(index) {
            Some(req) => req.valid()?,
            None => return Err(Error::CannotFindFriendRequest),
        };

        let mut request = FriendRequest::default();
        request.set_from(local_public_key);
        request.set_to(pubkey.clone());
        request.set_status(FriendRequestStatus::Accepted);

        let signature = sign_serde(&self.tesseract, &request)?;
        request.set_signature(signature);

        self.add_friend(pubkey).await?;

        self.profile.write().requests_mut().remove(index);

        self.broadcast_request(&request, false, true).await
    }

    pub async fn reject_request(&mut self, pubkey: &DID) -> Result<(), Error> {
        let (local_ipfs_public_key, _) = self.local().await?;

        let local_public_key = libp2p_pub_to_did(&local_ipfs_public_key)?;

        if local_public_key.eq(pubkey) {
            return Err(Error::CannotDenySelfAsFriend);
        }

        if !self.has_request_from(pubkey) {
            return Err(Error::FriendRequestDoesntExist);
        }

        // Although the request been validated before storing, we should validate again just to be safe
        let index = self
            .profile
            .read()
            .requests()
            .iter()
            .position(|request| {
                request.request_type() == InternalRequestType::Incoming
                    && request.from().eq(pubkey)
                    && request.to() == local_public_key
                    && request.status() == FriendRequestStatus::Pending
            })
            .ok_or(Error::CannotFindFriendRequest)?;

        match self.profile.read().requests().get(index) {
            Some(req) => req.valid()?,
            None => return Err(Error::CannotFindFriendRequest),
        };

        let mut request = FriendRequest::default();
        request.set_from(local_public_key);
        request.set_to(pubkey.clone());
        request.set_status(FriendRequestStatus::Denied);

        let signature = sign_serde(&self.tesseract, &request)?;
        request.set_signature(signature);

        self.profile.write().requests_mut().remove(index);

        self.broadcast_request(&request, false, true).await
    }

    pub async fn close_request(&mut self, pubkey: &DID) -> Result<(), Error> {
        let (local_ipfs_public_key, _) = self.local().await?;

        let local_public_key = libp2p_pub_to_did(&local_ipfs_public_key)?;

        let index = self
            .profile
            .read()
            .requests()
            .iter()
            .position(|request| {
                request.request_type() == InternalRequestType::Outgoing
                    && request.to().eq(pubkey)
                    && request.from().eq(&local_public_key)
                    && request.status() == FriendRequestStatus::Pending
            })
            .ok_or(Error::CannotFindFriendRequest)?;

        let mut request = FriendRequest::default();
        request.set_from(local_public_key);
        request.set_to(pubkey.clone());
        request.set_status(FriendRequestStatus::RequestRemoved);

        let signature = sign_serde(&self.tesseract, &request)?;
        request.set_signature(signature);

        self.profile.write().requests_mut().remove(index);

        self.broadcast_request(&request, false, true).await
    }

    pub fn has_request_from(&self, pubkey: &DID) -> bool {
        self.profile
            .read()
            .incoming_request()
            .iter()
            .filter(|request| {
                request.from().eq(pubkey) && request.status() == FriendRequestStatus::Pending
            })
            .count()
            != 0
    }
}

impl<T: IpfsTypes> FriendsStore<T> {
    pub async fn block_list(&self) -> Result<Vec<DID>, Error> {
        Ok(self.profile.read().block_list())
    }

    pub fn is_blocked(&self, public_key: &DID) -> bool {
        self.profile.read().block_list().contains(public_key)
    }

    pub async fn block(&mut self, pubkey: &DID) -> Result<(), Error> {
        self.profile.write().block(pubkey)?;

        if self.is_friend(pubkey).await.is_ok() {
            if let Err(e) = self.remove_friend(pubkey, true, false).await {
                error!("Error removing item from friend list: {e}");
            }
        }

        if let Some(path) = self.path.as_ref() {
            if let Err(e) = self.profile.write().friends_to_file(path).await {
                error!("Error saving friends list: {e}");
            }
        }

        // Since we want to broadcast the remove request, banning the peer after would not allow that to happen
        // Although this may get uncomment in the future to block connections regardless if its sent or not, or
        // if we decide to send the request through a relay to broadcast it to the peer, however
        // the moment this extension is reloaded the block list are considered as a "banned peer" in libp2p

        // let peer_id = did_to_libp2p_pub(pubkey)?.to_peer_id();

        // self.ipfs.ban_peer(peer_id).await?;
        Ok(())
    }

    pub async fn unblock(&mut self, pubkey: &DID) -> Result<(), Error> {
        self.profile.write().unblock(pubkey)?;

        let peer_id = did_to_libp2p_pub(pubkey)?.to_peer_id();

        self.ipfs.unban_peer(peer_id).await?;
        if let Some(path) = self.path.as_ref() {
            if let Err(e) = self.profile.write().blocks_to_file(path).await {
                error!("Error saving block list: {e}");
            }
        }
        Ok(())
    }
}

impl<T: IpfsTypes> FriendsStore<T> {
    pub async fn friends_list(&self) -> Result<Vec<DID>, Error> {
        Ok(self.profile.read().friends())
    }

    // Should not be called directly but only after a request is accepted
    pub async fn add_friend(&mut self, pubkey: &DID) -> Result<(), Error> {
        if self.is_friend(pubkey).await.is_ok() {
            return Err(Error::FriendExist);
        }

        if self.is_blocked(pubkey) {
            return Err(Error::PublicKeyIsBlocked);
        }

        self.profile.write().add_friend(pubkey)?;

        if let Err(_e) = self.phonebook.add_friend(pubkey).await {
            error!("Error: {_e}");
        }

        if let Some(path) = self.path.as_ref() {
            if let Err(e) = self.profile.write().friends_to_file(path).await {
                error!("Error saving friends list: {e}");
            }
        }

        if let Err(e) = self.tx.send(MultiPassEventKind::FriendAdded {
            did: pubkey.clone(),
        }) {
            error!("Error broadcasting event: {e}");
        }

        Ok(())
    }

    pub async fn remove_friend(
        &mut self,
        pubkey: &DID,
        broadcast: bool,
        save: bool,
    ) -> Result<(), Error> {
        self.is_friend(pubkey).await?;

        self.profile.write().remove_friend(pubkey)?;

        if let Err(_e) = self.phonebook.remove_friend(pubkey).await {
            error!("Error: {_e}");
        }

        if broadcast {
            let (local_ipfs_public_key, _) = self.local().await?;

            let local_public_key = libp2p_pub_to_did(&local_ipfs_public_key)?;
            let mut request = FriendRequest::default();
            request.set_from(local_public_key);
            request.set_to(pubkey.clone());
            request.set_status(FriendRequestStatus::FriendRemoved);
            let signature = sign_serde(&self.tesseract, &request)?;

            request.set_signature(signature);

            self.broadcast_request(&request, save, save).await?;
        } else if let Some(path) = self.path.as_ref() {
            if let Err(e) = self.profile.write().friends_to_file(path).await {
                error!("Error saving friends list: {e}");
            }
        }

        if let Err(e) = self.tx.send(MultiPassEventKind::FriendRemoved {
            did: pubkey.clone(),
        }) {
            error!("Error broadcasting event: {e}");
        }

        Ok(())
    }

    pub async fn is_friend(&self, pubkey: &DID) -> Result<(), Error> {
        let has = self.friends_list().await?.contains(pubkey);
        match has {
            true => Ok(()),
            false => Err(Error::FriendDoesntExist),
        }
    }
}

impl<T: IpfsTypes> FriendsStore<T> {
    pub fn list_all_request(&self) -> Vec<FriendRequest> {
        let mut requests = vec![];
        requests.extend(self.list_incoming_request());
        requests.extend(self.list_outgoing_request());
        requests
    }

    #[inline]
    pub fn received_friend_request_from(&self, did: &DID) -> bool {
        self.list_incoming_request()
            .iter()
            .any(|request| request.from().eq(did))
    }

    #[inline]
    pub fn list_incoming_request(&self) -> Vec<FriendRequest> {
        self.profile
            .read()
            .incoming_request()
            .iter()
            .filter(|request| request.status() == FriendRequestStatus::Pending)
            .cloned()
            .collect::<Vec<_>>()
    }

    #[inline]
    pub fn sent_friend_request_to(&self, did: &DID) -> bool {
        self.list_outgoing_request()
            .iter()
            .any(|request| request.to().eq(did))
    }

    #[inline]
    pub fn list_outgoing_request(&self) -> Vec<FriendRequest> {
        self.profile
            .read()
            .outgoing_request()
            .iter()
            .filter(|request| request.status() == FriendRequestStatus::Pending)
            .cloned()
            .collect::<Vec<_>>()
    }

    #[inline]
    pub async fn broadcast_request(
        &mut self,
        request: &FriendRequest,
        store_request: bool,
        save_to_disk: bool,
    ) -> Result<(), Error> {
        let remote_peer_id = did_to_libp2p_pub(&request.to())?.to_peer_id();

        if matches!(
            self.identity.discovery_type(),
            Discovery::Direct | Discovery::None
        ) {
            let peer_id = did_to_libp2p_pub(&request.to())?.to_peer_id();

            let connected = super::connected_to_peer(
                self.ipfs.clone(),
                Some(IDENTITY_BROADCAST.into()),
                remote_peer_id,
            )
            .await?;

            if connected != PeerConnectionType::SubscribedAndConnected {
                let res = match tokio::time::timeout(
                    Duration::from_secs(2),
                    self.ipfs.find_peer_info(peer_id),
                )
                .await
                {
                    Ok(res) => res,
                    Err(e) => Err(anyhow::anyhow!("{}", e.to_string())),
                };

                if let Err(_e) = res {
                    let ipfs = self.ipfs.clone();
                    let pubkey = request.to();
                    let own = (*self.did_key).clone();
                    let relay = self.identity.relays();
                    let discovery = self.identity.discovery_type();
                    tokio::spawn(async move {
                        if let Err(e) = super::discover_peer(ipfs, &pubkey, discovery, relay).await
                        {
                            error!("Error discoverying peer: {e}");
                        }
                    });
                    tokio::task::yield_now().await;
                }
            }
        }

        if store_request {
            self.profile.write().set_outgoing_request(request)?;
        }

        let mut data = Sata::default();
        data.add_recipient(&request.to())
            .map_err(anyhow::Error::from)?;
        let kp = &*self.did_key;
        let payload = data
            .encrypt(
                IpldCodec::DagJson,
                kp.as_ref(),
                Kind::Static,
                request.clone(),
            )
            .map_err(anyhow::Error::from)?;
        let bytes = serde_json::to_vec(&payload)?;

        //Check to make sure the payload itself doesnt exceed 256kb
        if bytes.len() >= 256 * 1024 {
            return Err(Error::InvalidLength {
                context: "payload".into(),
                current: bytes.len(),
                minimum: Some(1),
                maximum: Some(256 * 1024),
            });
        }

        let peers = self
            .ipfs
            .pubsub_peers(Some(FRIENDS_BROADCAST.into()))
            .await?;

        if !peers.contains(&remote_peer_id) {
            self.queue.write().push(Queue(remote_peer_id, payload));
            self.save_queue().await;
        } else if let Err(_e) = self
            .ipfs
            .pubsub_publish(FRIENDS_BROADCAST.into(), bytes)
            .await
        {
            self.queue.write().push(Queue(remote_peer_id, payload));
            self.save_queue().await;
        }
        if save_to_disk {
            if let Some(path) = self.path.as_ref() {
                if let Err(e) = self.profile.write().request_to_file(path).await {
                    error!("Error saving request: {e}");
                }
            }
        }
        Ok(())
    }

    async fn save_queue(&self) {
        if let Some(path) = self.path.as_ref() {
            let bytes = match serde_json::to_vec(&self.queue) {
                Ok(bytes) => bytes,
                Err(e) => {
                    error!("Error serializing queue list into bytes: {e}");
                    return;
                }
            };

            if let Err(e) = tokio::fs::write(path.join("queue"), bytes).await {
                error!("Error saving queue: {e}");
            }
        }
    }
}

fn validate_request(real_request: &FriendRequest) -> Result<(), Error> {
    let mut request = FriendRequest::default();
    request.set_from(real_request.from());
    request.set_to(real_request.to());
    request.set_status(real_request.status());
    request.set_date(real_request.date());

    let signature = match real_request.signature() {
        Some(s) => s,
        None => return Err(Error::InvalidSignature),
    };

    verify_serde_sig(real_request.from(), &request, &signature)?;
    Ok(())
}

#[derive(Debug, Serialize, Deserialize, PartialEq, Clone)]
struct Queue(PeerId, Sata);<|MERGE_RESOLUTION|>--- conflicted
+++ resolved
@@ -561,13 +561,11 @@
                                             continue
                                         }
 
-<<<<<<< HEAD
                                         if let Err(e) = store.tx.send(MultiPassEventKind::FriendRequestReceived { request: data.clone() }) {
                                             error!("Error broadcasting event: {e}");
                                         }
 
-=======
->>>>>>> b1d53d69
+
                                         if let Some(path) = store.path.as_ref() {
                                             if let Err(e) = store.profile.write().request_to_file(path).await {
                                                 error!("Error saving request: {e}");
