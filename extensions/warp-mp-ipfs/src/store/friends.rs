--- conflicted
+++ resolved
@@ -228,11 +228,7 @@
                     for friend in friends.iter() {
                         let mut list = store.list_all_raw_request().await.unwrap_or_default();
                         // cleanup outgoing
-<<<<<<< HEAD
-                        match list
-=======
                         if let Some(req) = list
->>>>>>> b7ea6e9c
                             .iter()
                             .find(|request| {
                                 request.request_type() == InternalRequestType::Outgoing
@@ -241,22 +237,11 @@
                             })
                             .cloned()
                         {
-<<<<<<< HEAD
-                            Some(req) => {
-                                list.remove(&req);
-                            }
-                            None => {}
-                        };
-
-                        // cleanup incoming
-                        match list
-=======
                             list.remove(&req);
                         }
 
                         // cleanup incoming
                         if let Some(req) = list
->>>>>>> b7ea6e9c
                             .iter()
                             .find(|request| {
                                 request.request_type() == InternalRequestType::Incoming
@@ -265,16 +250,8 @@
                             })
                             .cloned()
                         {
-<<<<<<< HEAD
-                            Some(req) => {
-                                list.remove(&req);
-                            }
-                            None => {}
-                        };
-=======
                             list.remove(&req);
                         }
->>>>>>> b7ea6e9c
 
                         if let Err(_e) = store.set_request_list(list).await {}
                     }
