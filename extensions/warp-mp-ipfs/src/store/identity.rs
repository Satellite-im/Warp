--- conflicted
+++ resolved
@@ -214,7 +214,6 @@
         Ok(store)
     }
 
-<<<<<<< HEAD
     // async fn update_pubsub_peers_list(&self) -> anyhow::Result<()> {
     //     let peers = self
     //         .ipfs
@@ -223,16 +222,6 @@
     //     *self.seen.write() = HashSet::from_iter(peers);
     //     Ok(())
     // }
-=======
-    async fn update_pubsub_peers_list(&self) -> anyhow::Result<()> {
-        let peers = self
-            .ipfs
-            .pubsub_peers(Some(IDENTITY_BROADCAST.into()))
-            .await?;
-        *self.seen.write().await = HashSet::from_iter(peers);
-        Ok(())
-    }
->>>>>>> 7cb0e83d
 
     //TODO: Replace with a request/resposne style broadcast
     async fn broadcast_identity(&self) -> anyhow::Result<()> {
@@ -241,35 +230,10 @@
             .pubsub_peers(Some(IDENTITY_BROADCAST.into()))
             .await?;
 
-<<<<<<< HEAD
         if peers.is_empty() {
-            return Ok(());
-        }
-
-=======
-        //TODO: Maybe use write lock and drop it once no longer needed to be sure that
-        //      the list isnt updated while checking and updating
-
-        let peers = HashSet::from_iter(peers);
-        if peers.is_empty() || (!peers.is_empty() && self.seen.read().await.eq(&peers)) {
-            return Ok(());
-        }
-        let seen_list = self.seen.read().await.clone();
-
-        let mut havent_seen = vec![];
-        for peer in peers.iter() {
-            if !seen_list.contains(peer) {
-                havent_seen.push(peer);
-            }
-        }
-
-        if havent_seen.is_empty() {
-            return Ok(());
-        }
-
-        self.seen.write().await.extend(havent_seen);
-
->>>>>>> 7cb0e83d
+            return Ok(())
+        }
+
         let data = Sata::default();
 
         let root = self.get_root_document().await?;
