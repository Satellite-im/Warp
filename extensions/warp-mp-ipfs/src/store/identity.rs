//We are cloning the Cid rather than dereferencing to be sure that we are not holding
//onto the lock.
#![allow(clippy::clone_on_copy)]
use crate::{
    config::{Discovery as DiscoveryConfig, UpdateEvents},
    store::{did_to_libp2p_pub, discovery::Discovery, PeerTopic, VecExt},
};
use futures::{
    channel::{mpsc, oneshot},
    stream::{self, BoxStream},
    FutureExt, StreamExt,
};
use ipfs::{Ipfs, IpfsPath, Keypair, Multiaddr};
use libipld::{
    serde::{from_ipld, to_ipld},
    Cid,
};
<<<<<<< HEAD
use serde::{de::DeserializeOwned, Serialize};
use tokio::sync::broadcast;
use tracing::log::error;
use warp::sata::Sata;
=======
use rust_ipfs as ipfs;
use serde::{de::DeserializeOwned, Deserialize, Serialize};
use std::{
    collections::HashSet,
    path::PathBuf,
    sync::atomic::{AtomicBool, Ordering},
    time::{Duration, Instant},
};

use tokio::sync::broadcast;
use tracing::{
    log::{self, error},
    warn,
};

use warp::{crypto::zeroize::Zeroizing, multipass::identity::Platform};
>>>>>>> 5803a9f6
use warp::{
    crypto::{did_key::Generate, DIDKey, Ed25519KeyPair, Fingerprint, DID},
    error::Error,
    multipass::{
        identity::{Identity, IdentityStatus, SHORT_ID_SIZE},
        MultiPassEventKind,
    },
    sync::Arc,
    tesseract::Tesseract,
};

use super::{
    connected_to_peer,
    document::{
        identity::{unixfs_fetch, IdentityDocument},
        utils::GetLocalDag,
        RootDocument, ToCid,
    },
    ecdh_decrypt, ecdh_encrypt,
    friends::{FriendsStore, Request},
    libp2p_pub_to_did,
};

#[derive(Clone)]
pub struct IdentityStore {
    ipfs: Ipfs,

    path: Option<PathBuf>,

    root_cid: Arc<tokio::sync::RwLock<Option<Cid>>>,

    cache_cid: Arc<tokio::sync::RwLock<Option<Cid>>>,

    identity: Arc<tokio::sync::RwLock<Option<Identity>>>,

    online_status: Arc<tokio::sync::RwLock<Option<IdentityStatus>>>,

    discovery: Discovery,

    relay: Option<Vec<Multiaddr>>,

    override_ipld: Arc<AtomicBool>,

    share_platform: Arc<AtomicBool>,

    start_event: Arc<AtomicBool>,

    end_event: Arc<AtomicBool>,

    tesseract: Tesseract,

    root_task: Arc<tokio::sync::RwLock<Option<tokio::task::JoinHandle<()>>>>,

    pub(crate) task_send:
        Arc<tokio::sync::RwLock<Option<mpsc::UnboundedSender<RootDocumentEvents>>>>,

    event: broadcast::Sender<MultiPassEventKind>,

    update_event: UpdateEvents,

    disable_image: bool,

    friend_store: Arc<tokio::sync::RwLock<Option<FriendsStore>>>,
}

#[allow(clippy::large_enum_variant)]
pub enum RootDocumentEvents {
    Get(oneshot::Sender<Result<RootDocument, Error>>),
    Set(RootDocument, oneshot::Sender<Result<(), Error>>),
    AddFriend(DID, oneshot::Sender<Result<(), Error>>),
    RemoveFriend(DID, oneshot::Sender<Result<(), Error>>),
    GetFriendList(oneshot::Sender<Result<Vec<DID>, Error>>),
    AddRequest(Request, oneshot::Sender<Result<(), Error>>),
    RemoveRequest(Request, oneshot::Sender<Result<(), Error>>),
    GetRequestList(oneshot::Sender<Result<Vec<Request>, Error>>),
    AddBlock(DID, oneshot::Sender<Result<(), Error>>),
    RemoveBlock(DID, oneshot::Sender<Result<(), Error>>),
    GetBlockList(oneshot::Sender<Result<Vec<DID>, Error>>),
    AddBlockBy(DID, oneshot::Sender<Result<(), Error>>),
    RemoveBlockBy(DID, oneshot::Sender<Result<(), Error>>),
    GetBlockByList(oneshot::Sender<Result<Vec<DID>, Error>>),
}

#[allow(clippy::large_enum_variant)]
#[derive(Debug, Clone)]
pub enum LookupBy {
    DidKey(DID),
    DidKeys(Vec<DID>),
    Username(String),
    ShortId(String),
}

#[derive(Debug, Clone, Serialize, Deserialize)]
#[serde(rename_all = "lowercase")]
#[allow(clippy::large_enum_variant)]
pub enum IdentityEvent {
    /// Send a request event
    Request { option: RequestOption },

    /// Event receiving identity payload
    Receive { option: ResponseOption },
}

#[derive(Debug, Clone, Serialize, Deserialize)]
#[serde(rename_all = "lowercase")]
pub enum RequestOption {
    /// Identity request
    Identity,
    /// Pictures
    Image {
        banner: Option<Cid>,
        picture: Option<Cid>,
    },
}

#[derive(Clone, Serialize, Deserialize)]
#[serde(rename_all = "lowercase")]
#[allow(clippy::large_enum_variant)]
pub enum ResponseOption {
    /// Identity request
    Identity { identity: IdentityDocument },
    /// Pictures
    Image { cid: Cid, data: Vec<u8> },
}

impl std::fmt::Debug for ResponseOption {
    fn fmt(&self, f: &mut std::fmt::Formatter<'_>) -> std::fmt::Result {
        match self {
            ResponseOption::Identity { identity } => f
                .debug_struct("ResponseOption::Identity")
                .field("identity", &identity.did)
                .finish(),
            ResponseOption::Image { cid, .. } => f
                .debug_struct("ResponseOption::Image")
                .field("cid", &cid.to_string())
                .finish(),
        }
    }
}

impl IdentityStore {
    pub async fn new(
        ipfs: Ipfs,
        path: Option<PathBuf>,
        tesseract: Tesseract,
        interval: Option<Duration>,
        tx: broadcast::Sender<MultiPassEventKind>,
        (discovery, relay, override_ipld, share_platform, update_event, disable_image): (
            Discovery,
            Option<Vec<Multiaddr>>,
            bool,
            bool,
            UpdateEvents,
            bool,
        ),
    ) -> Result<Self, Error> {
        if let Some(path) = path.as_ref() {
            if !path.exists() {
                tokio::fs::create_dir_all(path).await?;
            }
        }
        let identity = Arc::new(Default::default());
        let start_event = Arc::new(Default::default());
        let end_event = Arc::new(Default::default());
        let root_cid = Arc::new(Default::default());
        let cache_cid = Arc::new(Default::default());
        let override_ipld = Arc::new(AtomicBool::new(override_ipld));
        let online_status = Arc::default();
        let share_platform = Arc::new(AtomicBool::new(share_platform));
        let root_task = Arc::default();
        let task_send = Arc::default();
        let event = tx;
        let friend_store = Arc::default();

        let store = Self {
            ipfs,
            path,
            root_cid,
            cache_cid,
            identity,
            online_status,
            start_event,
            share_platform,
            end_event,
            discovery,
            relay,
            tesseract,
            override_ipld,
            root_task,
            task_send,
            event,
            friend_store,
            update_event,
            disable_image,
        };

        if store.path.is_some() {
            if let Err(_e) = store.load_cid().await {
                //We can ignore if it doesnt exist
            }
        }

        store.start_root_task().await;

        if let Ok(ident) = store.own_identity(false).await {
            log::info!("Identity loaded with {}", ident.did_key());
            *store.identity.write().await = Some(ident);
            store.start_event.store(true, Ordering::SeqCst);
        }

        let did = store.get_keypair_did()?;

        let event_stream = store.ipfs.pubsub_subscribe(did.events()).await?;

        tokio::spawn({
            let mut store = store.clone();
            async move {
                if let Err(e) = store.discovery.start().await {
                    warn!("Error starting discovery service: {e}. Will not be able to discover peers over namespace");
                }

                futures::pin_mut!(event_stream);

                let auto_push = interval.is_some();

                let interval = interval
                    .map(|i| {
                        if i.as_millis() < 300000 {
                            Duration::from_millis(300000)
                        } else {
                            i
                        }
                    })
                    .unwrap_or(Duration::from_millis(300000));

                let mut tick = tokio::time::interval(interval);
                let mut rx = store.discovery.events();
                loop {
                    if store.end_event.load(Ordering::SeqCst) {
                        break;
                    }
                    if !store.start_event.load(Ordering::SeqCst) {
                        tokio::time::sleep(Duration::from_millis(10)).await;
                        continue;
                    }

                    tokio::select! {
                        message = event_stream.next() => {
                            if let Some(message) = message {
                                let entry = match message.source {
                                    Some(peer_id) => match store.discovery.get(peer_id).await.ok() {
                                        Some(entry) => entry,
                                        None => continue,
                                    },
                                    None => continue,
                                };
                                if let Ok(in_did) = entry.did_key().await {
                                    if let Err(e) = store.process_message(in_did, &message.data).await {
                                        error!("Error: {e}");
                                    }
                                }
                            }
                        }
                        // Used as the initial request/push
                        Ok(push) = rx.recv() => {
                            tokio::spawn({
                                let store = store.clone();
                                async move {
                                    if let Err(e) = store.request(&push, RequestOption::Identity).await {
                                        error!("Error requesting identity: {e}");
                                    }
                                    if let Err(e) = store.push(&push).await {
                                        error!("Error pushing identity: {e}");
                                    }
                                }
                            });
                        }
                        _ = tick.tick() => {
                            if auto_push {
                                store.push_to_all().await;
                            }
                        }
                    }
                }
            }
        });

        tokio::task::yield_now().await;
        Ok(store)
    }

    pub async fn set_friend_store(&self, store: FriendsStore) {
        *self.friend_store.write().await = Some(store)
    }

    async fn friend_store(&self) -> Result<FriendsStore, Error> {
        self.friend_store.read().await.clone().ok_or(Error::Other)
    }

    async fn start_root_task(&self) {
        let root_cid = self.root_cid.clone();
        let ipfs = self.ipfs.clone();
        let (tx, mut rx) = mpsc::unbounded();
        let store = self.clone();
        let task = tokio::spawn(async move {
            let root_cid = root_cid.clone();

            async fn get_root_document(
                ipfs: &Ipfs,
                root: Arc<tokio::sync::RwLock<Option<Cid>>>,
            ) -> Result<RootDocument, Error> {
                let root_cid = root
                    .read()
                    .await
                    .clone()
                    .ok_or(Error::IdentityDoesntExist)?;
                let path = IpfsPath::from(root_cid);
                let document: RootDocument = path.get_local_dag(ipfs).await?;
                document.verify(ipfs).await.map(|_| document)
            }

            async fn set_root_document(
                ipfs: &Ipfs,
                store: &IdentityStore,
                root: Arc<tokio::sync::RwLock<Option<Cid>>>,
                mut document: RootDocument,
            ) -> Result<(), Error> {
                let old_cid = root.read().await.clone();

                let did_kp = store.get_keypair_did()?;
                document.sign(&did_kp)?;
                document.verify(ipfs).await?;

                let root_cid = document.to_cid(ipfs).await?;
                if !ipfs.is_pinned(&root_cid).await? {
                    ipfs.insert_pin(&root_cid, true).await?;
                }
                if let Some(old_cid) = old_cid {
                    if old_cid != root_cid {
                        if ipfs.is_pinned(&old_cid).await? {
                            ipfs.remove_pin(&old_cid, true).await?;
                        }
                        ipfs.remove_block(old_cid).await?;
                    }
                }
                store.save_cid(root_cid).await
            }

            while let Some(event) = rx.next().await {
                match event {
                    RootDocumentEvents::Get(res) => {
                        let _ = res.send(get_root_document(&ipfs, root_cid.clone()).await);
                    }
                    RootDocumentEvents::Set(document, res) => {
                        let _ = res.send(
                            set_root_document(&ipfs, &store, root_cid.clone(), document).await,
                        );
                    }
                    RootDocumentEvents::AddRequest(request, res) => {
                        let ipfs = ipfs.clone();
                        let store = store.clone();
                        let root_cid = root_cid.clone();
                        let _ = res.send(
                            async move {
                                let mut document =
                                    get_root_document(&ipfs, root_cid.clone()).await?;
                                let old_document = document.request;
                                let mut list: Vec<Request> = match document.request {
                                    Some(cid) => cid.get_local_dag(&ipfs).await.unwrap_or_default(),
                                    None => vec![],
                                };

                                if !list.insert_item(&request) {
                                    return Err::<_, Error>(Error::FriendRequestExist);
                                }

                                document.request =
                                    (!list.is_empty()).then_some(list.to_cid(&ipfs).await?);

                                set_root_document(&ipfs, &store, root_cid, document).await?;

                                if let Some(cid) = old_document {
                                    if !ipfs.is_pinned(&cid).await? {
                                        ipfs.remove_block(cid).await?;
                                    }
                                }
                                Ok::<_, Error>(())
                            }
                            .await,
                        );
                    }
                    RootDocumentEvents::RemoveRequest(request, res) => {
                        let ipfs = ipfs.clone();
                        let store = store.clone();
                        let root_cid = root_cid.clone();
                        let _ = res.send(
                            async move {
                                let mut document =
                                    get_root_document(&ipfs, root_cid.clone()).await?;
                                let old_document = document.request;
                                let mut list: Vec<Request> = match document.request {
                                    Some(cid) => cid.get_local_dag(&ipfs).await.unwrap_or_default(),
                                    None => vec![],
                                };

                                if !list.remove_item(&request) {
                                    return Err::<_, Error>(Error::FriendRequestExist);
                                }

                                document.request =
                                    (!list.is_empty()).then_some(list.to_cid(&ipfs).await?);

                                set_root_document(&ipfs, &store, root_cid, document).await?;

                                if let Some(cid) = old_document {
                                    if !ipfs.is_pinned(&cid).await? {
                                        ipfs.remove_block(cid).await?;
                                    }
                                }
                                Ok::<_, Error>(())
                            }
                            .await,
                        );
                    }
                    RootDocumentEvents::AddFriend(did, res) => {
                        let ipfs = ipfs.clone();
                        let store = store.clone();
                        let root_cid = root_cid.clone();
                        let _ = res.send(
                            async move {
                                let mut document =
                                    get_root_document(&ipfs, root_cid.clone()).await?;
                                let old_document = document.friends;
                                let mut list: Vec<DID> = match document.friends {
                                    Some(cid) => cid.get_local_dag(&ipfs).await.unwrap_or_default(),
                                    None => vec![],
                                };

                                if !list.insert_item(&did) {
                                    return Err::<_, Error>(Error::FriendExist);
                                }

                                document.friends =
                                    (!list.is_empty()).then_some(list.to_cid(&ipfs).await?);

                                set_root_document(&ipfs, &store, root_cid, document).await?;

                                if let Some(cid) = old_document {
                                    if !ipfs.is_pinned(&cid).await? {
                                        ipfs.remove_block(cid).await?;
                                    }
                                }
                                Ok::<_, Error>(())
                            }
                            .await,
                        );
                    }
                    RootDocumentEvents::RemoveFriend(did, res) => {
                        let ipfs = ipfs.clone();
                        let store = store.clone();
                        let root_cid = root_cid.clone();
                        let _ = res.send(
                            async move {
                                let mut document =
                                    get_root_document(&ipfs, root_cid.clone()).await?;
                                let old_document = document.friends;
                                let mut list: Vec<DID> = match document.friends {
                                    Some(cid) => cid.get_local_dag(&ipfs).await.unwrap_or_default(),
                                    None => vec![],
                                };

                                if !list.remove_item(&did) {
                                    return Err::<_, Error>(Error::FriendDoesntExist);
                                }

                                document.friends =
                                    (!list.is_empty()).then_some(list.to_cid(&ipfs).await?);

                                set_root_document(&ipfs, &store, root_cid, document).await?;

                                if let Some(cid) = old_document {
                                    if !ipfs.is_pinned(&cid).await? {
                                        ipfs.remove_block(cid).await?;
                                    }
                                }
                                Ok::<_, Error>(())
                            }
                            .await,
                        );
                    }
                    RootDocumentEvents::AddBlock(did, res) => {
                        let ipfs = ipfs.clone();
                        let store = store.clone();
                        let root_cid = root_cid.clone();
                        let _ = res.send(
                            async move {
                                let mut document =
                                    get_root_document(&ipfs, root_cid.clone()).await?;
                                let old_document = document.blocks;
                                let mut list: Vec<DID> = match document.blocks {
                                    Some(cid) => cid.get_local_dag(&ipfs).await.unwrap_or_default(),
                                    None => vec![],
                                };

                                if !list.insert_item(&did) {
                                    return Err::<_, Error>(Error::PublicKeyIsBlocked);
                                }

                                document.blocks =
                                    (!list.is_empty()).then_some(list.to_cid(&ipfs).await?);

                                set_root_document(&ipfs, &store, root_cid, document).await?;

                                if let Some(cid) = old_document {
                                    if !ipfs.is_pinned(&cid).await? {
                                        ipfs.remove_block(cid).await?;
                                    }
                                }
                                Ok::<_, Error>(())
                            }
                            .await,
                        );
                    }
                    RootDocumentEvents::RemoveBlock(did, res) => {
                        let ipfs = ipfs.clone();
                        let store = store.clone();
                        let root_cid = root_cid.clone();
                        let _ = res.send(
                            async move {
                                let mut document =
                                    get_root_document(&ipfs, root_cid.clone()).await?;

                                let old_document = document.blocks;
                                let mut list: Vec<DID> = match document.blocks {
                                    Some(cid) => cid.get_local_dag(&ipfs).await.unwrap_or_default(),
                                    None => vec![],
                                };

                                if !list.remove_item(&did) {
                                    return Err::<_, Error>(Error::PublicKeyIsntBlocked);
                                }

                                document.blocks =
                                    (!list.is_empty()).then_some(list.to_cid(&ipfs).await?);

                                set_root_document(&ipfs, &store, root_cid, document).await?;

                                if let Some(cid) = old_document {
                                    if !ipfs.is_pinned(&cid).await? {
                                        ipfs.remove_block(cid).await?;
                                    }
                                }
                                Ok::<_, Error>(())
                            }
                            .await,
                        );
                    }
                    RootDocumentEvents::AddBlockBy(did, res) => {
                        let ipfs = ipfs.clone();
                        let store = store.clone();
                        let root_cid = root_cid.clone();
                        let _ = res.send(
                            async move {
                                let mut document =
                                    get_root_document(&ipfs, root_cid.clone()).await?;
                                let old_document = document.block_by;
                                let mut list: Vec<DID> = match document.block_by {
                                    Some(cid) => cid.get_local_dag(&ipfs).await.unwrap_or_default(),
                                    None => vec![],
                                };

                                if !list.insert_item(&did) {
                                    return Err::<_, Error>(Error::PublicKeyIsntBlocked);
                                }

                                document.block_by =
                                    (!list.is_empty()).then_some(list.to_cid(&ipfs).await?);

                                set_root_document(&ipfs, &store, root_cid, document).await?;

                                if let Some(cid) = old_document {
                                    if !ipfs.is_pinned(&cid).await? {
                                        ipfs.remove_block(cid).await?;
                                    }
                                }
                                Ok::<_, Error>(())
                            }
                            .await,
                        );
                    }
                    RootDocumentEvents::RemoveBlockBy(did, res) => {
                        let ipfs = ipfs.clone();
                        let store = store.clone();
                        let root_cid = root_cid.clone();
                        let _ = res.send(
                            async move {
                                let mut document =
                                    get_root_document(&ipfs, root_cid.clone()).await?;
                                let old_document = document.block_by;
                                let mut list: Vec<DID> = match document.block_by {
                                    Some(cid) => cid.get_local_dag(&ipfs).await.unwrap_or_default(),
                                    None => vec![],
                                };

                                if !list.remove_item(&did) {
                                    return Err::<_, Error>(Error::PublicKeyIsntBlocked);
                                }

                                document.block_by =
                                    (!list.is_empty()).then_some(list.to_cid(&ipfs).await?);

                                set_root_document(&ipfs, &store, root_cid, document).await?;

                                if let Some(cid) = old_document {
                                    if !ipfs.is_pinned(&cid).await? {
                                        ipfs.remove_block(cid).await?;
                                    }
                                }
                                Ok::<_, Error>(())
                            }
                            .await,
                        );
                    }
                    RootDocumentEvents::GetRequestList(res) => {
                        let ipfs = ipfs.clone();
                        let root_cid = root_cid.clone();
                        let _ = res.send(
                            async move {
                                let document = get_root_document(&ipfs, root_cid.clone()).await?;

                                let list: Vec<Request> = match document.request {
                                    Some(cid) => cid.get_local_dag(&ipfs).await?,
                                    None => vec![],
                                };

                                Ok::<_, Error>(list)
                            }
                            .await,
                        );
                    }
                    RootDocumentEvents::GetFriendList(res) => {
                        let ipfs = ipfs.clone();
                        let root_cid = root_cid.clone();
                        let _ = res.send(
                            async move {
                                let document = get_root_document(&ipfs, root_cid.clone()).await?;

                                let list: Vec<DID> = match document.friends {
                                    Some(cid) => cid.get_local_dag(&ipfs).await?,
                                    None => vec![],
                                };

                                Ok::<_, Error>(list)
                            }
                            .await,
                        );
                    }
                    RootDocumentEvents::GetBlockList(res) => {
                        let ipfs = ipfs.clone();
                        let root_cid = root_cid.clone();
                        let _ = res.send(
                            async move {
                                let document = get_root_document(&ipfs, root_cid.clone()).await?;

                                let list: Vec<DID> = match document.blocks {
                                    Some(cid) => cid.get_local_dag(&ipfs).await?,
                                    None => vec![],
                                };

                                Ok::<_, Error>(list)
                            }
                            .await,
                        );
                    }
                    RootDocumentEvents::GetBlockByList(res) => {
                        let ipfs = ipfs.clone();
                        let root_cid = root_cid.clone();
                        let _ = res.send(
                            async move {
                                let document = get_root_document(&ipfs, root_cid.clone()).await?;

                                let list: Vec<DID> = match document.block_by {
                                    Some(cid) => cid.get_local_dag(&ipfs).await?,
                                    None => vec![],
                                };

                                Ok::<_, Error>(list)
                            }
                            .await,
                        );
                    }
                }
            }
        });

        *self.task_send.write().await = Some(tx);
        *self.root_task.write().await = Some(task);
    }

    async fn push_iter<I: IntoIterator<Item = DID>>(&self, list: I) {
        for did in list {
            tokio::spawn({
                let did = did.clone();
                let store = self.clone();
                async move { if let Err(_e) = store.push(&did).await {} }
            });
        }
    }

    pub async fn push_to_all(&self) {
        let list = self.discovery.did_iter().await.collect::<Vec<_>>().await;
        self.push_iter(list).await
    }

    #[tracing::instrument(skip(self))]
    pub async fn request(&self, out_did: &DID, option: RequestOption) -> Result<(), Error> {
        let pk_did = self.get_keypair_did()?;

        let event = IdentityEvent::Request { option };

        let payload_bytes = serde_json::to_vec(&event)?;

        let bytes = ecdh_encrypt(&pk_did, Some(out_did), payload_bytes)?;

        log::trace!("Payload size: {} bytes", bytes.len());

        log::info!("Sending event to {out_did}");

        let out_peer_id = did_to_libp2p_pub(out_did)?.to_peer_id();

        if self
            .ipfs
            .pubsub_peers(Some(out_did.events()))
            .await?
            .contains(&out_peer_id)
        {
            let timer = Instant::now();
            self.ipfs.pubsub_publish(out_did.events(), bytes).await?;
            let end = timer.elapsed();
            log::info!("Event sent to {out_did}");
            log::trace!("Took {}ms to send event", end.as_millis());
        }

        Ok(())
    }

    #[tracing::instrument(skip(self))]
    pub async fn push(&self, out_did: &DID) -> Result<(), Error> {
        let pk_did = self.get_keypair_did()?;

        let mut identity = self.own_identity_document().await?;

        let _override_ipld = self.override_ipld.load(Ordering::Relaxed);

        let is_friend = match self.friend_store().await {
            Ok(store) => store.is_friend(out_did).await.unwrap_or_default(),
            _ => false,
        };

        let is_blocked = match self.friend_store().await {
            Ok(store) => store.is_blocked(out_did).await.unwrap_or_default(),
            _ => false,
        };

<<<<<<< HEAD
        let res = data.encode(
            libipld::IpldCodec::DagJson,
            warp::sata::Kind::Static,
            payload,
        )?;
=======
        let is_blocked_by = match self.friend_store().await {
            Ok(store) => store.is_blocked_by(out_did).await.unwrap_or_default(),
            _ => false,
        };
>>>>>>> 5803a9f6

        let share_platform = self.share_platform.load(Ordering::SeqCst);

        let platform =
            (share_platform && (!is_blocked || !is_blocked_by)).then_some(self.own_platform());

        let status = self.online_status.read().await.clone().and_then(|status| {
            (!is_blocked || !is_blocked_by)
                .then_some(status)
                .or(Some(IdentityStatus::Offline))
        });

        let profile_picture = identity.profile_picture;
        let profile_banner = identity.profile_banner;

        let include_pictures = (matches!(self.update_event, UpdateEvents::Enabled)
            || matches!(
                self.update_event,
                UpdateEvents::FriendsOnly | UpdateEvents::EmitFriendsOnly
            ) && is_friend)
            && (!is_blocked && !is_blocked_by);

        log::trace!("Including cid in push: {include_pictures}");

        identity.profile_picture =
            profile_picture.and_then(|picture| include_pictures.then_some(picture));
        identity.profile_banner =
            profile_banner.and_then(|banner| include_pictures.then_some(banner));

        identity.status = status;
        identity.platform = platform;

        let kp_did = self.get_keypair_did()?;

        let payload = identity.sign(&kp_did)?;

        let event = IdentityEvent::Receive {
            option: ResponseOption::Identity { identity: payload },
        };

        let payload_bytes = serde_json::to_vec(&event)?;

        let bytes = ecdh_encrypt(&pk_did, Some(out_did), payload_bytes)?;

        log::trace!("Payload size: {} bytes", bytes.len());

        log::info!("Sending event to {out_did}");

        let out_peer_id = did_to_libp2p_pub(out_did)?.to_peer_id();

        if self
            .ipfs
            .pubsub_peers(Some(out_did.events()))
            .await?
            .contains(&out_peer_id)
        {
            let timer = Instant::now();
            self.ipfs.pubsub_publish(out_did.events(), bytes).await?;
            let end = timer.elapsed();
            log::info!("Event sent to {out_did}");
            log::trace!("Took {}ms to send event", end.as_millis());
        }

        Ok(())
    }

    #[tracing::instrument(skip(self))]
    pub async fn push_profile_picture(&self, out_did: &DID, cid: Cid) -> Result<(), Error> {
        let pk_did = self.get_keypair_did()?;

        let identity = self.own_identity_document().await?;

        let Some(picture_cid) = identity.profile_picture else {
            return Ok(())
        };

        if cid != picture_cid {
            log::debug!("Requested profile picture does not match current picture.");
            return Ok(());
        }

        let data = unixfs_fetch(&self.ipfs, cid, None, true, Some(2 * 1024 * 1024)).await?;

        let event = IdentityEvent::Receive {
            option: ResponseOption::Image { cid, data },
        };

        let payload_bytes = serde_json::to_vec(&event)?;

        let bytes = ecdh_encrypt(&pk_did, Some(out_did), payload_bytes)?;

        log::trace!("Payload size: {} bytes", bytes.len());

        log::info!("Sending event to {out_did}");

        let out_peer_id = did_to_libp2p_pub(out_did)?.to_peer_id();

        if self
            .ipfs
            .pubsub_peers(Some(out_did.events()))
            .await?
            .contains(&out_peer_id)
        {
            let timer = Instant::now();
            self.ipfs.pubsub_publish(out_did.events(), bytes).await?;
            let end = timer.elapsed();
            log::info!("Event sent to {out_did}");
            log::trace!("Took {}ms to send event", end.as_millis());
        }

        Ok(())
    }

    #[tracing::instrument(skip(self))]
    pub async fn push_profile_banner(&self, out_did: &DID, cid: Cid) -> Result<(), Error> {
        let pk_did = self.get_keypair_did()?;

        let identity = self.own_identity_document().await?;

        let Some(banner_cid) = identity.profile_banner else {
            return Ok(())
        };

        if cid != banner_cid {
            return Ok(());
        }

        let data = unixfs_fetch(&self.ipfs, cid, None, true, Some(2 * 1024 * 1024)).await?;

        let event = IdentityEvent::Receive {
            option: ResponseOption::Image { cid, data },
        };

        let payload_bytes = serde_json::to_vec(&event)?;

        let bytes = ecdh_encrypt(&pk_did, Some(out_did), payload_bytes)?;

        log::trace!("Payload size: {} bytes", bytes.len());

        log::info!("Sending event to {out_did}");

        let out_peer_id = did_to_libp2p_pub(out_did)?.to_peer_id();

        if self
            .ipfs
            .pubsub_peers(Some(out_did.events()))
            .await?
            .contains(&out_peer_id)
        {
            let timer = Instant::now();
            self.ipfs.pubsub_publish(out_did.events(), bytes).await?;
            let end = timer.elapsed();
            log::info!("Event sent to {out_did}");
            log::trace!("Took {}ms to send event", end.as_millis());
        }

        Ok(())
    }

    #[tracing::instrument(skip(self, message))]
    async fn process_message(&mut self, in_did: DID, message: &[u8]) -> anyhow::Result<()> {
        let pk_did = self.get_keypair_did()?;

        let bytes = ecdh_decrypt(&pk_did, Some(&in_did), message)?;

        log::info!("Received event from {in_did}");
        let event = serde_json::from_slice::<IdentityEvent>(&bytes)?;

        log::debug!("Event: {event:?}");
        match event {
            IdentityEvent::Request { option } => match option {
                RequestOption::Identity => self.push(&in_did).await?,
                RequestOption::Image { banner, picture } => {
                    if let Some(cid) = banner {
                        self.push_profile_banner(&in_did, cid).await?;
                    }
                    if let Some(cid) = picture {
                        self.push_profile_picture(&in_did, cid).await?;
                    }
                }
            },
            IdentityEvent::Receive {
                option: ResponseOption::Identity { identity },
            } => {
                //TODO: Validate public key against peer that sent it
                // let _pk = did_to_libp2p_pub(&raw_object.did)?;

                //TODO: Remove upon offline implementation
                anyhow::ensure!(identity.did == in_did, "Payload doesnt match identity");

                // Validate after making sure the identity did matches the payload
                identity.verify()?;

                if let Some(own_id) = self.identity.read().await.clone() {
                    anyhow::ensure!(
                        own_id.did_key() != identity.did,
                        "Cannot accept own identity"
                    );
                }

                if !self.discovery.contains(identity.did.clone()).await {
                    if let Err(e) = self.discovery.insert(identity.did.clone()).await {
                        log::warn!("Error inserting into discovery service: {e}");
                    }
                }

                let (old_cid, mut cache_documents) = match self.get_cache_cid().await {
                    Ok(cid) => match self
                        .get_local_dag::<HashSet<IdentityDocument>>(IpfsPath::from(cid))
                        .await
                    {
                        Ok(doc) => (Some(cid), doc),
                        _ => (Some(cid), Default::default()),
                    },
                    _ => (None, Default::default()),
                };

                let document = cache_documents
                    .iter()
                    .find(|document| {
                        document.did == identity.did && document.short_id == identity.short_id
                    })
                    .cloned();

                match document {
                    Some(document) => {
                        if document.different(&identity) {
                            log::info!("Updating local cache of {}", identity.did);
                            let document_did = identity.did.clone();
                            cache_documents.replace(identity.clone());

                            let new_cid = self.put_dag(cache_documents).await?;

                            self.ipfs.insert_pin(&new_cid, false).await?;
                            self.save_cache_cid(new_cid).await?;
                            if let Some(old_cid) = old_cid {
                                if self.ipfs.is_pinned(&old_cid).await? {
                                    self.ipfs.remove_pin(&old_cid, false).await?;
                                }
                                // Do we want to remove the old block?
                                self.ipfs.remove_block(old_cid).await?;
                            }
                            let mut emit = false;

                            if matches!(self.update_event, UpdateEvents::Enabled) {
                                emit = true;
                            } else if matches!(
                                self.update_event,
                                UpdateEvents::FriendsOnly | UpdateEvents::EmitFriendsOnly
                            ) {
                                if let Ok(store) = self.friend_store().await {
                                    if store.is_friend(&document_did).await.unwrap_or_default() {
                                        emit = true;
                                    }
                                }
                            }
                            tokio::spawn({
                                let store = self.clone();
                                async move {
                                    if document.profile_picture != identity.profile_picture
                                        && identity.profile_picture.is_some()
                                    {
                                        log::info!(
                                            "Requesting profile picture from {}",
                                            identity.did
                                        );
                                        if let Err(e) = store
                                            .request(
                                                &in_did,
                                                RequestOption::Image {
                                                    banner: None,
                                                    picture: identity.profile_picture,
                                                },
                                            )
                                            .await
                                        {
                                            error!("Error requesting profile picture from {in_did}: {e}");
                                        }
                                    }
                                    if document.profile_banner != identity.profile_banner
                                        && identity.profile_banner.is_some()
                                    {
                                        log::info!(
                                            "Requesting profile banner from {}",
                                            identity.did
                                        );
                                        if let Err(e) = store
                                            .request(
                                                &in_did,
                                                RequestOption::Image {
                                                    banner: identity.profile_banner,
                                                    picture: None,
                                                },
                                            )
                                            .await
                                        {
                                            error!("Error requesting profile banner from {in_did}: {e}");
                                        }
                                    }
                                }
                            });

                            if emit {
                                log::trace!("Emitting identity update event");
                                let tx = self.event.clone();
                                let _ = tx
                                    .send(MultiPassEventKind::IdentityUpdate {
                                        did: document.did.clone(),
                                    })
                                    .ok();
                            }
                        }
                    }
                    None => {
                        log::info!("Caching {} identity document", identity.did);
                        let document_did = identity.did.clone();
                        cache_documents.insert(identity.clone());

                        let new_cid = self.put_dag(cache_documents).await?;

                        self.ipfs.insert_pin(&new_cid, false).await?;
                        self.save_cache_cid(new_cid).await?;
                        if let Some(old_cid) = old_cid {
                            if self.ipfs.is_pinned(&old_cid).await? {
                                self.ipfs.remove_pin(&old_cid, false).await?;
                            }
                            // Do we want to remove the old block?
                            self.ipfs.remove_block(old_cid).await?;
                        }

                        if matches!(self.update_event, UpdateEvents::Enabled) {
                            let tx = self.event.clone();
                            tokio::spawn({
                                let did = document_did.clone();
                                async move {
                                    let _ = tx.send(MultiPassEventKind::IdentityUpdate { did });
                                }
                            });
                        }

                        let mut emit = false;
                        if matches!(self.update_event, UpdateEvents::Enabled) {
                            emit = true;
                        } else if matches!(
                            self.update_event,
                            UpdateEvents::FriendsOnly | UpdateEvents::EmitFriendsOnly
                        ) {
                            if let Ok(store) = self.friend_store().await {
                                if store.is_friend(&document_did).await.unwrap_or_default() {
                                    emit = true;
                                }
                            }
                        }

                        if emit {
                            tokio::spawn({
                                let store = self.clone();
                                async move {
                                    let mut picture = None;
                                    let mut banner = None;

                                    if let Some(cid) = identity.profile_picture {
                                        picture = Some(cid);
                                    }

                                    if let Some(cid) = identity.profile_banner {
                                        banner = Some(cid)
                                    }

                                    if banner.is_some() || picture.is_some() {
                                        store
                                            .request(
                                                &in_did,
                                                RequestOption::Image { banner, picture },
                                            )
                                            .await?;
                                    }

                                    Ok::<_, Error>(())
                                }
                            });
                        }
                    }
                };
            }
            //Used when receiving an image (eg banner, pfp) from a peer
            IdentityEvent::Receive {
                option: ResponseOption::Image { cid, data },
            } => {
                let cache_documents = self.cache().await;
                if let Some(cache) = cache_documents
                    .iter()
                    .find(|document| document.did == in_did)
                {
                    if cache.profile_picture == Some(cid) || cache.profile_banner == Some(cid) {
                        tokio::spawn({
                            let cid = cid;
                            let mut store = self.clone();
                            async move {
                                let added_cid = store
                                    .store_photo(
                                        futures::stream::iter(Ok::<_, std::io::Error>(Ok(data)))
                                            .boxed(),
                                        Some(2 * 1024 * 1024),
                                    )
                                    .await?;

                                debug_assert_eq!(added_cid, cid);
                                let tx = store.event.clone();
                                let _ = tx.send(MultiPassEventKind::IdentityUpdate {
                                    did: in_did.clone(),
                                });
                                Ok::<_, Error>(())
                            }
                        });
                    }
                }
            }
        };
        Ok(())
    }

    fn own_platform(&self) -> Platform {
        if self.share_platform.load(Ordering::Relaxed) {
            if cfg!(any(
                target_os = "windows",
                target_os = "macos",
                target_os = "linux",
                target_os = "freebsd",
                target_os = "dragonfly",
                target_os = "openbsd",
                target_os = "netbsd"
            )) {
                Platform::Desktop
            } else if cfg!(any(target_os = "android", target_os = "ios")) {
                Platform::Mobile
            } else {
                Platform::Unknown
            }
        } else {
            Platform::Unknown
        }
    }

    pub fn discovery_type(&self) -> DiscoveryConfig {
        self.discovery.discovery_config()
    }

    pub fn relays(&self) -> Vec<Multiaddr> {
        self.relay.clone().unwrap_or_default()
    }

    pub(crate) async fn cache(&self) -> HashSet<IdentityDocument> {
        let cid = self.cache_cid.read().await;
        match *cid {
            Some(cid) => self
                .get_local_dag::<HashSet<IdentityDocument>>(IpfsPath::from(cid))
                .await
                .unwrap_or_default(),
            None => Default::default(),
        }
    }

    #[tracing::instrument(skip(self))]
    pub async fn create_identity(&mut self, username: Option<&str>) -> Result<Identity, Error> {
        let raw_kp = self.get_raw_keypair()?;

        if self.own_identity(false).await.is_ok() {
            return Err(Error::IdentityExist);
        }

        let public_key =
            DIDKey::Ed25519(Ed25519KeyPair::from_public_key(&raw_kp.public().to_bytes()));

        let username = username
            .map(str::to_string)
            .unwrap_or_else(warp::multipass::generator::generate_name);

        // identity.set_username(&username);
        let fingerprint = public_key.fingerprint();
        let bytes = fingerprint.as_bytes();

        let identity = IdentityDocument {
            username,
            short_id: bytes[bytes.len() - SHORT_ID_SIZE..]
                .try_into()
                .map_err(anyhow::Error::from)?,
            did: public_key.into(),
            status_message: None,
            profile_banner: None,
            profile_picture: None,
            platform: None,
            status: None,
            signature: None,
        };

        let did_kp = self.get_keypair_did()?;
        let identity = identity.sign(&did_kp)?;

        let ident_cid = self.put_dag(identity.clone()).await?;

        let mut root_document = RootDocument {
            identity: ident_cid,
            ..Default::default()
        };

        root_document.sign(&did_kp)?;

        let root_cid = self.put_dag(root_document).await?;

        // Pin the dag
        self.ipfs.insert_pin(&root_cid, true).await?;

        let identity = identity.resolve(&self.ipfs, false).await?;

        self.save_cid(root_cid).await?;
        self.update_identity().await?;
        self.enable_event();
        Ok(identity)
    }

    pub async fn local_id_created(&self) -> bool {
        self.identity.read().await.is_some()
    }

    //Note: We are calling `IdentityStore::cache` multiple times, but shouldnt have any impact on performance.
    pub async fn lookup(&self, lookup: LookupBy) -> Result<Vec<Identity>, Error> {
        let own_did = self
            .identity
            .read()
            .await
            .clone()
            .map(|identity| identity.did_key())
            .ok_or_else(|| {
                Error::OtherWithContext("Identity store may not be initialized".into())
            })?;

        let mut preidentity = vec![];

        let idents_docs = match &lookup {
            //Note: If this returns more than one identity, then its likely due to frontend cache not clearing out.
            //TODO: Maybe move cache into the backend to serve as a secondary cache
            LookupBy::DidKey(pubkey) => {
                //Maybe we should omit our own key here?
                if *pubkey == own_did {
                    return self.own_identity(true).await.map(|i| vec![i]);
                }
                tokio::spawn({
                    let discovery = self.discovery.clone();
                    let pubkey = pubkey.clone();
                    async move {
                        if !discovery.contains(&pubkey).await {
                            discovery.insert(&pubkey).await?;
                        }
                        Ok::<_, Error>(())
                    }
                });

                self.cache()
                    .await
                    .iter()
                    .filter(|ident| ident.did == *pubkey)
                    .cloned()
                    .collect::<Vec<_>>()
            }
            LookupBy::DidKeys(list) => {
                let mut items = HashSet::new();
                let cache = self.cache().await;

                tokio::spawn({
                    let discovery = self.discovery.clone();
                    let list = list.clone();
                    let own_did = own_did.clone();
                    async move {
                        for pubkey in list {
                            if !pubkey.eq(&own_did) && !discovery.contains(&pubkey).await {
                                discovery.insert(&pubkey).await?;
                            }
                        }
                        Ok::<_, Error>(())
                    }
                });

                for pubkey in list {
                    if own_did.eq(pubkey) {
                        let own_identity = match self.own_identity(true).await {
                            Ok(id) => id,
                            Err(_) => continue,
                        };
                        if !preidentity.contains(&own_identity) {
                            preidentity.push(own_identity);
                        }
                        continue;
                    }

                    if let Some(cache) = cache.iter().find(|cache| cache.did.eq(pubkey)) {
                        items.insert(cache.clone());
                    }
                }
                Vec::from_iter(items)
            }
            LookupBy::Username(username) if username.contains('#') => {
                let cache = self.cache().await;
                let split_data = username.split('#').collect::<Vec<&str>>();

                if split_data.len() != 2 {
                    cache
                        .iter()
                        .filter(|ident| {
                            ident
                                .username
                                .to_lowercase()
                                .contains(&username.to_lowercase())
                        })
                        .cloned()
                        .collect::<Vec<_>>()
                } else {
                    match (
                        split_data.first().map(|s| s.to_lowercase()),
                        split_data.last().map(|s| s.to_lowercase()),
                    ) {
                        (Some(name), Some(code)) => cache
                            .iter()
                            .filter(|ident| {
                                ident.username.to_lowercase().eq(&name)
                                    && String::from_utf8_lossy(&ident.short_id)
                                        .to_lowercase()
                                        .eq(&code)
                            })
                            .cloned()
                            .collect::<Vec<_>>(),
                        _ => vec![],
                    }
                }
            }
            LookupBy::Username(username) => {
                let username = username.to_lowercase();
                self.cache()
                    .await
                    .iter()
                    .filter(|ident| ident.username.to_lowercase().contains(&username))
                    .cloned()
                    .collect::<Vec<_>>()
            }
            LookupBy::ShortId(id) => self
                .cache()
                .await
                .iter()
                .filter(|ident| String::from_utf8_lossy(&ident.short_id).eq(id))
                .cloned()
                .collect::<Vec<_>>(),
        };

        let list = futures::stream::FuturesUnordered::from_iter(
            idents_docs
                .iter()
                .map(|doc| doc.resolve(&self.ipfs, !self.disable_image).boxed()),
        )
        .filter_map(|res| async { res.ok() })
        .chain(stream::iter(preidentity))
        .collect::<Vec<_>>()
        .await;

        Ok(list)
    }

    pub async fn identity_update(&mut self, identity: IdentityDocument) -> Result<(), Error> {
        let kp = self.get_keypair_did()?;

        let identity = identity.sign(&kp)?;

        let mut root_document = self.get_root_document().await?;
        let ident_cid = self.put_dag(identity).await?;
        root_document.identity = ident_cid;

        self.set_root_document(root_document).await
    }

    //TODO: Add a check to check directly through pubsub_peer (maybe even using connected peers) or through a separate server
    #[tracing::instrument(skip(self))]
    pub async fn identity_status(&self, did: &DID) -> Result<IdentityStatus, Error> {
        let own_did = self
            .identity
            .read()
            .await
            .clone()
            .map(|identity| identity.did_key())
            .ok_or_else(|| {
                Error::OtherWithContext("Identity store may not be initialized".into())
            })?;

        if own_did.eq(did) {
            return self
                .online_status
                .read()
                .await
                .or(Some(IdentityStatus::Online))
                .ok_or(Error::MultiPassExtensionUnavailable);
        }

        //Note: This is checked because we may not be connected to those peers with the 2 options below
        //      while with `Discovery::Provider`, they at some point should have been connected or discovered
        if !matches!(
            self.discovery_type(),
            DiscoveryConfig::Direct | DiscoveryConfig::None
        ) {
            self.lookup(LookupBy::DidKey(did.clone()))
                .await?
                .first()
                .cloned()
                .ok_or(Error::IdentityDoesntExist)?;
        }

        let status: IdentityStatus = connected_to_peer(&self.ipfs, did.clone())
            .await
            .map(|ctype| ctype.into())
            .map_err(Error::from)?;

        if matches!(status, IdentityStatus::Offline) {
            return Ok(status);
        }

        self.cache()
            .await
            .iter()
            .find(|cache| cache.did.eq(did))
            .and_then(|cache| cache.status)
            .or(Some(status))
            .ok_or(Error::IdentityDoesntExist)
    }

    #[tracing::instrument(skip(self))]
    pub async fn set_identity_status(&mut self, status: IdentityStatus) -> Result<(), Error> {
        let mut root_document = self.get_root_document().await?;
        root_document.status = Some(status);
        self.set_root_document(root_document).await?;
        *self.online_status.write().await = Some(status);
        self.push_to_all().await;
        Ok(())
    }

    #[tracing::instrument(skip(self))]
    pub async fn identity_platform(&self, did: &DID) -> Result<Platform, Error> {
        let own_did = self
            .identity
            .read()
            .await
            .clone()
            .map(|identity| identity.did_key())
            .ok_or_else(|| {
                Error::OtherWithContext("Identity store may not be initialized".into())
            })?;

        if own_did.eq(did) {
            return Ok(self.own_platform());
        }

        let identity_status = self.identity_status(did).await?;

        if matches!(identity_status, IdentityStatus::Offline) {
            return Ok(Platform::Unknown);
        }

        self.cache()
            .await
            .iter()
            .find(|cache| cache.did.eq(did))
            .and_then(|cache| cache.platform)
            .ok_or(Error::IdentityDoesntExist)
    }

    pub fn get_keypair(&self) -> anyhow::Result<Keypair> {
        match self.tesseract.retrieve("keypair") {
            Ok(keypair) => {
                let kp = bs58::decode(keypair).into_vec()?;
                let id_kp = warp::crypto::ed25519_dalek::Keypair::from_bytes(&kp)?;
                let bytes = Zeroizing::new(id_kp.secret.to_bytes());
                Ok(Keypair::ed25519_from_bytes(bytes)?)
            }
            Err(_) => anyhow::bail!(Error::PrivateKeyInvalid),
        }
    }

    pub fn get_keypair_did(&self) -> anyhow::Result<DID> {
        let kp = Zeroizing::new(self.get_raw_keypair()?.to_bytes());
        let kp = warp::crypto::ed25519_dalek::Keypair::from_bytes(&*kp)?;
        let did = DIDKey::Ed25519(Ed25519KeyPair::from_secret_key(kp.secret.as_bytes()));
        Ok(did.into())
    }

    pub fn get_raw_keypair(&self) -> anyhow::Result<ipfs::libp2p::identity::ed25519::Keypair> {
        self.get_keypair()?
            .try_into_ed25519()
            .map_err(anyhow::Error::from)
    }

    pub async fn get_root_document(&self) -> Result<RootDocument, Error> {
        let task_tx = self.task_send.read().await.clone().ok_or(Error::Other)?;
        let (tx, rx) = oneshot::channel();
        task_tx
            .unbounded_send(RootDocumentEvents::Get(tx))
            .map_err(anyhow::Error::from)?;
        rx.await.map_err(anyhow::Error::from)?
    }

    pub async fn set_root_document(&mut self, document: RootDocument) -> Result<(), Error> {
        let task_tx = self.task_send.read().await.clone().ok_or(Error::Other)?;
        let (tx, rx) = oneshot::channel();
        task_tx
            .unbounded_send(RootDocumentEvents::Set(document, tx))
            .map_err(anyhow::Error::from)?;
        rx.await.map_err(anyhow::Error::from)?
    }

    pub async fn root_document_add_friend(&self, did: &DID) -> Result<(), Error> {
        let task_tx = self.task_send.read().await.clone().ok_or(Error::Other)?;
        let (tx, rx) = oneshot::channel();
        task_tx
            .unbounded_send(RootDocumentEvents::AddFriend(did.clone(), tx))
            .map_err(anyhow::Error::from)?;
        rx.await.map_err(anyhow::Error::from)?
    }

    pub async fn root_document_remove_friend(&self, did: &DID) -> Result<(), Error> {
        let task_tx = self.task_send.read().await.clone().ok_or(Error::Other)?;
        let (tx, rx) = oneshot::channel();
        task_tx
            .unbounded_send(RootDocumentEvents::RemoveFriend(did.clone(), tx))
            .map_err(anyhow::Error::from)?;
        rx.await.map_err(anyhow::Error::from)?
    }

    pub async fn root_document_add_block(&self, did: &DID) -> Result<(), Error> {
        let task_tx = self.task_send.read().await.clone().ok_or(Error::Other)?;
        let (tx, rx) = oneshot::channel();
        task_tx
            .unbounded_send(RootDocumentEvents::AddBlock(did.clone(), tx))
            .map_err(anyhow::Error::from)?;
        rx.await.map_err(anyhow::Error::from)?
    }

    pub async fn root_document_remove_block(&self, did: &DID) -> Result<(), Error> {
        let task_tx = self.task_send.read().await.clone().ok_or(Error::Other)?;
        let (tx, rx) = oneshot::channel();
        task_tx
            .unbounded_send(RootDocumentEvents::RemoveBlock(did.clone(), tx))
            .map_err(anyhow::Error::from)?;
        rx.await.map_err(anyhow::Error::from)?
    }

    pub async fn root_document_add_block_by(&self, did: &DID) -> Result<(), Error> {
        let task_tx = self.task_send.read().await.clone().ok_or(Error::Other)?;
        let (tx, rx) = oneshot::channel();
        task_tx
            .unbounded_send(RootDocumentEvents::AddBlockBy(did.clone(), tx))
            .map_err(anyhow::Error::from)?;
        rx.await.map_err(anyhow::Error::from)?
    }

    pub async fn root_document_remove_block_by(&self, did: &DID) -> Result<(), Error> {
        let task_tx = self.task_send.read().await.clone().ok_or(Error::Other)?;
        let (tx, rx) = oneshot::channel();
        task_tx
            .unbounded_send(RootDocumentEvents::RemoveBlockBy(did.clone(), tx))
            .map_err(anyhow::Error::from)?;
        rx.await.map_err(anyhow::Error::from)?
    }

    pub async fn root_document_add_request(&self, did: &Request) -> Result<(), Error> {
        let task_tx = self.task_send.read().await.clone().ok_or(Error::Other)?;
        let (tx, rx) = oneshot::channel();
        task_tx
            .unbounded_send(RootDocumentEvents::AddRequest(did.clone(), tx))
            .map_err(anyhow::Error::from)?;
        rx.await.map_err(anyhow::Error::from)?
    }

    pub async fn root_document_remove_request(&self, did: &Request) -> Result<(), Error> {
        let task_tx = self.task_send.read().await.clone().ok_or(Error::Other)?;
        let (tx, rx) = oneshot::channel();
        task_tx
            .unbounded_send(RootDocumentEvents::RemoveRequest(did.clone(), tx))
            .map_err(anyhow::Error::from)?;
        rx.await.map_err(anyhow::Error::from)?
    }

    pub async fn root_document_get_friends(&self) -> Result<Vec<DID>, Error> {
        let task_tx = self.task_send.read().await.clone().ok_or(Error::Other)?;
        let (tx, rx) = oneshot::channel();
        task_tx
            .unbounded_send(RootDocumentEvents::GetFriendList(tx))
            .map_err(anyhow::Error::from)?;
        rx.await.map_err(anyhow::Error::from)?
    }

    pub async fn root_document_get_requests(&self) -> Result<Vec<Request>, Error> {
        let task_tx = self.task_send.read().await.clone().ok_or(Error::Other)?;
        let (tx, rx) = oneshot::channel();
        task_tx
            .unbounded_send(RootDocumentEvents::GetRequestList(tx))
            .map_err(anyhow::Error::from)?;
        rx.await.map_err(anyhow::Error::from)?
    }

    pub async fn root_document_get_blocks(&self) -> Result<Vec<DID>, Error> {
        let task_tx = self.task_send.read().await.clone().ok_or(Error::Other)?;
        let (tx, rx) = oneshot::channel();
        task_tx
            .unbounded_send(RootDocumentEvents::GetBlockList(tx))
            .map_err(anyhow::Error::from)?;
        rx.await.map_err(anyhow::Error::from)?
    }

    pub async fn root_document_get_block_by(&self) -> Result<Vec<DID>, Error> {
        let task_tx = self.task_send.read().await.clone().ok_or(Error::Other)?;
        let (tx, rx) = oneshot::channel();
        task_tx
            .unbounded_send(RootDocumentEvents::GetBlockByList(tx))
            .map_err(anyhow::Error::from)?;
        rx.await.map_err(anyhow::Error::from)?
    }

    pub async fn get_local_dag<D: DeserializeOwned>(&self, path: IpfsPath) -> Result<D, Error> {
        self.ipfs
            .dag()
            .get(path, &[], true)
            .await
            .map_err(anyhow::Error::from)
            .map_err(Error::from)
            .and_then(|ipld| {
                from_ipld::<D>(ipld)
                    .map_err(anyhow::Error::from)
                    .map_err(Error::from)
            })
    }

    pub async fn get_dag<D: DeserializeOwned>(
        &self,
        path: IpfsPath,
        timeout: Option<Duration>,
    ) -> Result<D, Error> {
        //Because it utilizes DHT requesting other nodes for the cid, it will stall so here we would need to timeout
        //the request.
        let timeout = timeout.unwrap_or(std::time::Duration::from_secs(30));
        let identity = match tokio::time::timeout(timeout, self.ipfs.get_dag(path)).await {
            Ok(Ok(ipld)) => from_ipld::<D>(ipld).map_err(anyhow::Error::from)?,
            Ok(Err(e)) => return Err(Error::Any(e)),
            Err(e) => return Err(Error::from(anyhow::anyhow!("Timeout at {e}"))),
        };
        Ok(identity)
    }

    pub async fn put_dag<S: Serialize>(&self, data: S) -> Result<Cid, Error> {
        let ipld = to_ipld(data).map_err(anyhow::Error::from)?;
        let cid = self.ipfs.put_dag(ipld).await?;
        Ok(cid)
    }

    pub async fn own_identity_document(&self) -> Result<IdentityDocument, Error> {
        let root_document = self.get_root_document().await?;
        let path = IpfsPath::from(root_document.identity);
        let identity = self.get_local_dag::<IdentityDocument>(path).await?;
        identity.verify()?;

        let kp_public_key = libp2p_pub_to_did(&self.get_keypair()?.public())?;
        if identity.did != kp_public_key {
            //Note if we reach this point, the identity would need to be reconstructed
            return Err(Error::IdentityDoesntExist);
        }
        Ok(identity)
    }

    pub async fn own_identity(&self, with_images: bool) -> Result<Identity, Error> {
        let root_document = self.get_root_document().await?;

        let ipfs = self.ipfs.clone();
        let path = IpfsPath::from(root_document.identity);
        let identity = self
            .get_local_dag::<IdentityDocument>(path)
            .await?
            .resolve(&ipfs, with_images)
            .await?;

        let public_key = identity.did_key();
        let kp_public_key = libp2p_pub_to_did(&self.get_keypair()?.public())?;
        if public_key != kp_public_key {
            //Note if we reach this point, the identity would need to be reconstructed
            return Err(Error::IdentityDoesntExist);
        }

        *self.online_status.write().await = root_document.status;
        Ok(identity)
    }

    pub async fn save_cid(&self, cid: Cid) -> Result<(), Error> {
        *self.root_cid.write().await = Some(cid);
        if let Some(path) = self.path.as_ref() {
            let cid = cid.to_string();
            tokio::fs::write(path.join(".id"), cid).await?;
        }
        Ok(())
    }

    pub async fn save_cache_cid(&self, cid: Cid) -> Result<(), Error> {
        log::trace!("Updating cache");
        *self.cache_cid.write().await = Some(cid);
        if let Some(path) = self.path.as_ref() {
            let cid = cid.to_string();
            tokio::fs::write(path.join(".cache_id"), cid).await?;
        }
        Ok(())
    }

    #[tracing::instrument(skip(self, stream))]
    pub async fn store_photo(
        &mut self,
        stream: BoxStream<'static, std::io::Result<Vec<u8>>>,
        limit: Option<usize>,
    ) -> Result<Cid, Error> {
        let ipfs = self.ipfs.clone();

        let mut stream = ipfs.add_unixfs(stream).await?;

        let mut ipfs_path = None;

        while let Some(status) = stream.next().await {
            match status {
                ipfs::unixfs::UnixfsStatus::ProgressStatus { written, .. } => {
                    if let Some(limit) = limit {
                        if written >= limit {
                            return Err(Error::InvalidLength {
                                context: "photo".into(),
                                current: written,
                                minimum: Some(1),
                                maximum: Some(limit),
                            });
                        }
                    }
                    log::trace!("{written} bytes written");
                }
                ipfs::unixfs::UnixfsStatus::CompletedStatus { path, written, .. } => {
                    log::debug!("Image is written with {written} bytes");
                    ipfs_path = Some(path);
                }
                ipfs::unixfs::UnixfsStatus::FailedStatus { written, error, .. } => {
                    match error {
                        Some(e) => {
                            log::error!("Error uploading picture with {written} bytes written with error: {e}");
                            return Err(Error::from(e));
                        }
                        None => {
                            log::error!("Error uploading picture with {written} bytes written");
                            return Err(Error::OtherWithContext("Error uploading photo".into()));
                        }
                    }
                }
            }
        }

        let cid = ipfs_path
            .ok_or(Error::Other)?
            .root()
            .cid()
            .copied()
            .ok_or(Error::Other)?;

        if !ipfs.is_pinned(&cid).await? {
            ipfs.insert_pin(&cid, true).await?;
        }

        Ok(cid)
    }

    #[tracing::instrument(skip(self))]
    pub async fn delete_photo(&mut self, cid: Cid) -> Result<(), Error> {
        let ipfs = self.ipfs.clone();

        let mut pinned_blocks: HashSet<_> = HashSet::from_iter(
            ipfs.list_pins(None)
                .await
                .filter_map(|r| async move {
                    match r {
                        Ok(v) => Some(v.0),
                        Err(_) => None,
                    }
                })
                .collect::<Vec<_>>()
                .await,
        );

        if ipfs.is_pinned(&cid).await? {
            ipfs.remove_pin(&cid, true).await?;
        }

        let new_pinned_blocks: HashSet<_> = HashSet::from_iter(
            ipfs.list_pins(None)
                .await
                .filter_map(|r| async move {
                    match r {
                        Ok(v) => Some(v.0),
                        Err(_) => None,
                    }
                })
                .collect::<Vec<_>>()
                .await,
        );

        for s_cid in new_pinned_blocks.iter() {
            pinned_blocks.remove(s_cid);
        }

        for cid in pinned_blocks {
            ipfs.remove_block(cid).await?;
        }

        Ok(())
    }

    pub async fn load_cid(&self) -> Result<(), Error> {
        if let Some(path) = self.path.as_ref() {
            if let Ok(cid_str) = tokio::fs::read(path.join(".id"))
                .await
                .map(|bytes| String::from_utf8_lossy(&bytes).to_string())
            {
                *self.root_cid.write().await = cid_str.parse().ok()
            }

            if let Ok(cid_str) = tokio::fs::read(path.join(".cache_id"))
                .await
                .map(|bytes| String::from_utf8_lossy(&bytes).to_string())
            {
                *self.cache_cid.write().await = cid_str.parse().ok();
            }
        }
        Ok(())
    }

    pub async fn get_cache_cid(&self) -> Result<Cid, Error> {
        (self.cache_cid.read().await)
            .ok_or_else(|| Error::OtherWithContext("Cache cannot be found".into()))
    }

    pub async fn get_root_cid(&self) -> Result<Cid, Error> {
        (self.root_cid.read().await).ok_or(Error::IdentityDoesntExist)
    }

    pub async fn update_identity(&self) -> Result<(), Error> {
        let ident = self.own_identity(false).await?;
        self.validate_identity(&ident)?;
        *self.identity.write().await = Some(ident);
        Ok(())
    }

    pub fn validate_identity(&self, identity: &Identity) -> Result<(), Error> {
        {
            let len = identity.username().chars().count();
            if !(4..=64).contains(&len) {
                return Err(Error::InvalidLength {
                    context: "username".into(),
                    current: len,
                    minimum: Some(4),
                    maximum: Some(64),
                });
            }
        }
        {
            //Note: The only reason why this would ever error is if the short id is different. Likely from an update to `SHORT_ID_SIZE`
            //      but other possibility would be through alteration to the `Identity` being sent in some way
            let len = identity.short_id().len();
            if len != SHORT_ID_SIZE {
                return Err(Error::InvalidLength {
                    context: "short id".into(),
                    current: len,
                    minimum: Some(SHORT_ID_SIZE),
                    maximum: Some(SHORT_ID_SIZE),
                });
            }
        }
        {
            let fingerprint = identity.did_key().fingerprint();
            let bytes = fingerprint.as_bytes();

            let short_id = String::from_utf8_lossy(
                bytes[bytes.len() - SHORT_ID_SIZE..]
                    .try_into()
                    .map_err(anyhow::Error::from)?,
            );

            if identity.short_id() != short_id {
                return Err(Error::PublicKeyInvalid);
            }
        }
        {
            if let Some(status) = identity.status_message() {
                let len = status.chars().count();
                if len >= 512 {
                    return Err(Error::InvalidLength {
                        context: "status".into(),
                        current: len,
                        minimum: None,
                        maximum: Some(512),
                    });
                }
            }
        }
        Ok(())
    }

    pub fn enable_event(&mut self) {
        self.start_event.store(true, Ordering::SeqCst);
    }

    pub fn disable_event(&mut self) {
        self.start_event.store(false, Ordering::SeqCst);
    }

    pub fn end_event(&mut self) {
        self.end_event.store(true, Ordering::SeqCst);
    }

    pub fn clear_internal_cache(&mut self) {}
}<|MERGE_RESOLUTION|>--- conflicted
+++ resolved
@@ -15,12 +15,6 @@
     serde::{from_ipld, to_ipld},
     Cid,
 };
-<<<<<<< HEAD
-use serde::{de::DeserializeOwned, Serialize};
-use tokio::sync::broadcast;
-use tracing::log::error;
-use warp::sata::Sata;
-=======
 use rust_ipfs as ipfs;
 use serde::{de::DeserializeOwned, Deserialize, Serialize};
 use std::{
@@ -37,7 +31,6 @@
 };
 
 use warp::{crypto::zeroize::Zeroizing, multipass::identity::Platform};
->>>>>>> 5803a9f6
 use warp::{
     crypto::{did_key::Generate, DIDKey, Ed25519KeyPair, Fingerprint, DID},
     error::Error,
@@ -802,18 +795,10 @@
             _ => false,
         };
 
-<<<<<<< HEAD
-        let res = data.encode(
-            libipld::IpldCodec::DagJson,
-            warp::sata::Kind::Static,
-            payload,
-        )?;
-=======
         let is_blocked_by = match self.friend_store().await {
             Ok(store) => store.is_blocked_by(out_did).await.unwrap_or_default(),
             _ => false,
         };
->>>>>>> 5803a9f6
 
         let share_platform = self.share_platform.load(Ordering::SeqCst);
 
