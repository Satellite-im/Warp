--- conflicted
+++ resolved
@@ -17,48 +17,7 @@
 
 use self::{identity::IdentityDocument, utils::GetLocalDag};
 
-<<<<<<< HEAD
-#[allow(clippy::large_enum_variant)]
-#[derive(Debug, Clone, Serialize, Deserialize, PartialEq, Eq)]
-pub enum DocumentType<T> {
-    Object(T),
-    Cid(Cid),
-    UnixFS(Cid, Option<usize>),
-}
-
-impl<T> DocumentType<T> {
-    pub async fn resolve<P: IpfsTypes>(
-        &self,
-        ipfs: Ipfs<P>,
-        timeout: Option<Duration>,
-    ) -> Result<T, Error>
-    where
-        T: Clone,
-        T: DeserializeOwned,
-    {
-        match self {
-            DocumentType::Object(object) => Ok(object.clone()),
-            DocumentType::Cid(cid) => {
-                let timeout = timeout.unwrap_or(std::time::Duration::from_secs(30));
-                match tokio::time::timeout(timeout, ipfs.get_dag(IpfsPath::from(*cid))).await {
-                    Ok(Ok(ipld)) => from_ipld::<T>(ipld)
-                        .map_err(anyhow::Error::from)
-                        .map_err(Error::from),
-                    Ok(Err(e)) => Err(Error::Any(e)),
-                    Err(e) => Err(Error::from(anyhow::anyhow!("Timeout at {e}"))),
-                }
-            }
-            //This will resolve into a buffer that can be deserialize into T.
-            //Best not to use this to resolve a large file.
-            DocumentType::UnixFS(cid, limit) => {
-                let fut = async {
-                    let stream = ipfs
-                        .cat_unixfs(IpfsPath::from(*cid), None)
-                        .await
-                        .map_err(anyhow::Error::from)?;
-=======
 use super::friends::Request;
->>>>>>> 5803a9f6
 
 #[async_trait::async_trait]
 pub(crate) trait ToCid: Sized {
