--- conflicted
+++ resolved
@@ -3,7 +3,8 @@
 use serde::{Deserialize, Serialize};
 use std::{
     path::{Path, PathBuf},
-    str::FromStr, time::Duration,
+    str::FromStr,
+    time::Duration,
 };
 
 #[derive(Default, Debug, Clone, Serialize, Deserialize)]
@@ -222,17 +223,12 @@
     pub share_platform: bool,
     /// Enables phonebook service
     pub use_phonebook: bool,
-<<<<<<< HEAD
-
-    pub friend_request_response_duration: Option<u64>,
-
+    /// Emit event for when a friend comes online or offline
     pub emit_online_event: bool,
-=======
     /// Waits for a response from peer for a specific duration
     pub friend_request_response_duration: Option<Duration>,
     /// Options to allow emitting identity events to all or just friends
     pub update_events: UpdateEvents,
->>>>>>> 87eb6422
 }
 
 impl Default for StoreSetting {
@@ -246,11 +242,8 @@
             share_platform: false,
             use_phonebook: true,
             friend_request_response_duration: None,
-<<<<<<< HEAD
             emit_online_event: false,
-=======
             update_events: Default::default(),
->>>>>>> 87eb6422
         }
     }
 }
