--- conflicted
+++ resolved
@@ -14,1327 +14,4 @@
 mod blink_impl;
 mod simple_webrtc;
 
-<<<<<<< HEAD
-use async_trait::async_trait;
-use host_media::{
-    audio::{
-        automute::{AutoMuteCmd, AUDIO_CMD_CH},
-        AudioCodec, AudioHardwareConfig,
-    },
-    mp4_logger::Mp4LoggerConfig,
-};
-use std::{
-    any::Any,
-    collections::{HashMap, HashSet},
-    str::FromStr,
-    sync::Arc,
-    time::Duration,
-};
-use webrtc::rtp_transceiver::rtp_codec::RTCRtpCodecCapability;
-
-use anyhow::{bail, Context};
-use cpal::traits::{DeviceTrait, HostTrait};
-use futures::StreamExt;
-
-use rust_ipfs::{Ipfs, Keypair, SubscriptionStream};
-
-use tokio::{
-    sync::{
-        broadcast::{self, Sender},
-        RwLock,
-    },
-    task::JoinHandle,
-};
-use uuid::Uuid;
-use warp::{
-    blink::{AudioDeviceConfig, Blink, BlinkEventKind, BlinkEventStream, CallConfig, CallInfo},
-    crypto::{did_key::Generate, zeroize::Zeroizing, DIDKey, Ed25519KeyPair, Fingerprint, DID},
-    error::Error,
-    module::Module,
-    multipass::MultiPass,
-    Extension, SingleHandle,
-};
-
-use crate::{
-    host_media::audio::AudioSampleRate,
-    signaling::{ipfs_routes, CallSignal, InitiationSignal, PeerSignal},
-    simple_webrtc::events::{EmittedEvents, WebRtcEventStream},
-    store::{
-        decode_gossipsub_msg_aes, decode_gossipsub_msg_ecdh, send_signal_aes, send_signal_ecdh,
-        PeerIdExt,
-    },
-};
-
-// implements Blink
-#[derive(Clone)]
-pub struct BlinkImpl {
-    ipfs: Arc<RwLock<Option<Ipfs>>>,
-    pending_calls: Arc<RwLock<HashMap<Uuid, PendingCall>>>,
-    active_call: Arc<RwLock<Option<ActiveCall>>>,
-    webrtc_controller: Arc<RwLock<simple_webrtc::Controller>>,
-    // the DID generated from Multipass, never cloned. contains the private key
-    own_id: Arc<RwLock<Option<DID>>>,
-    ui_event_ch: broadcast::Sender<BlinkEventKind>,
-    audio_source_config: Arc<RwLock<AudioHardwareConfig>>,
-    audio_sink_config: Arc<RwLock<AudioHardwareConfig>>,
-
-    // subscribes to IPFS topic to receive incoming calls
-    offer_handler: Arc<warp::sync::RwLock<JoinHandle<()>>>,
-    // handles 3 streams: one for webrtc events and two IPFS topics
-    // pertains to the active_call, which is stored in STATIC_DATA
-    webrtc_handler: Arc<warp::sync::RwLock<Option<JoinHandle<()>>>>,
-
-    // prevents the UI from running multiple tests simultaneously
-    audio_device_config: Arc<RwLock<host_media::audio::DeviceConfig>>,
-}
-
-#[derive(Clone)]
-struct ActiveCall {
-    call: CallInfo,
-    connected_participants: HashMap<DID, PeerState>,
-    call_state: CallState,
-    call_config: CallConfig,
-}
-
-#[derive(Clone, Eq, PartialEq)]
-pub enum PeerState {
-    Disconnected,
-    Initializing,
-    Connected,
-    Closed,
-}
-#[derive(Debug, Clone, Eq, PartialEq)]
-pub enum CallState {
-    // the call was offered but no one joined and there is no peer connection
-    Uninitialized,
-    // at least one peer has connected
-    Started,
-    Closing,
-    Closed,
-}
-
-// used when a call is accepted
-impl From<CallInfo> for ActiveCall {
-    fn from(value: CallInfo) -> Self {
-        Self {
-            call: value,
-            connected_participants: HashMap::new(),
-            call_state: CallState::Uninitialized,
-            call_config: CallConfig::default(),
-        }
-    }
-}
-
-struct PendingCall {
-    call: CallInfo,
-    connected_participants: HashSet<DID>,
-}
-
-impl Drop for BlinkImpl {
-    fn drop(&mut self) {
-        let webrtc_handler = std::mem::take(&mut *self.webrtc_handler.write());
-        if let Some(handle) = webrtc_handler {
-            handle.abort();
-        }
-        self.offer_handler.write().abort();
-        let webrtc_controller = self.webrtc_controller.clone();
-        tokio::spawn(async move {
-            if let Err(e) = webrtc_controller.write().await.deinit().await {
-                log::error!("error in webrtc_controller deinit: {e}");
-            }
-            host_media::audio::automute::stop();
-            host_media::reset().await;
-            //rtp_logger::deinit().await;
-            log::debug!("deinit finished");
-        });
-    }
-}
-
-impl BlinkImpl {
-    pub async fn new(account: Box<dyn MultiPass>) -> anyhow::Result<Box<Self>> {
-        log::trace!("initializing WebRTC");
-
-        // check SupportedStreamConfigs. if those channels aren't supported, use the default.
-        let mut source_config = AudioHardwareConfig {
-            sample_rate: AudioSampleRate::High,
-            channels: 1,
-        };
-
-        let mut sink_config = AudioHardwareConfig {
-            sample_rate: AudioSampleRate::High,
-            channels: 1,
-        };
-
-        let mut selected_speaker = None;
-        let mut selected_microphone = None;
-        let cpal_host = cpal::default_host();
-        if let Some(input_device) = cpal_host.default_input_device() {
-            selected_microphone = input_device.name().ok();
-            match Self::get_min_source_channels(&input_device) {
-                Ok(channels) => {
-                    source_config.channels = channels;
-                    host_media::change_audio_input(input_device, source_config.clone()).await?;
-                }
-                Err(e) => log::error!("{e}"),
-            }
-        } else {
-            log::warn!("blink started with no input device");
-        }
-
-        if let Some(output_device) = cpal_host.default_output_device() {
-            selected_speaker = output_device.name().ok();
-            match Self::get_min_sink_channels(&output_device) {
-                Ok(channels) => {
-                    sink_config.channels = channels;
-                    host_media::change_audio_output(output_device, sink_config.clone()).await?;
-                }
-                Err(e) => log::error!("{e}"),
-            }
-        } else {
-            log::warn!("blink started with no output device");
-        }
-
-        let (ui_event_ch, _rx) = broadcast::channel(1024);
-        let blink_impl = Self {
-            ipfs: Arc::new(RwLock::new(None)),
-            pending_calls: Arc::new(RwLock::new(HashMap::new())),
-            active_call: Arc::new(RwLock::new(None)),
-            webrtc_controller: Arc::new(RwLock::new(simple_webrtc::Controller::new()?)),
-            own_id: Arc::new(RwLock::new(None)),
-            ui_event_ch,
-            audio_source_config: Arc::new(RwLock::new(source_config)),
-            audio_sink_config: Arc::new(RwLock::new(sink_config)),
-            offer_handler: Arc::new(warp::sync::RwLock::new(tokio::spawn(async {}))),
-            webrtc_handler: Arc::new(warp::sync::RwLock::new(None)),
-            audio_device_config: Arc::new(RwLock::new(host_media::audio::DeviceConfig::new(
-                selected_speaker,
-                selected_microphone,
-            ))),
-        };
-
-        let ipfs = blink_impl.ipfs.clone();
-        let own_id = blink_impl.own_id.clone();
-        let offer_handler = blink_impl.offer_handler.clone();
-        let pending_calls = blink_impl.pending_calls.clone();
-        let ui_event_ch = blink_impl.ui_event_ch.clone();
-
-        tokio::spawn(async move {
-            let f = async {
-                let identity = loop {
-                    if let Ok(identity) = account.get_own_identity().await {
-                        break identity;
-                    }
-                    tokio::time::sleep(Duration::from_millis(100)).await
-                };
-                let ipfs_handle = match account.handle() {
-                    Ok(handle) if handle.is::<Ipfs>() => handle.downcast_ref::<Ipfs>().cloned(),
-                    _ => {
-                        bail!("Unable to obtain IPFS Handle")
-                    }
-                };
-
-                let _ipfs = match ipfs_handle {
-                    Some(r) => r,
-                    None => bail!("Unable to use IPFS Handle"),
-                };
-
-                let call_offer_stream = match _ipfs
-                    .pubsub_subscribe(ipfs_routes::call_initiation_route(&identity.did_key()))
-                    .await
-                {
-                    Ok(s) => s,
-                    Err(e) => {
-                        log::error!("failed to subscribe to call_broadcast_route: {e}");
-                        return Err(e);
-                    }
-                };
-
-                let _own_id = get_keypair_did(_ipfs.keypair()?)?;
-                own_id.write().await.replace(_own_id);
-
-                let own_id2 = own_id.clone();
-                let _offer_handler = tokio::spawn(async {
-                    handle_call_initiation(own_id2, pending_calls, call_offer_stream, ui_event_ch)
-                        .await;
-                });
-
-                let mut x = offer_handler.write();
-                *x = _offer_handler;
-
-                // set ipfs last to quickly detect that webrtc hasn't been initialized.
-                ipfs.write().await.replace(_ipfs);
-                log::trace!("finished initializing WebRTC");
-                Ok(())
-            };
-
-            // todo: put this in a loop?
-            if let Err(e) = f.await {
-                log::error!("failed to init blink: {e}");
-            }
-        });
-
-        host_media::audio::automute::start();
-        Ok(Box::new(blink_impl))
-    }
-
-    async fn init_call(&mut self, call: CallInfo) -> Result<(), Error> {
-        //rtp_logger::init(call.call_id(), std::path::PathBuf::from("")).await?;
-        let lock = self.ipfs.read().await;
-        let ipfs = match lock.as_ref() {
-            Some(r) => r,
-            None => return Err(Error::BlinkNotInitialized),
-        };
-        let lock = self.own_id.read().await;
-        let own_id = match lock.as_ref() {
-            Some(r) => r,
-            None => return Err(Error::BlinkNotInitialized),
-        };
-
-        self.active_call.write().await.replace(call.clone().into());
-        let audio_source_config = self.audio_source_config.read().await;
-        let webrtc_codec = AudioCodec::default();
-        // ensure there is an audio source track
-        let rtc_rtp_codec: RTCRtpCodecCapability = RTCRtpCodecCapability {
-            mime_type: webrtc_codec.mime_type(),
-            clock_rate: webrtc_codec.sample_rate(),
-            channels: 1,
-            ..Default::default()
-        };
-        let track = self
-            .webrtc_controller
-            .write()
-            .await
-            .add_media_source(host_media::AUDIO_SOURCE_ID.into(), rtc_rtp_codec)
-            .await?;
-        if let Err(e) = host_media::create_audio_source_track(
-            own_id.clone(),
-            self.ui_event_ch.clone(),
-            track,
-            webrtc_codec,
-            audio_source_config.clone(),
-        )
-        .await
-        {
-            let _ = self
-                .webrtc_controller
-                .write()
-                .await
-                .remove_media_source(host_media::AUDIO_SOURCE_ID.into())
-                .await;
-            return Err(e);
-        }
-
-        // next, create event streams and pass them to a task
-        let call_signaling_stream = ipfs
-            .pubsub_subscribe(ipfs_routes::call_signal_route(&call.call_id()))
-            .await
-            .context("failed to subscribe to call_broadcast_route")?;
-
-        let peer_signaling_stream = ipfs
-            .pubsub_subscribe(ipfs_routes::peer_signal_route(own_id, &call.call_id()))
-            .await
-            .context("failed to subscribe to call_signaling_route")?;
-
-        let webrtc_event_stream = WebRtcEventStream(Box::pin(
-            self.webrtc_controller
-                .read()
-                .await
-                .get_event_stream()
-                .context("failed to get webrtc event stream")?,
-        ));
-
-        let webrtc_handler = std::mem::take(&mut *self.webrtc_handler.write());
-        if let Some(handle) = webrtc_handler {
-            // just to be safe
-            handle.abort();
-        }
-
-        let own_id = self.own_id.clone();
-        let ipfs2 = self.ipfs.clone();
-        let active_call = self.active_call.clone();
-        let webrtc_controller = self.webrtc_controller.clone();
-        let audio_sink_config = self.audio_sink_config.clone();
-        let ui_event_ch = self.ui_event_ch.clone();
-        let event_ch2 = ui_event_ch.clone();
-
-        let webrtc_handle = tokio::task::spawn(async move {
-            handle_webrtc(
-                WebRtcHandlerParams {
-                    own_id,
-                    event_ch: event_ch2,
-                    ipfs: ipfs2,
-                    active_call,
-                    webrtc_controller,
-                    audio_sink_config,
-                    ch: ui_event_ch,
-                    call_signaling_stream,
-                    peer_signaling_stream,
-                },
-                webrtc_event_stream,
-            )
-            .await;
-        });
-
-        self.webrtc_handler.write().replace(webrtc_handle);
-        Ok(())
-    }
-
-    async fn update_audio_source_config(
-        &mut self,
-        input_device: &cpal::Device,
-    ) -> anyhow::Result<()> {
-        let min_channels = Self::get_min_source_channels(input_device)?;
-        self.audio_source_config.write().await.channels = min_channels;
-        Ok(())
-    }
-
-    fn get_min_source_channels(input_device: &cpal::Device) -> anyhow::Result<u16> {
-        let min_channels =
-            input_device
-                .supported_input_configs()?
-                .fold(None, |acc: Option<u16>, x| match acc {
-                    None => Some(x.channels()),
-                    Some(y) => Some(std::cmp::min(x.channels(), y)),
-                });
-        let channels = min_channels.ok_or(anyhow::anyhow!(
-            "unsupported audio input device - no input configuration available"
-        ))?;
-        Ok(channels)
-    }
-
-    async fn update_audio_sink_config(
-        &mut self,
-        output_device: &cpal::Device,
-    ) -> anyhow::Result<()> {
-        let min_channels = Self::get_min_sink_channels(output_device)?;
-        self.audio_sink_config.write().await.channels = min_channels;
-        Ok(())
-    }
-
-    fn get_min_sink_channels(output_device: &cpal::Device) -> anyhow::Result<u16> {
-        let min_channels =
-            output_device
-                .supported_output_configs()?
-                .fold(None, |acc: Option<u16>, x| match acc {
-                    None => Some(x.channels()),
-                    Some(y) => Some(std::cmp::min(x.channels(), y)),
-                });
-        let channels = min_channels.ok_or(anyhow::anyhow!(
-            "unsupported audio output device. no output configuration available"
-        ))?;
-        Ok(channels)
-    }
-
-    async fn select_microphone(&mut self, device_name: &str) -> Result<(), Error> {
-        let host = cpal::default_host();
-        let device: cpal::Device = if device_name.to_ascii_lowercase().eq("default") {
-            host.default_input_device()
-                .ok_or(Error::AudioDeviceNotFound)?
-        } else {
-            let mut devices = host
-                .input_devices()
-                .map_err(|e| Error::AudioHostError(e.to_string()))?;
-            let r = devices.find(|x| x.name().map(|name| name == device_name).unwrap_or_default());
-            r.ok_or(Error::AudioDeviceNotFound)?
-        };
-
-        self.update_audio_source_config(&device).await?;
-        host_media::change_audio_input(device, self.audio_source_config.read().await.clone())
-            .await?;
-        Ok(())
-    }
-
-    async fn select_speaker(&mut self, device_name: &str) -> Result<(), Error> {
-        let host = cpal::default_host();
-        let device: cpal::Device = if device_name.to_ascii_lowercase().eq("default") {
-            host.default_output_device()
-                .ok_or(Error::AudioDeviceNotFound)?
-        } else {
-            let mut devices = host
-                .output_devices()
-                .map_err(|e| Error::AudioHostError(e.to_string()))?;
-            let r = devices.find(|x| x.name().map(|name| name == device_name).unwrap_or_default());
-            r.ok_or(Error::AudioDeviceNotFound)?
-        };
-
-        self.update_audio_sink_config(&device).await?;
-        host_media::change_audio_output(device, self.audio_sink_config.read().await.clone())
-            .await?;
-        Ok(())
-    }
-}
-
-async fn handle_call_initiation(
-    own_id: Arc<RwLock<Option<DID>>>,
-    pending_calls: Arc<RwLock<HashMap<Uuid, PendingCall>>>,
-    mut stream: SubscriptionStream,
-    ch: Sender<BlinkEventKind>,
-) {
-    while let Some(msg) = stream.next().await {
-        let sender = match msg.source.and_then(|s| s.to_did().ok()) {
-            Some(id) => id,
-            None => {
-                log::error!("msg received without source");
-                continue;
-            }
-        };
-
-        let lock = own_id.read().await;
-        let own_id = match lock.as_ref() {
-            Some(r) => r,
-            None => {
-                log::error!("own_id not initialized");
-                continue;
-            }
-        };
-        let signal: InitiationSignal = match decode_gossipsub_msg_ecdh(own_id, &sender, &msg) {
-            Ok(s) => s,
-            Err(e) => {
-                log::error!("failed to decode msg from call initiation stream: {e}");
-                continue;
-            }
-        };
-
-        match signal {
-            InitiationSignal::Offer { call_info } => {
-                if !call_info.participants().contains(&sender) {
-                    log::warn!("someone offered a call for which they weren't a participant");
-                    continue;
-                }
-                let call_id = call_info.call_id();
-                let evt = BlinkEventKind::IncomingCall {
-                    call_id,
-                    conversation_id: call_info.conversation_id(),
-                    sender: sender.clone(),
-                    participants: call_info.participants(),
-                };
-
-                let pc = PendingCall {
-                    call: call_info,
-                    connected_participants: HashSet::from_iter(vec![sender].drain(..)),
-                };
-                pending_calls.write().await.insert(call_id, pc);
-                if let Err(e) = ch.send(evt) {
-                    log::error!("failed to send IncomingCall event: {e}");
-                }
-            }
-            InitiationSignal::Join { call_id } => {
-                if let Some(pc) = pending_calls.write().await.get_mut(&call_id) {
-                    if !pc.call.participants().contains(&sender) {
-                        log::warn!("someone who wasn't a participant tried to cancel the call");
-                        continue;
-                    }
-                    pc.connected_participants.insert(sender);
-                }
-            }
-            InitiationSignal::Leave { call_id } => {
-                if let Some(pc) = pending_calls.write().await.get_mut(&call_id) {
-                    if !pc.call.participants().contains(&sender) {
-                        log::warn!("someone who wasn't a participant tried to cancel the call");
-                        continue;
-                    }
-                    pc.connected_participants.remove(&sender);
-                    if pc.connected_participants.is_empty() {
-                        let evt = BlinkEventKind::CallCancelled { call_id };
-                        if let Err(e) = ch.send(evt) {
-                            log::error!("failed to send CallCancelled event: {e}");
-                        }
-                    }
-                }
-            }
-        }
-    }
-}
-
-struct WebRtcHandlerParams {
-    own_id: Arc<RwLock<Option<DID>>>,
-    event_ch: broadcast::Sender<BlinkEventKind>,
-    ipfs: Arc<RwLock<Option<Ipfs>>>,
-    active_call: Arc<RwLock<Option<ActiveCall>>>,
-    webrtc_controller: Arc<RwLock<simple_webrtc::Controller>>,
-    audio_sink_config: Arc<RwLock<AudioHardwareConfig>>,
-    ch: Sender<BlinkEventKind>,
-    call_signaling_stream: SubscriptionStream,
-    peer_signaling_stream: SubscriptionStream,
-}
-
-async fn handle_webrtc(params: WebRtcHandlerParams, mut webrtc_event_stream: WebRtcEventStream) {
-    let WebRtcHandlerParams {
-        own_id,
-        event_ch,
-        ipfs,
-        active_call,
-        webrtc_controller,
-        audio_sink_config: audio_sink_codec,
-        ch,
-        call_signaling_stream,
-        peer_signaling_stream,
-    } = params;
-    futures::pin_mut!(call_signaling_stream);
-    futures::pin_mut!(peer_signaling_stream);
-
-    loop {
-        tokio::select! {
-            opt = call_signaling_stream.next() => {
-                let msg = match opt {
-                    Some(m) => m,
-                    None => continue
-                };
-                let sender = match msg.source.and_then(|s| s.to_did().ok()) {
-                    Some(id) => id,
-                    None => {
-                        log::error!("msg received without source");
-                        continue
-                    }
-                };
-                let mut lock = active_call.write().await;
-                let active_call = match lock.as_mut() {
-                    Some(r) => r,
-                    None => {
-                        log::error!("received call signal without an active call");
-                        continue;
-                    }
-                };
-                let signal: CallSignal = match decode_gossipsub_msg_aes(&active_call.call.group_key(), &msg) {
-                    Ok(s) => s,
-                    Err(e) => {
-                        log::error!("failed to decode msg from call signaling stream: {e}");
-                        continue;
-                    },
-                };
-                match signal {
-                    CallSignal::Join { call_id } => {
-                        log::debug!("received signal: Join");
-                        match active_call.call_state.clone() {
-                            CallState::Uninitialized => active_call.call_state = CallState::Started,
-                            x => if x != CallState::Started {
-                                     log::error!("someone tried to join call with state: {:?}", active_call.call_state);
-                                    continue;
-                            }
-                        }
-                        active_call.connected_participants.insert(sender.clone(), PeerState::Initializing);
-                        // todo: properly hang up on error.
-                        // emits CallInitiated Event, which returns the local sdp. will be sent to the peer with the dial signal
-                        if let Err(e) = webrtc_controller.write().await.dial(&sender).await {
-                            log::error!("failed to dial peer: {e}");
-                            continue;
-                        }
-                        if let Err(e) = ch.send(BlinkEventKind::ParticipantJoined { call_id, peer_id: sender }) {
-                            log::error!("failed to send ParticipantJoined Event: {e}");
-                        }
-
-                    }
-                    CallSignal::Leave { call_id } => {
-                        log::debug!("received signal: Leave");
-                        if active_call.call_state == CallState::Closed {
-                            log::error!("participant tried to leave a call which was already closed");
-                            continue;
-                        }
-                        if active_call.call.call_id() != call_id {
-                            log::error!("participant tried to leave call which wasn't active");
-                            continue;
-                        }
-                        if !active_call.call.participants().contains(&sender) {
-                            log::error!("participant tried to leave call who wasn't part of the call");
-                            continue;
-                        }
-                        webrtc_controller.write().await.hang_up(&sender).await;
-                        if let Err(e) = ch.send(BlinkEventKind::ParticipantLeft { call_id, peer_id: sender }) {
-                            log::error!("failed to send ParticipantLeft event: {e}");
-                        }
-                    },
-                    CallSignal::Muted => {
-                        if let Err(e) = ch.send(BlinkEventKind::ParticipantMuted { peer_id: sender }) {
-                            log::error!("failed to send ParticipantMuted event: {e}");
-                        }
-                    },
-                    CallSignal::Unmuted => {
-                        if let Err(e) = ch.send(BlinkEventKind::ParticipantUnmuted { peer_id: sender }) {
-                            log::error!("failed to send ParticipantUnmuted event: {e}");
-                        }
-                    }
-                    CallSignal::Deafened => {
-                        if let Err(e) = ch.send(BlinkEventKind::ParticipantDeafened { peer_id: sender }) {
-                            log::error!("failed to send ParticipantDeafened event: {e}");
-                        }
-                    },
-                    CallSignal::Undeafened => {
-                        if let Err(e) = ch.send(BlinkEventKind::ParticipantUndeafened { peer_id: sender }) {
-                            log::error!("failed to send ParticipantUndeafened event: {e}");
-                        }
-                    },
-                }
-            },
-            opt = peer_signaling_stream.next() => {
-                let msg = match opt {
-                    Some(m) => m,
-                    None => continue
-                };
-                let lock = own_id.read().await;
-                let own_id = match lock.as_ref() {
-                    Some(r) => r,
-                    None => {
-                        log::debug!("received signal before blink is initialized");
-                        continue;
-                    }
-                };
-                let sender = match msg.source.and_then(|s| s.to_did().ok()) {
-                    Some(id) => id,
-                    None => {
-                        log::error!("msg received without source");
-                        continue
-                    }
-                };
-                let signal: PeerSignal = match decode_gossipsub_msg_ecdh(own_id, &sender, &msg) {
-                    Ok(s) => s,
-                    Err(e) => {
-                        log::error!("failed to decode msg from call signaling stream: {e}");
-                        continue;
-                    },
-                };
-                let mut lock = active_call.write().await;
-                let active_call = match lock.as_mut() {
-                    Some(r) => r,
-                    None => {
-                        log::error!("received a peer_signal when there is no active call");
-                        continue;
-                    }
-                };
-                if matches!(active_call.call_state, CallState::Closing | CallState::Closed) {
-                    log::warn!("received a signal for a call which is being closed");
-                    continue;
-                }
-                if !active_call.call.participants().contains(&sender) {
-                    log::error!("received a signal from a peer who isn't part of the call");
-                    continue;
-                }
-
-                let mut webrtc_controller = webrtc_controller.write().await;
-
-                match signal {
-                    PeerSignal::Ice(ice) => {
-                        if active_call.call_state != CallState::Started {
-                            log::error!("ice received for uninitialized call");
-                            continue;
-                        }
-                        if let Err(e) = webrtc_controller.recv_ice(&sender, ice).await {
-                            log::error!("failed to recv_ice {}", e);
-                        }
-                    }
-                    PeerSignal::Sdp(sdp) => {
-                        if active_call.call_state != CallState::Started {
-                            log::error!("sdp received for uninitialized call");
-                            continue;
-                        }
-                        log::debug!("received signal: SDP");
-                        if let Err(e) = webrtc_controller.recv_sdp(&sender, sdp).await {
-                            log::error!("failed to recv_sdp: {}", e);
-                        }
-                    }
-                    PeerSignal::Dial(sdp) => {
-                        if active_call.call_state == CallState::Uninitialized {
-                            active_call.call_state = CallState::Started;
-                        }
-                        log::debug!("received signal: Dial");
-                        // emits the SDP Event, which is sent to the peer via the SDP signal
-                        if let Err(e) = webrtc_controller.accept_call(&sender, sdp).await {
-                            log::error!("failed to accept_call: {}", e);
-                        }
-                    }
-                }
-            },
-            opt = webrtc_event_stream.next() => {
-                match opt {
-                    Some(event) => {
-                        if let EmittedEvents::Ice{ .. } = event {
-                            // don't log this event. it is too noisy.
-                            // would use matches! but the enum's fields don't implement PartialEq
-                        } else {
-                            log::debug!("webrtc event: {event}");
-                        }
-                        let lock = own_id.read().await;
-                        let own_id = match lock.as_ref() {
-                            Some(r) => r,
-                            None => {
-                                log::debug!("received signal before blink is initialized");
-                                continue;
-                            }
-                        };
-                        let lock = ipfs.read().await;
-                        let ipfs = match lock.as_ref() {
-                            Some(r) => r,
-                            None => {
-                                log::debug!("received signal before blink is initialized");
-                                continue;
-                            }
-                        };
-                        let mut lock = active_call.write().await;
-                        let active_call = match lock.as_mut() {
-                            Some(ac) => ac,
-                            None => {
-                                log::error!("event emitted but no active call");
-                                continue;
-                            }
-                        };
-                        let mut webrtc_controller = webrtc_controller.write().await;
-                        let call_id = active_call.call.call_id();
-                        match event {
-                            EmittedEvents::TrackAdded { peer, track } => {
-                                if peer == *own_id {
-                                    log::warn!("got TrackAdded event for own id");
-                                    continue;
-                                }
-                                let audio_sink_codec = audio_sink_codec.read().await.clone();
-                                if let Err(e) =   host_media::create_audio_sink_track(peer.clone(), event_ch.clone(), track, AudioCodec::default(), audio_sink_codec).await {
-                                    log::error!("failed to send media_track command: {e}");
-                                }
-                            }
-                            EmittedEvents::Connected { peer } => {
-                                active_call.connected_participants.insert(peer.clone(), PeerState::Connected);
-                                let event = BlinkEventKind::ParticipantJoined { call_id, peer_id: peer};
-                                let _ = ch.send(event);
-                            }
-                            EmittedEvents::ConnectionClosed { peer } => {
-                                // sometimes this event triggers without Disconnected being triggered.
-                                // need to hang_up here as well.
-                                active_call.connected_participants.insert(peer.clone(), PeerState::Closed);
-                                let all_closed = !active_call.connected_participants.iter().any(|(_k, v)| *v != PeerState::Closed);
-                                if all_closed {
-                                    active_call.call_state = CallState::Closed;
-                                }
-                                // have to use data after active_call or there will be 2 mutable borrows, which isn't allowed
-                                webrtc_controller.hang_up(&peer).await;
-                                // only autoclose for 2-person calls (group or direct).
-                                // library user should respond to CallTerminated event.
-                                if all_closed && active_call.call.participants().len() == 2 {
-                                    log::info!("all participants have successfully been disconnected");
-                                    if let Err(e) = webrtc_controller.deinit().await {
-                                        log::error!("webrtc deinit failed: {e}");
-                                    }
-                                    //rtp_logger::deinit().await;
-                                    host_media::reset().await;
-                                    let event = BlinkEventKind::CallTerminated { call_id };
-                                    let _ = ch.send(event);
-                                    // terminate the task on purpose.
-                                    return;
-                                }
-                            }
-                            EmittedEvents::Disconnected { peer }
-                            | EmittedEvents::ConnectionFailed { peer } => {
-                                // todo: could need to retry
-                                active_call.connected_participants.insert(peer.clone(), PeerState::Disconnected);
-                                if let Err(e) = host_media::remove_sink_track(peer.clone()).await {
-                                    log::error!("failed to send media_track command: {e}");
-                                }
-                                webrtc_controller.hang_up(&peer).await;
-                            }
-                            EmittedEvents::CallInitiated { dest, sdp } => {
-                                let topic = ipfs_routes::peer_signal_route(&dest, &call_id);
-                                let signal = PeerSignal::Dial(*sdp);
-                                if let Err(e) = send_signal_ecdh(ipfs, own_id, &dest, signal, topic).await {
-                                    log::error!("failed to send signal: {e}");
-                                }
-                            }
-                            EmittedEvents::Sdp { dest, sdp } => {
-                                let topic = ipfs_routes::peer_signal_route(&dest, &call_id);
-                                let signal = PeerSignal::Sdp(*sdp);
-                                if let Err(e) = send_signal_ecdh(ipfs, own_id, &dest, signal, topic).await {
-                                    log::error!("failed to send signal: {e}");
-                                }
-                            }
-                            EmittedEvents::Ice { dest, candidate } => {
-                               let topic = ipfs_routes::peer_signal_route(&dest, &call_id);
-                               let signal = PeerSignal::Ice(*candidate);
-                                if let Err(e) = send_signal_ecdh(ipfs, own_id, &dest, signal, topic).await {
-                                    log::error!("failed to send signal: {e}");
-                                }
-                            }
-                            EmittedEvents::DataChannelCreated { peer, data_channel } => {},
-                            EmittedEvents::DataChannelOpened { peer } => {}
-                            EmittedEvents::DataChannelClosed { peer } => {}
-                        }
-                    }
-                    None => todo!()
-                }
-            }
-        }
-    }
-}
-
-impl Extension for BlinkImpl {
-    fn id(&self) -> String {
-        "warp-blink-wrtc".to_string()
-    }
-    fn name(&self) -> String {
-        "Blink WebRTC".into()
-    }
-
-    fn module(&self) -> Module {
-        Module::Media
-    }
-}
-
-impl SingleHandle for BlinkImpl {
-    fn handle(&self) -> Result<Box<dyn Any>, Error> {
-        Err(Error::Unimplemented)
-    }
-}
-
-/// blink implementation
-///
-///
-#[async_trait]
-impl Blink for BlinkImpl {
-    // ------ Misc ------
-    /// The event stream notifies the UI of call related events
-    async fn get_event_stream(&mut self) -> Result<BlinkEventStream, Error> {
-        let mut rx = self.ui_event_ch.subscribe();
-        let stream = async_stream::stream! {
-            loop {
-                match rx.recv().await {
-                    Ok(event) => yield event,
-                    Err(broadcast::error::RecvError::Closed) => break,
-                    Err(_) => {}
-                };
-            }
-        };
-        Ok(BlinkEventStream(Box::pin(stream)))
-    }
-
-    // ------ Create/Join a call ------
-
-    /// attempt to initiate a call. Only one call may be offered at a time.
-    /// cannot offer a call if another call is in progress.
-    /// During a call, WebRTC connections should only be made to
-    /// peers included in the Vec<DID>.
-    /// webrtc_codec.channels will be assumed to be 1.
-    async fn offer_call(
-        &mut self,
-        conversation_id: Option<Uuid>,
-        mut participants: Vec<DID>,
-    ) -> Result<Uuid, Error> {
-        if self.ipfs.read().await.is_none() {
-            return Err(Error::BlinkNotInitialized);
-        }
-        if let Some(ac) = self.active_call.read().await.as_ref() {
-            if ac.call_state != CallState::Closed {
-                return Err(Error::OtherWithContext("previous call not finished".into()));
-            }
-        }
-
-        // need to drop the lock before calling self.init() so that self doesn't have 2 mutable borrows.
-        {
-            let lock = self.own_id.read().await;
-            let own_id = match lock.as_ref() {
-                Some(r) => r,
-                None => {
-                    return Err(Error::BlinkNotInitialized);
-                }
-            };
-
-            if !participants.contains(own_id) {
-                participants.push(DID::from_str(&own_id.fingerprint())?);
-            };
-        }
-
-        let call_info = CallInfo::new(conversation_id, participants.clone());
-        self.init_call(call_info.clone()).await?;
-
-        let lock = self.own_id.read().await;
-        let own_id = match lock.as_ref() {
-            Some(r) => r,
-            None => {
-                return Err(Error::BlinkNotInitialized);
-            }
-        };
-        let lock = self.ipfs.read().await;
-        let ipfs = match lock.as_ref() {
-            Some(r) => r,
-            None => {
-                return Err(Error::BlinkNotInitialized);
-            }
-        };
-        for dest in participants {
-            if dest == *own_id {
-                continue;
-            }
-            let topic = ipfs_routes::call_initiation_route(&dest);
-            let signal = InitiationSignal::Offer {
-                call_info: call_info.clone(),
-            };
-
-            if let Err(e) = send_signal_ecdh(ipfs, own_id, &dest, signal, topic).await {
-                log::error!("failed to send signal: {e}");
-            }
-        }
-        Ok(call_info.call_id())
-    }
-    /// accept/join a call. Automatically send and receive audio
-    async fn answer_call(&mut self, call_id: Uuid) -> Result<(), Error> {
-        if self.ipfs.read().await.is_none() {
-            return Err(Error::BlinkNotInitialized);
-        }
-        if let Some(ac) = self.active_call.read().await.as_ref() {
-            if ac.call_state != CallState::Closed {
-                return Err(Error::OtherWithContext("previous call not finished".into()));
-            }
-        }
-
-        let call = match self.pending_calls.write().await.remove(&call_id) {
-            Some(r) => r.call,
-            None => {
-                return Err(Error::OtherWithContext(
-                    "could not answer call: not found".into(),
-                ))
-            }
-        };
-
-        self.init_call(call.clone()).await?;
-        let call_id = call.call_id();
-        let topic = ipfs_routes::call_signal_route(&call_id);
-        let signal = CallSignal::Join { call_id };
-
-        let lock = self.ipfs.read().await;
-        let ipfs = match lock.as_ref() {
-            Some(r) => r,
-            None => {
-                // should never happen
-                return Err(Error::BlinkNotInitialized);
-            }
-        };
-        if let Err(e) = send_signal_aes(ipfs, &call.group_key(), signal, topic).await {
-            log::error!("failed to send signal: {e}");
-        }
-        Ok(())
-    }
-    /// use the Leave signal as a courtesy, to let the group know not to expect you to join.
-    async fn reject_call(&mut self, call_id: Uuid) -> Result<(), Error> {
-        let lock = self.ipfs.read().await;
-        let ipfs = match lock.as_ref() {
-            Some(r) => r,
-            None => {
-                return Err(Error::BlinkNotInitialized);
-            }
-        };
-        if let Some(pc) = self.pending_calls.write().await.remove(&call_id) {
-            let topic = ipfs_routes::call_signal_route(&call_id);
-            let signal = CallSignal::Leave { call_id };
-            if let Err(e) = send_signal_aes(ipfs, &pc.call.group_key(), signal, topic).await {
-                log::error!("failed to send signal: {e}");
-            }
-            Ok(())
-        } else {
-            Err(Error::OtherWithContext(
-                "could not reject call: not found".into(),
-            ))
-        }
-    }
-    /// end/leave the current call
-    async fn leave_call(&mut self) -> Result<(), Error> {
-        let lock = self.own_id.read().await;
-        let own_id = match lock.as_ref() {
-            Some(r) => r,
-            None => {
-                return Err(Error::BlinkNotInitialized);
-            }
-        };
-
-        let lock = self.ipfs.read().await;
-        let ipfs = match lock.as_ref() {
-            Some(r) => r,
-            None => {
-                return Err(Error::BlinkNotInitialized);
-            }
-        };
-        if let Some(ac) = self.active_call.write().await.as_mut() {
-            match ac.call_state.clone() {
-                CallState::Started => {
-                    ac.call_state = CallState::Closing;
-                }
-                CallState::Closed => {
-                    log::info!("call already closed");
-                    return Ok(());
-                }
-                CallState::Uninitialized => {
-                    log::info!("cancelling call");
-                    ac.call_state = CallState::Closed;
-                }
-                CallState::Closing => {
-                    log::warn!("leave_call when call_state is: {:?}", ac.call_state);
-                    return Ok(());
-                }
-            };
-
-            let call_id = ac.call.call_id();
-            let topic = ipfs_routes::call_signal_route(&call_id);
-            let signal = CallSignal::Leave { call_id };
-            if let Err(e) = send_signal_aes(ipfs, &ac.call.group_key(), signal, topic).await {
-                log::error!("failed to send signal: {e}");
-            } else {
-                log::debug!("sent signal to leave call");
-            }
-
-            // send extra quit signal
-            for participant in ac
-                .call
-                .participants()
-                .iter()
-                .filter(|x| !ac.connected_participants.contains_key(x))
-            {
-                if participant == own_id {
-                    continue;
-                }
-                let topic = ipfs_routes::call_initiation_route(participant);
-                let signal = InitiationSignal::Leave {
-                    call_id: ac.call.call_id(),
-                };
-                if let Err(e) = send_signal_ecdh(ipfs, own_id, participant, signal, topic).await {
-                    log::error!("failed to send signal: {e}");
-                }
-            }
-
-            let r = self.webrtc_controller.write().await.deinit().await;
-            host_media::reset().await;
-            //rtp_logger::deinit().await;
-            let _ = r?;
-            Ok(())
-        } else {
-            Err(Error::OtherWithContext(
-                "tried to leave nonexistent call".into(),
-            ))
-        }
-    }
-
-    // ------ Select input/output devices ------
-
-    async fn get_audio_device_config(&self) -> Box<dyn AudioDeviceConfig> {
-        Box::new(self.audio_device_config.read().await.clone())
-    }
-
-    async fn set_audio_device_config(
-        &mut self,
-        config: Box<dyn AudioDeviceConfig>,
-    ) -> Result<(), Error> {
-        let audio_device_config = host_media::audio::DeviceConfig::new(
-            config.speaker_device_name(),
-            config.microphone_device_name(),
-        );
-        *self.audio_device_config.write().await = audio_device_config;
-
-        if let Some(device_name) = config.speaker_device_name() {
-            self.select_speaker(&device_name).await?;
-        }
-        if let Some(device_name) = config.microphone_device_name() {
-            self.select_microphone(&device_name).await?;
-        }
-        Ok(())
-    }
-
-    async fn get_available_cameras(&self) -> Result<Vec<String>, Error> {
-        Err(Error::Unimplemented)
-    }
-
-    async fn select_camera(&mut self, _device_name: &str) -> Result<(), Error> {
-        Err(Error::Unimplemented)
-    }
-
-    // ------ Media controls ------
-
-    async fn mute_self(&mut self) -> Result<(), Error> {
-        if self.active_call.read().await.is_none() {
-            return Err(Error::CallNotInProgress);
-        }
-        host_media::mute_self().await?;
-
-        let lock = self.ipfs.read().await;
-        let ipfs = match lock.as_ref() {
-            Some(r) => r,
-            None => {
-                return Err(Error::BlinkNotInitialized);
-            }
-        };
-
-        if let Some(ac) = self.active_call.write().await.as_mut() {
-            ac.call_config.self_muted = true;
-            let call_id = ac.call.call_id();
-            let topic = ipfs_routes::call_signal_route(&call_id);
-            let signal = CallSignal::Muted;
-            if let Err(e) = send_signal_aes(ipfs, &ac.call.group_key(), signal, topic).await {
-                log::error!("failed to send signal: {e}");
-            } else {
-                log::debug!("sent signal to mute self");
-            }
-        }
-
-        Ok(())
-    }
-    async fn unmute_self(&mut self) -> Result<(), Error> {
-        if self.active_call.read().await.is_none() {
-            return Err(Error::CallNotInProgress);
-        }
-        host_media::unmute_self().await?;
-
-        let lock = self.ipfs.read().await;
-        let ipfs = match lock.as_ref() {
-            Some(r) => r,
-            None => {
-                return Err(Error::BlinkNotInitialized);
-            }
-        };
-
-        if let Some(ac) = self.active_call.write().await.as_mut() {
-            ac.call_config.self_muted = false;
-            let call_id = ac.call.call_id();
-            let topic = ipfs_routes::call_signal_route(&call_id);
-            let signal = CallSignal::Unmuted;
-            if let Err(e) = send_signal_aes(ipfs, &ac.call.group_key(), signal, topic).await {
-                log::error!("failed to send signal: {e}");
-            } else {
-                log::debug!("sent signal to unmute self");
-            }
-        }
-
-        Ok(())
-    }
-    async fn silence_call(&mut self) -> Result<(), Error> {
-        if self.active_call.read().await.is_none() {
-            return Err(Error::CallNotInProgress);
-        }
-        host_media::deafen().await?;
-        let lock = self.ipfs.read().await;
-        let ipfs = match lock.as_ref() {
-            Some(r) => r,
-            None => {
-                return Err(Error::BlinkNotInitialized);
-            }
-        };
-
-        if let Some(ac) = self.active_call.write().await.as_mut() {
-            ac.call_config.self_deafened = true;
-            let call_id = ac.call.call_id();
-            let topic = ipfs_routes::call_signal_route(&call_id);
-            let signal = CallSignal::Deafened;
-            if let Err(e) = send_signal_aes(ipfs, &ac.call.group_key(), signal, topic).await {
-                log::error!("failed to send signal: {e}");
-            } else {
-                log::debug!("sent signal to deafen self");
-            }
-        }
-
-        Ok(())
-    }
-    async fn unsilence_call(&mut self) -> Result<(), Error> {
-        if self.active_call.read().await.is_none() {
-            return Err(Error::CallNotInProgress);
-        }
-        host_media::undeafen().await?;
-        let lock = self.ipfs.read().await;
-        let ipfs = match lock.as_ref() {
-            Some(r) => r,
-            None => {
-                return Err(Error::BlinkNotInitialized);
-            }
-        };
-
-        if let Some(ac) = self.active_call.write().await.as_mut() {
-            ac.call_config.self_deafened = false;
-            let call_id = ac.call.call_id();
-            let topic = ipfs_routes::call_signal_route(&call_id);
-            let signal = CallSignal::Undeafened;
-            if let Err(e) = send_signal_aes(ipfs, &ac.call.group_key(), signal, topic).await {
-                log::error!("failed to send signal: {e}");
-            } else {
-                log::debug!("sent signal to undeafen self");
-            }
-        }
-
-        Ok(())
-    }
-
-    async fn get_call_config(&self) -> Result<Option<CallConfig>, Error> {
-        Ok(self
-            .active_call
-            .read()
-            .await
-            .as_ref()
-            .map(|x| x.call_config.clone()))
-    }
-
-    async fn enable_camera(&mut self) -> Result<(), Error> {
-        Err(Error::Unimplemented)
-    }
-    async fn disable_camera(&mut self) -> Result<(), Error> {
-        Err(Error::Unimplemented)
-    }
-    async fn record_call(&mut self, output_dir: &str) -> Result<(), Error> {
-        match self.active_call.read().await.as_ref() {
-            None => return Err(Error::CallNotInProgress),
-            Some(ActiveCall { call, .. }) => {
-                host_media::init_recording(Mp4LoggerConfig {
-                    call_id: call.call_id(),
-                    participants: call.participants(),
-                    audio_codec: AudioCodec::default(),
-                    log_path: output_dir.into(),
-                })
-                .await?;
-            }
-        }
-
-        Ok(())
-    }
-    async fn stop_recording(&mut self) -> Result<(), Error> {
-        match self.active_call.read().await.as_ref() {
-            None => return Err(Error::CallNotInProgress),
-            Some(_) => {
-                host_media::pause_recording().await?;
-            }
-        }
-
-        Ok(())
-    }
-
-    fn enable_automute(&mut self) -> Result<(), Error> {
-        let tx = AUDIO_CMD_CH.tx.clone();
-        tx.send(AutoMuteCmd::Enable)
-            .map_err(|e| Error::OtherWithContext(format!("failed to enable automute: {e}")))
-    }
-    fn disable_automute(&mut self) -> Result<(), Error> {
-        let tx = AUDIO_CMD_CH.tx.clone();
-        tx.send(AutoMuteCmd::Disable)
-            .map_err(|e| Error::OtherWithContext(format!("failed to disable automute: {e}")))
-    }
-
-    async fn set_peer_audio_gain(&mut self, peer_id: DID, multiplier: f32) -> Result<(), Error> {
-        host_media::set_peer_audio_gain(peer_id, multiplier).await?;
-        Ok(())
-    }
-
-    // ------ Utility Functions ------
-
-    async fn pending_calls(&self) -> Vec<CallInfo> {
-        Vec::from_iter(
-            self.pending_calls
-                .read()
-                .await
-                .values()
-                .map(|x| x.call.clone()),
-        )
-    }
-    async fn current_call(&self) -> Option<CallInfo> {
-        self.active_call
-            .read()
-            .await
-            .as_ref()
-            .map(|x| x.call.clone())
-    }
-}
-
-pub fn get_keypair_did(keypair: &Keypair) -> anyhow::Result<DID> {
-    let kp = Zeroizing::new(keypair.clone().try_into_ed25519()?.to_bytes());
-    let kp = warp::crypto::ed25519_dalek::Keypair::from_bytes(&*kp)?;
-    let did = DIDKey::Ed25519(Ed25519KeyPair::from_secret_key(kp.secret.as_bytes()));
-    Ok(did.into())
-}
-=======
-pub use blink_impl::*;
->>>>>>> 1439cc18
+pub use blink_impl::*;