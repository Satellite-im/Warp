use std::env::temp_dir;
use std::io::Write;
use std::path::{Path, PathBuf};
use std::str::FromStr;
use std::time::Duration;

use clap::Parser;
use comfy_table::Table;
use futures::prelude::*;
use futures::stream::BoxStream;
use rust_ipfs::Multiaddr;
use rustyline_async::{Readline, SharedWriter};
use strum::IntoEnumIterator;
use tokio_stream::StreamMap;
use tracing_subscriber::EnvFilter;
use uuid::Uuid;

use warp::constellation::Progression;
use warp::crypto::zeroize::Zeroizing;
use warp::crypto::DID;
use warp::error::Error;
use warp::multipass::identity::{Identifier, IdentityProfile, IdentityStatus};
use warp::multipass::{
    Friends, IdentityImportOption, IdentityInformation, ImportLocation, LocalIdentity, MultiPass,
    MultiPassEvent, MultiPassImportExport,
};
use warp::raygun::{
    AttachmentKind, ConversationSettings, GroupSettings, Location, Message, MessageEvent,
    MessageEventKind, MessageOptions, MessageStream, MessageType, Messages, MessagesType, PinState,
    RayGun, RayGunAttachment, RayGunGroupConversation, RayGunStream, ReactionState,
};
use warp_ipfs::config::{Bootstrap, Discovery, DiscoveryType};
use warp_ipfs::{WarpIpfsBuilder, WarpIpfsInstance};

#[derive(Debug, Parser)]
#[clap(name = "messenger")]
struct Opt {
    #[clap(long)]
    path: Option<PathBuf>,
    #[clap(long)]
    with_key: bool,
    #[clap(long)]
    experimental_node: bool,

    #[clap(long)]
    context: Option<String>,
    #[clap(long)]
    discovery_point: Option<Multiaddr>,
    #[clap(long)]
    disable_relay: bool,
    #[clap(long)]
    upnp: bool,
    #[clap(long)]
    enable_discovery: bool,
    #[clap(long)]
    mdns: bool,
    #[clap(long)]
    r#override: Option<bool>,
    #[clap(long)]
    bootstrap: Option<bool>,
    #[clap(long)]
    provide_platform_info: bool,
    #[clap(long)]
    wait: Option<u64>,
    #[clap(long)]
    phrase: Option<String>,
    #[clap(long)]
    shuttle_point: Option<Multiaddr>,
    #[clap(long)]
    import: Option<PathBuf>,
    #[clap(long)]
    autoaccept_friend: bool,
}

async fn setup<P: AsRef<Path>>(
    path: Option<P>,
    passphrase: Zeroizing<String>,
    opt: &Opt,
) -> anyhow::Result<(WarpIpfsInstance, Option<IdentityProfile>)> {
    let mut config = match path.as_ref() {
        Some(path) => warp_ipfs::config::Config::production(path),
        None => warp_ipfs::config::Config::testing(),
    };

    if opt.enable_discovery {
        let discovery_type = match (&opt.discovery_point, &opt.shuttle_point) {
            (Some(addr), None) => DiscoveryType::RzPoint {
                addresses: vec![addr.clone()],
            },
            (Some(_), Some(_)) => unimplemented!(),
            _ => DiscoveryType::DHT,
        };

        let dis_ty = match &opt.shuttle_point {
            Some(addr) => Discovery::Shuttle {
                addresses: { vec![addr.clone()] },
            },
            None => Discovery::Namespace {
                namespace: opt.context.clone(),
                discovery_type,
            },
        };
        config.store_setting_mut().discovery = dis_ty;
    } else {
        config.store_setting_mut().discovery = Discovery::None;
        *config.bootstrap_mut() = Bootstrap::None;
    }

    if opt.disable_relay {
        *config.enable_relay_mut() = false;
    }
    if opt.upnp {
        config.ipfs_setting_mut().portmapping = true;
    }

    config.store_setting_mut().share_platform = opt.provide_platform_info;

    if let Some(oride) = opt.r#override {
        config.store_setting_mut().fetch_over_bitswap = oride;
    }

    config.store_setting_mut().friend_request_response_duration =
        opt.wait.map(Duration::from_millis);
    config.ipfs_setting_mut().mdns.enable = opt.mdns;

    let mut instance = WarpIpfsBuilder::default().set_config(config).await;

    instance.tesseract().unlock(passphrase.as_bytes())?;

    let mut profile = None;

    if instance.identity().await.is_err() {
        match (opt.import.clone(), opt.phrase.clone()) {
            (Some(path), Some(passphrase)) => {
                instance
                    .import_identity(IdentityImportOption::Locate {
                        location: ImportLocation::Local { path },
                        passphrase,
                    })
                    .await?;
            }
            (None, Some(passphrase)) => {
                instance
                    .import_identity(IdentityImportOption::Locate {
                        location: ImportLocation::Remote,
                        passphrase,
                    })
                    .await?;
            }
            _ => {
                profile = match instance.create_identity(None, None).await {
                    Ok(profile) => Some(profile),
                    Err(Error::IdentityExist) => {
                        let identity = instance.identity().await?;
                        Some(IdentityProfile::new(identity, None))
                    }
                    Err(e) => return Err(e.into()),
                }
            }
        };
    }
    Ok((instance, profile))
}

#[allow(clippy::clone_on_copy)]
#[allow(clippy::await_holding_lock)]
#[tokio::main]
async fn main() -> anyhow::Result<()> {
    let opt = Opt::parse();
    _ = fdlimit::raise_fd_limit().is_ok();

    let file_appender = tracing_appender::rolling::hourly(
        opt.path.clone().unwrap_or_else(temp_dir),
        "warp_ipfs_messenger.log",
    );
    let (non_blocking, _guard) = tracing_appender::non_blocking(file_appender);

    tracing_subscriber::fmt()
        .with_writer(non_blocking)
        .with_env_filter(EnvFilter::from_default_env())
        .init();

    let password = if opt.with_key {
        rpassword::prompt_password("Enter A Password: ")?
    } else {
        "embedded pass".into()
    };

    println!("Creating or obtaining account...");
    let (mut instance, profile) = setup(opt.path.clone(), Zeroizing::new(password), &opt).await?;

    println!("Obtaining identity....");
    let identity = match profile {
        Some(profile) => {
            println!("Identity created");
            if let Some(phrase) = profile.passphrase() {
                println!("Identity mnemonic phrase: {phrase}");
            }
            profile.identity().clone()
        }
        None => {
            println!("Obtained identity....");
            instance.identity().await?
        }
    };

    println!(
        "Registered user {}#{}",
        identity.username(),
        identity.short_id()
    );

    let (mut rl, mut stdout) = Readline::new(format!(
        "{}#{} >>> ",
        identity.username(),
        identity.short_id()
    ))?;
    rl.should_print_line_on(false, true);

    let mut topic = Uuid::nil();

    let mut stream_map: StreamMap<Uuid, BoxStream<'static, MessageEventKind>> = StreamMap::new();

    let message = r#"
        Use `/create <did>` to create the conversation
        In the other client do `/list-conversations` to list all active/opened conversations
        In that same client do `/set-conversation <id>`
        Send away on either client

        Note: 
            - You can only have one conversation per did.
            - If a new conversation is created, the client will automatically switch to it
            - When setting a path to save data, it will resume the last conversation upon loading
            - If you have multiple conversation, use `/set-conversation <id>` to switch conversation
    "#;

    writeln!(stdout, "{message}")?;
    writeln!(stdout, "\n{}", list_commands_and_help())?;
    writeln!(stdout, "DID: {}", identity.did_key())?;

    // loads all conversations, pushing their streams into the `StreamMap` to poll.
    for conversation in instance.list_conversations().await.unwrap_or_default() {
        let id = conversation.id();

        let stream = instance.get_conversation_stream(id).await?;
        stream_map.insert(id, stream);
    }

    // Use the last conversation on the list
    if !stream_map.is_empty() {
        topic = stream_map.keys().last().copied().expect("id exist");
    }

    // selects the last conversation
    if topic != Uuid::nil() {
        writeln!(stdout, "Set conversation to {}", topic)?;
    }

    let mut event_stream = instance.raygun_subscribe().await?;
    let mut account_stream = instance.multipass_subscribe().await?;

    loop {
        let mut instance = instance.clone();
        tokio::select! {
            biased;
            Some(event) = account_stream.next() => {
                match event {
<<<<<<< HEAD
                    warp::multipass::MultiPassEventKind::FriendRequestReceived { from: did } => {
                        let username = instance
=======
                    warp::multipass::MultiPassEventKind::FriendRequestReceived { from: did, .. } => {
                        let username = new_account
>>>>>>> 6c66b04f
                            .get_identity(Identifier::did_key(did.clone())).await
                            .map(|ident| ident.username())
                            .unwrap_or_else(|_| did.to_string());
                        if !opt.autoaccept_friend {
                            writeln!(stdout, "> Pending request from {username}. Do \"/accept-request {did}\" to accept.")?;
                        } else {
                            instance.accept_request(&did).await?;
                        }
                    },
<<<<<<< HEAD
                    warp::multipass::MultiPassEventKind::FriendRequestSent { to: did } => {
                        let username = instance
=======
                    warp::multipass::MultiPassEventKind::FriendRequestSent { to: did, .. } => {
                        let username = new_account
>>>>>>> 6c66b04f
                            .get_identity(Identifier::did_key(did.clone())).await
                            .map(|ident| ident.username())
                            .unwrap_or_else(|_| did.to_string());

                        writeln!(stdout, "> A request has been sent to {username}. Do \"/close-request {did}\" to if you wish to close the request")?;
                    }
                    warp::multipass::MultiPassEventKind::IncomingFriendRequestRejected { did } => {
                        let username = instance
                            .get_identity(Identifier::did_key(did.clone())).await
                            .map(|ident| ident.username())
                            .unwrap_or_else(|_| did.to_string());

                        writeln!(stdout, "> You've rejected {username} request")?;
                    },
                    warp::multipass::MultiPassEventKind::OutgoingFriendRequestRejected { did } => {
                        let username = instance
                            .get_identity(Identifier::did_key(did.clone())).await
                            .map(|ident| ident.username())
                            .unwrap_or_else(|_| did.to_string());

                        writeln!(stdout, "> {username} rejected your request")?;
                    },
                    warp::multipass::MultiPassEventKind::IncomingFriendRequestClosed { did } => {
                        let username = instance
                            .get_identity(Identifier::did_key(did.clone())).await
                            .map(|ident| ident.username())
                            .unwrap_or_else(|_| did.to_string());

                        writeln!(stdout, "> {username} has retracted their request")?;
                    },
                    warp::multipass::MultiPassEventKind::OutgoingFriendRequestClosed { did } => {
                        let username = instance
                            .get_identity(Identifier::did_key(did.clone())).await
                            .map(|ident| ident.username())
                            .unwrap_or_else(|_| did.to_string());

                        writeln!(stdout, "> Request for {username} has been retracted")?;
                    },
                    warp::multipass::MultiPassEventKind::FriendAdded { did } => {
                        let username = instance
                            .get_identity(Identifier::did_key(did.clone())).await
                            .map(|ident| ident.username())
                            .unwrap_or_else(|_| did.to_string());

                        writeln!(stdout, "> You are now friends with {username}")?;
                    },
                    warp::multipass::MultiPassEventKind::FriendRemoved { did } => {
                        let username = instance
                            .get_identity(Identifier::did_key(did.clone())).await
                            .map(|ident| ident.username())
                            .unwrap_or_else(|_| did.to_string());

                        writeln!(stdout, "> {username} has been removed from friends list")?;
                    },
                    warp::multipass::MultiPassEventKind::IdentityOnline { did } => {
                        let username = instance
                            .get_identity(Identifier::did_key(did.clone())).await
                            .map(|ident| ident.username())
                            .unwrap_or_else(|_| did.to_string());

                        writeln!(stdout, "> {username} has came online")?;
                    },
                    warp::multipass::MultiPassEventKind::IdentityOffline { did } => {
                        let username = instance
                            .get_identity(Identifier::did_key(did.clone())).await
                            .map(|ident| ident.username())
                            .unwrap_or_else(|_| did.to_string());

                        writeln!(stdout, "> {username} went offline")?;
                    },
                    warp::multipass::MultiPassEventKind::Blocked { did } => {
                        let username = instance
                            .get_identity(Identifier::did_key(did.clone())).await
                            .map(|ident| ident.username())
                            .unwrap_or_else(|_| did.to_string());

                        writeln!(stdout, "> {username} was blocked")?;
                    },
                    warp::multipass::MultiPassEventKind::Unblocked { did } => {
                        let username = instance
                            .get_identity(Identifier::did_key(did.clone())).await
                            .map(|ident| ident.username())
                            .unwrap_or_else(|_| did.to_string());
                        writeln!(stdout, "> {username} was unblocked")?;
                    },
                    warp::multipass::MultiPassEventKind::UnblockedBy { did } => {
                        let username = instance
                            .get_identity(Identifier::did_key(did.clone())).await
                            .map(|ident| ident.username())
                            .unwrap_or_else(|_| did.to_string());

                        writeln!(stdout, "> {username} unblocked you")?;
                    },
                    warp::multipass::MultiPassEventKind::BlockedBy { did } => {
                        let username = instance
                            .get_identity(Identifier::did_key(did.clone())).await
                            .map(|ident| ident.username())
                            .unwrap_or_else(|_| did.to_string());

                        writeln!(stdout, "> {username} blocked you")?;
                    },
                    _ => {}
                }
            }
            event = event_stream.next() => {
                if let Some(event) = event {
                    match event {
                        warp::raygun::RayGunEventKind::ConversationCreated { conversation_id } => {
                            topic = conversation_id;
                            writeln!(stdout, "Set conversation to {}", topic)?;

                            let stream = instance.get_conversation_stream(conversation_id).await?;

                            stream_map.insert(conversation_id, stream);
                        },
                        warp::raygun::RayGunEventKind::ConversationArchived { conversation_id } => {
                            writeln!(stdout, "Conversation {conversation_id} has been archived")?;
                        },
                        warp::raygun::RayGunEventKind::ConversationUnarchived { conversation_id } => {
                            writeln!(stdout, "Conversation {conversation_id} has been unarchived")?;
                        },
                        warp::raygun::RayGunEventKind::ConversationDeleted { conversation_id } => {
                            stream_map.remove(&conversation_id);

                            if topic == conversation_id {
                                writeln!(stdout, "Conversation {conversation_id} has been deleted")?;
                            }
                        },
                    }
                }
            }
            Some((conversation_id, event)) = stream_map.next() => {
                if let Err(e) = message_event_handle(topic, event, &mut stdout, &instance, &instance).await {
                    writeln!(stdout, "error while processing event from {conversation_id}: {e}")?;
                    continue;
                }
            }
            line = rl.readline().fuse() => match line {
                Ok(rustyline_async::ReadlineEvent::Line(line)) => {
                    use Command::*;
                    rl.add_history_entry(line.clone());
                    let line = line.trim();
                    if !line.starts_with('/') {
                        if !line.is_empty() {
                            // All commands start with a `/`. Everything else is a message.
                            if let Err(e) = instance.send(topic, vec![line.to_string()]).await {
                                writeln!(stdout, "Error sending message: {e}")?;
                            }
                        }

                        continue;
                    }
                    let cmd = match Command::from_str(line) {
                        Ok(cmd) => cmd,
                        Err(e) => {
                            writeln!(stdout, "{e}")?;

                            continue
                        }
                    };
                    match cmd {
                        CreateConversation(did) => {
                            if let Err(e) = instance.create_conversation(&did).await {
                                writeln!(stdout, "Error creating conversation: {e}")?;
                                continue
                            }
                        },
                        AddRecipient(did) => {
                            let local_topic = topic;
                            if let Err(e) = instance.add_recipient(local_topic, &did).await {
                                writeln!(stdout, "Error adding recipient: {e}")?;
                                continue
                            }
                            writeln!(stdout, "{did} has been added")?;

                        },
                        RemoveRecipient(did) => {
                            let local_topic = topic;
                            if let Err(e) = instance.remove_recipient(local_topic, &did).await {
                                writeln!(stdout, "Error removing recipient: {e}")?;
                                continue
                            }
                            writeln!(stdout, "{did} has been removed")?;

                        },
                        CreateGroupConversation(name, did_keys, open) => {
                            let mut settings = GroupSettings::default();
                            settings.set_members_can_add_participants(open);
                            settings.set_members_can_change_name(open);
                            if let Err(e) = instance.create_group_conversation(
                                Some(name.to_string()),
                                did_keys,
                                settings,
                            ).await {
                                writeln!(stdout, "Error creating conversation: {e}")?;
                                continue
                            }
                        },
                        RemoveConversation(conversation_id) => {
                            if let Err(e) = instance.delete(conversation_id, None).await {
                                    writeln!(stdout, "Error deleting conversation: {e}")?;
                                    continue
                            }
                            writeln!(stdout, "Conversations deleted")?;
                        }
                        //Temporary since topic is set outside
                        SetConversation(conversation_id) => {
                            topic = conversation_id;
                            writeln!(stdout, "Conversation is set to {conversation_id}")?;
                        }
                        SetConversationName(name) => {
                            let topic = topic;

                            if let Err(e) = instance.update_conversation_name(topic, &name).await {
                                writeln!(stdout, "Error updating conversation: {e}")?;
                                continue
                            }
                        }
                        ListConversations => {
                            let mut table = Table::new();
                            table.set_header(vec!["Name", "ID", "Created", "Updated", "Recipients"]);
                            let list = instance.list_conversations().await?;
                            for convo in list.iter() {
                                let mut recipients = vec![];
                                for recipient in convo.recipients() {
                                    let username = get_username(&instance,  recipient).await;
                                    recipients.push(username);
                                }
                                let created = convo.created();
                                let modified = convo.modified();
                                table.add_row(vec![convo.name().unwrap_or_default(), convo.id().to_string(), created.to_string(), modified.to_string(), recipients.join(",").to_string()]);
                            }
                            writeln!(stdout, "{table}")?;
                        },
                        SetGroupOpen(open) => {
                            let topic = topic;
                            let mut settings = GroupSettings::default();
                            settings.set_members_can_add_participants(open);
                            settings.set_members_can_change_name(open);
                            if let Err(e) = instance.update_conversation_settings(topic, ConversationSettings::Group(settings)).await {
                                writeln!(stdout, "Error updating group settings: {e}")?;
                                continue
                            }
                        },
                        ListReferences(opt) => {
                            let local_topic = topic;
                            let mut messages_stream = match instance.get_message_references(local_topic, opt).await {
                                Ok(list) => list,
                                Err(e) => {
                                    writeln!(stdout, "Error: {e}")?;
                                    continue;
                                }
                            };


                            let mut table = Table::new();
                            table.set_header(vec!["Message ID", "Conversation ID", "Date", "Modified", "Sender", "Pinned"]);
                            while let Some(message) = messages_stream.next().await {
                                let username = get_username(&instance,  message.sender()).await;
                                table.add_row(vec![
                                    &message.id().to_string(),
                                    &message.conversation_id().to_string(),
                                    &message.date().to_string(),
                                    &message.modified().map(|d| d.to_string()).unwrap_or_else(|| "N/A".into()),
                                    &username,
                                    &format!("{}", message.pinned()),
                                ]);
                            }
                            writeln!(stdout, "{table}")?
                        }
                        ListMessages(opt) => {
                            let local_topic = topic;

                            let mut messages_stream = match instance.get_messages(local_topic, opt.set_messages_type(MessagesType::Stream)).await.and_then(MessageStream::try_from) {
                                Ok(list) => list,
                                Err(e) => {
                                    writeln!(stdout, "Error: {e}")?;
                                    continue;
                                }
                            };

                            let mut table = Table::new();
                            table.set_header(vec!["Message ID", "Type", "Conversation ID", "Date", "Modified", "Sender", "Message", "Pinned", "Reaction"]);
                            while let Some(message) = messages_stream.next().await {

                                let username = get_username(&instance, message.sender()).await;
                                let emojis = message.reactions().keys().cloned().collect::<Vec<_>>();

                                table.add_row(vec![
                                    &message.id().to_string(),
                                    &message.message_type().to_string(),
                                    &message.conversation_id().to_string(),
                                    &message.date().to_string(),
                                    &message.modified().map(|d| d.to_string()).unwrap_or_else(|| "N/A".into()),
                                    &username,
                                    &message.lines().join("\n"),
                                    &format!("{}", message.pinned()),
                                    &emojis.join(" ")
                                ]);
                            }
                            writeln!(stdout, "{table}")?


                        },
                        ListPages(opt) => {
                            let local_topic = topic;
                            let pages = match instance.get_messages(local_topic, opt).await {
                                Ok(list) => list,
                                Err(e) => {
                                    writeln!(stdout, "Error: {e}")?;
                                    continue;
                                }
                            };

                            let mut table = Table::new();
                            table.set_header(vec!["Page", "Message ID", "Type", "Conversation ID", "Date", "Modified", "Sender", "Message", "Pinned", "Reaction"]);
                            if let Messages::Page { pages, total } = pages {
                                for page in pages {
                                    let page_id = page.id();
                                    for message in page.messages() {

                                        let username = get_username(&instance, message.sender()).await;
                                        let emojis = message.reactions().keys().cloned().collect::<Vec<_>>();

                                        table.add_row(vec![
                                            &format!("{}", page_id),
                                            &message.id().to_string(),
                                            &message.message_type().to_string(),
                                            &message.conversation_id().to_string(),
                                            &message.date().to_string(),
                                            &message.modified().map(|d| d.to_string()).unwrap_or_else(|| "N/A".into()),
                                            &username,
                                            &message.lines().join("\n"),
                                            &format!("{}", message.pinned()),
                                            &emojis.join(" ")
                                        ]);
                                    }
                                }

                                writeln!(stdout, "{table}")?;
                                writeln!(stdout, "Total Pages: {total}")?
                            }
                        },
                        GetFirst => {
                            let mut table = Table::new();
                            table.set_header(vec!["Message ID", "Type", "Conversation ID", "Date", "Modified", "Sender", "Message", "Pinned", "Reaction"]);
                            let local_topic = topic;
                            let messages = match instance.get_messages(local_topic, MessageOptions::default().set_first_message()).await.and_then(Vec::<Message>::try_from) {
                                Ok(list) => list,
                                Err(e) => {
                                    writeln!(stdout, "Error: {e}")?;
                                    continue;
                                }
                            };
                            for message in messages.iter() {
                                let username = get_username(&instance, message.sender()).await;
                                let emojis = message.reactions().keys().cloned().collect::<Vec<_>>();

                                table.add_row(vec![
                                    &message.id().to_string(),
                                    &message.message_type().to_string(),
                                    &message.conversation_id().to_string(),
                                    &message.date().to_string(),
                                    &message.modified().map(|d| d.to_string()).unwrap_or_else(|| "N/A".into()),
                                    &username,
                                    &message.lines().join("\n"),
                                    &format!("{}", message.pinned()),
                                    &emojis.join(" ")
                                ]);
                            }
                            writeln!(stdout, "{table}")?;
                        },
                        GetLast => {
                            let mut table = Table::new();
                            table.set_header(vec!["Message ID", "Type", "Conversation ID", "Date", "Modified", "Sender", "Message", "Pinned", "Reaction"]);
                            let local_topic = topic;

                            let messages = match instance.get_messages(local_topic, MessageOptions::default().set_last_message()).await.and_then(Vec::<Message>::try_from) {
                                Ok(list) => list,
                                Err(e) => {
                                    writeln!(stdout, "Error: {e}")?;
                                    continue;
                                }
                            };
                            for message in messages.iter() {
                                let username = get_username(&instance, message.sender()).await;
                                let emojis = message.reactions().keys().cloned().collect::<Vec<_>>();

                                table.add_row(vec![
                                    &message.id().to_string(),
                                    &message.message_type().to_string(),
                                    &message.conversation_id().to_string(),
                                    &message.date().to_string(),
                                    &message.modified().map(|d| d.to_string()).unwrap_or_else(|| "N/A".into()),
                                    &username,
                                    &message.lines().join("\n"),
                                    &format!("{}", message.pinned()),
                                    &emojis.join(" ")
                                ]);
                            }
                            writeln!(stdout, "{table}")?;
                        },
                        Search(keywords) => {
                            let mut table = Table::new();
                            table.set_header(vec!["Message ID", "Type", "Conversation ID", "Date", "Modified", "Sender", "Message", "Pinned", "Reaction"]);
                            let local_topic = topic;

                            let mut messages_stream = match instance.get_messages(local_topic, MessageOptions::default().set_keyword(&keywords).set_messages_type(MessagesType::Stream)).await.and_then(MessageStream::try_from) {
                                Ok(list) => list,
                                Err(e) => {
                                    writeln!(stdout, "Error: {e}")?;
                                    continue;
                                }
                            };

                            while let Some(message) = messages_stream.next().await {

                                let username = get_username(&instance, message.sender()).await;
                                let emojis = message.reactions().keys().cloned().collect::<Vec<_>>();

                                table.add_row(vec![
                                    &message.id().to_string(),
                                    &message.message_type().to_string(),
                                    &message.conversation_id().to_string(),
                                    &message.date().to_string(),
                                    &message.modified().map(|d| d.to_string()).unwrap_or_else(|| "N/A".into()),
                                    &username,
                                    &message.lines().join("\n"),
                                    &format!("{}", message.pinned()),
                                    &emojis.join(" ")
                                ]);
                            }
                            writeln!(stdout, "{table}")?;
                        },
                        EditMessage(message_id, message) => {
                            let conversation_id = topic;
                            if let Err(e) = instance.edit(conversation_id, message_id, vec![message]).await {
                                writeln!(stdout, "Error: {e}")?;
                                continue
                            }
                            writeln!(stdout, "Message edited")?;
                        },
                        Attach(files) => {
                            if files.is_empty() {
                                writeln!(stdout, "/attach <paths>")?;
                                continue
                            }

                            let conversation_id = topic;
                            tokio::spawn({
                                let mut stdout = stdout.clone();
                                async move {
                                    writeln!(stdout, "Sending....")?;
                                    let (_, mut stream) = match instance.attach(conversation_id, None, files, vec![]).await {
                                        Ok(stream) => stream,
                                        Err(e) => {
                                            writeln!(stdout, "> Error: {e}")?;
                                            return Err::<_, anyhow::Error>(anyhow::Error::from(e));
                                        },
                                    };
                                    while let Some(event) = stream.next().await {
                                        match event {
                                            AttachmentKind::AttachedProgress(_location, Progression::CurrentProgress { .. }) => {},
                                            AttachmentKind::AttachedProgress(_location, Progression::ProgressComplete { name, .. }) => {
                                                writeln!(stdout, "> {name} is uploaded")?;
                                            },
                                            AttachmentKind::AttachedProgress(_location, Progression::ProgressFailed { name, error, .. }) => {
                                                writeln!(stdout, "> {name} failed to upload: {}", error)?;
                                            },
                                            AttachmentKind::Pending(Ok(_)) => {
                                                writeln!(stdout, "> File sent")?;
                                            },
                                            AttachmentKind::Pending(Err(e)) => {
                                                writeln!(stdout, "> Error: {e}")?;
                                            },
                                        }
                                    }
                                    Ok::<_, anyhow::Error>(())
                                }
                            });

                        },
                        Download(message_id, file, path) => {
                            let conversation_id = topic;

                            writeln!(stdout, "Downloading....")?;
                            let mut stream = match instance.download(conversation_id, message_id, file, path).await {
                                Ok(stream) => stream,
                                Err(e) => {
                                    writeln!(stdout, "Error: {e}")?;
                                    continue;
                                }
                            };

                            tokio::spawn({
                                let mut stdout = stdout.clone();
                                async move {
                                    while let Some(event) = stream.next().await {
                                        match event {
                                            Progression::CurrentProgress {
                                                name,
                                                current,
                                                total,
                                            } => {
                                                writeln!(stdout, "Written {} MB for {name}", current / 1024 / 1024)?;
                                                if let Some(total) = total {
                                                    writeln!(stdout,
                                                        "{}% completed",
                                                        (((current as f64) / (total as f64)) * 100.) as usize
                                                    )?;
                                                }
                                            }
                                            Progression::ProgressComplete { name, total } => {
                                                writeln!(stdout,
                                                    "{name} has been downloaded with {} MB",
                                                    total.unwrap_or_default() / 1024 / 1024
                                                )?;
                                            }
                                            Progression::ProgressFailed {
                                                name,
                                                last_size,
                                                error,
                                            } => {
                                                writeln!(stdout,
                                                    "{name} failed to download at {} MB due to: {}",
                                                    last_size.unwrap_or_default(),
                                                    error
                                                )?;
                                            }
                                        }
                                    }
                                    Ok::<_, anyhow::Error>(())
                                }
                            });
                        },
                        React(message_id, state, code) => {
                            let conversation_id = topic;

                            if let Err(e) = instance.react(conversation_id, message_id, state.into(), code).await {
                                writeln!(stdout, "Error: {e}")?;
                                continue;
                            }
                            writeln!(stdout, "Reacted")?

                        }
                        Status(id) => {
                            let topic = topic;
                            let status = match instance.message_status(topic, id).await {
                                Ok(status) => status,
                                Err(_e) => {
                                    writeln!(stdout, "Error getting message status: {_e}")?;
                                    continue
                                }
                            };

                            writeln!(stdout, "Message Status: {status}")?;
                        }
                        Pin(target) => {
                            let topic = topic;
                            match target {
                                PinTarget::All => {
                                    tokio::spawn({
                                        let chat = instance.clone();
                                        let mut stdout = stdout.clone();
                                        async move {
                                            let messages = chat
                                                .get_messages(topic, MessageOptions::default())
                                                .await.and_then(Vec::<Message>::try_from).unwrap_or_default();
                                            for message in messages.iter() {
                                                match instance.pin(topic, message.id(), PinState::Pin).await {
                                                    Ok(_) => writeln!(stdout, "Pinned {}", message.id()).is_ok(),
                                                    Err(e) => writeln!(stdout, "Error Pinning {}: {}", message.id(), e).is_ok()
                                                };
                                            }
                                        }
                                    });
                                },
                                PinTarget::Message(id) => {
                                    if let Err(e) = instance.pin(topic, id, PinState::Pin).await {
                                        writeln!(stdout, "Error pinning message: {e}")?;
                                    }
                                },
                            }
                        }
                        Unpin(target) => {
                            match target {
                                PinTarget::All => {
                                    tokio::spawn({
                                        let chat = instance.clone();
                                        let mut stdout = stdout.clone();
                                        let topic = topic;
                                        async move {
                                            let messages = chat
                                                .get_messages(topic, MessageOptions::default())
                                                .await.and_then(Vec::<Message>::try_from).unwrap_or_default();
                                            for message in messages.iter() {
                                                match instance.pin(topic, message.id(), PinState::Unpin).await {
                                                    Ok(_) => writeln!(stdout, "Unpinned {}", message.id()).is_ok(),
                                                    Err(e) => writeln!(stdout, "Error Uninning {}: {}", message.id(), e).is_ok()
                                                };
                                            }
                                        }
                                    });
                                },
                                PinTarget::Message(id) => {
                                    instance.pin(topic, id, PinState::Unpin).await?;
                                    writeln!(stdout, "Unpinned {id}")?;
                                },
                            }
                        }
                        RemoveMessage(id) => {
                            let topic = topic;
                            match instance.delete(topic, Some(id)).await {
                                Ok(_) => writeln!(stdout, "Message {id} removed")?,
                                Err(e) => writeln!(stdout, "Error removing message: {e}")?,
                            }
                        }
                        CountMessages => {
                            let amount = instance.get_message_count(topic).await?;
                            writeln!(stdout, "Conversation contains {amount} messages")?;
                        }
                        Block(did) => {
                            if let Err(e) = instance.block(&did).await {
                                writeln!(stdout, "error blocking {did}: {e}")?;
                                continue;
                            }
                        },
                        Unblock(did) => {
                            if let Err(e) = instance.unblock(&did).await {
                                writeln!(stdout, "error unblocking {did}: {e}")?;
                                continue;
                            }
                        }
                        SendRequest(did) => {
                            if let Err(e) = instance.send_request(&did).await {
                                writeln!(stdout, "error sending request to {did}: {e}")?;
                                continue;
                            }
                        },
                        DenyRequest(did) => {
                            if let Err(e) = instance.deny_request(&did).await {
                                writeln!(stdout, "error denying request to {did}: {e}")?;
                                continue;
                            }
                        },
                        CloseRequest(did) => {
                            if let Err(e) = instance.close_request(&did).await {
                                writeln!(stdout, "error close request to {did}: {e}")?;
                                continue;
                            }
                        },
                        AcceptRequest(did) => {
                            if let Err(e) = instance.accept_request(&did).await {
                                writeln!(stdout, "error accepting request to {did}: {e}")?;
                                continue;
                            }
                        },
                        Lookup(id) => {
                            let identities = instance.get_identity(id).collect::<Vec<_>>().await;
                            let mut table = Table::new();
                            table.set_header(vec!["Username", "Public Key", "Created", "Last Updated", "Status Message", "Banner", "Picture", "Platform", "Status"]);
                            for identity in identities {
                                let status = instance.identity_status(&identity.did_key()).await.unwrap_or(IdentityStatus::Offline);
                                let platform = instance.identity_platform(&identity.did_key()).await.unwrap_or_default();
                                let profile_picture = instance.identity_picture(&identity.did_key()).await.unwrap_or_default();
                                let profile_banner = instance.identity_banner(&identity.did_key()).await.unwrap_or_default();
                                let created = identity.created();
                                let modified = identity.modified();

                                table.add_row(vec![
                                    identity.username(),
                                    identity.did_key().to_string(),
                                    created.to_string(),
                                    modified.to_string(),
                                    identity.status_message().unwrap_or_default(),
                                    (!profile_banner.data().is_empty()).to_string(),
                                    (!profile_picture.data().is_empty()).to_string(),
                                    platform.to_string(),
                                    format!("{status:?}"),
                                ]);
                            }
                            writeln!(stdout, "{table}")?;
                        }
                    }
                },
                Ok(rustyline_async::ReadlineEvent::Eof) | Ok(rustyline_async::ReadlineEvent::Interrupted) => break,
                Err(e) => {
                    writeln!(stdout, "Error: {e}")?;
                }
            },
        }
    }

    Ok(())
}

async fn get_username<M: MultiPass>(account: &M, did: DID) -> String {
    account
        .get_identity(Identifier::did_key(did.clone()))
        .await
        .map(|id| format!("{}#{}", id.username(), id.short_id()))
        .unwrap_or(did.to_string())
}

async fn message_event_handle<M: MultiPass, R: RayGun>(
    main_conversation_id: Uuid,
    event: MessageEventKind,
    stdout: &mut SharedWriter,
    multipass: &M,
    raygun: &R,
) -> anyhow::Result<()> {
    match event {
        MessageEventKind::MessageReceived {
            conversation_id,
            message_id,
        }
        | MessageEventKind::MessageSent {
            conversation_id,
            message_id,
        } => {
            if main_conversation_id == conversation_id {
                if let Ok(message) = raygun.get_message(conversation_id, message_id).await {
                    let username = get_username(multipass, message.sender()).await;

                    let lines = message.lines();

                    match message.message_type() {
                        MessageType::Message => {
                            writeln!(stdout, "[{}] @> {}", username, lines.join("\n"))?
                        }
                        MessageType::Attachment => {
                            if !lines.is_empty() {
                                writeln!(stdout, "[{}] @> {}", username, lines.join("\n"))?;
                            }

                            for attachment in message.attachments() {
                                writeln!(
                                    stdout,
                                    ">> File {} been attached with size {} bytes",
                                    attachment.name(),
                                    attachment.size()
                                )?;

                                writeln!(
                                    stdout,
                                    ">> Do `/download {} {} <path>` to download",
                                    message.id(),
                                    attachment.name(),
                                )?;
                            }
                        }
                        MessageType::Event => {}
                    }
                }
            }
        }
        MessageEventKind::MessagePinned {
            conversation_id,
            message_id,
        } => {
            if main_conversation_id == conversation_id {
                writeln!(stdout, "> Message {message_id} has been pinned")?;
            }
        }
        MessageEventKind::MessageUnpinned {
            conversation_id,
            message_id,
        } => {
            if main_conversation_id == conversation_id {
                writeln!(stdout, "> Message {message_id} has been unpinned")?;
            }
        }
        MessageEventKind::MessageEdited {
            conversation_id,
            message_id,
        } => {
            if main_conversation_id == conversation_id {
                writeln!(stdout, "> Message {message_id} has been edited")?;
            }
        }
        MessageEventKind::MessageDeleted {
            conversation_id,
            message_id,
        } => {
            if main_conversation_id == conversation_id {
                writeln!(stdout, "> Message {message_id} has been deleted")?;
            }
        }
        MessageEventKind::MessageReactionAdded {
            conversation_id,
            message_id,
            did_key,
            reaction,
        } => {
            if main_conversation_id == conversation_id {
                let username = get_username(multipass, did_key.clone()).await;
                writeln!(
                    stdout,
                    "> {username} has reacted to {message_id} with {reaction}"
                )?;
            }
        }
        MessageEventKind::MessageReactionRemoved {
            conversation_id,
            message_id,
            did_key,
            reaction,
        } => {
            if main_conversation_id == conversation_id {
                let username = get_username(multipass, did_key.clone()).await;
                writeln!(
                    stdout,
                    "> {username} has removed reaction {reaction} from {message_id}"
                )?;
            }
        }
        MessageEventKind::EventReceived {
            conversation_id,
            did_key,
            event,
        } => {
            if main_conversation_id == conversation_id {
                let username = get_username(multipass, did_key.clone()).await;
                match event {
                    MessageEvent::Typing => {
                        writeln!(stdout, ">>> {username} is typing",)?;
                    }
                }
            }
        }
        MessageEventKind::EventCancelled {
            conversation_id,
            did_key,
            event,
        } => {
            if main_conversation_id == conversation_id {
                let username = get_username(multipass, did_key.clone()).await;

                match event {
                    MessageEvent::Typing => {
                        writeln!(stdout, ">>> {username} is no longer typing",)?;
                    }
                }
            }
        }
        MessageEventKind::ConversationNameUpdated {
            conversation_id,
            name,
        } => {
            if main_conversation_id == conversation_id {
                writeln!(stdout, ">>> Conversation was named to {name}")?;
            }
        }
        MessageEventKind::RecipientAdded {
            conversation_id,
            recipient,
        } => {
            if main_conversation_id == conversation_id {
                let username = get_username(multipass, recipient.clone()).await;

                writeln!(stdout, ">>> {username} was added to {conversation_id}")?;
            }
        }
        MessageEventKind::RecipientRemoved {
            conversation_id,
            recipient,
        } => {
            if main_conversation_id == conversation_id {
                let username = get_username(multipass, recipient.clone()).await;

                writeln!(stdout, ">>> {username} was removed from {conversation_id}")?;
            }
        }
        MessageEventKind::ConversationSettingsUpdated {
            conversation_id,
            settings,
        } => {
            if main_conversation_id == conversation_id {
                writeln!(stdout, ">>> Conversation settings updated: {settings}")?;
            }
        }
        MessageEventKind::ConversationDescriptionChanged {
            conversation_id,
            description,
        } => {
            if main_conversation_id == conversation_id {
                match description {
                    Some(desc) => writeln!(
                        stdout,
                        ">>> Conversation description changed to: \"{desc}\""
                    )?,
                    None => writeln!(stdout, ">>> Conversation description removed")?,
                }
            }
        }
    }

    Ok(())
}

#[derive(Debug, derive_more::Display, strum_macros::EnumIter)]
enum Command {
    #[display(fmt = "/create <did> - create conversation with another user")]
    CreateConversation(DID),
    #[display(fmt = "/add-recipient <did> - add recipient to conversation")]
    AddRecipient(DID),
    #[display(fmt = "/remove-recipient <did> - remove recipient from conversation")]
    RemoveRecipient(DID),
    #[display(
        fmt = "/create-group [--open] <name> <did> ... - create group conversation with other users"
    )]
    CreateGroupConversation(String, Vec<DID>, bool),
    #[display(
        fmt = "/remove-conversation - delete current conversation. This will delete it on both ends"
    )]
    RemoveConversation(Uuid),
    #[display(fmt = "/set-conversation <id> - switch to a conversation")]
    SetConversation(Uuid),
    #[display(fmt = "/set-conversation-name <name> - set conversation name")]
    SetConversationName(String),
    #[display(fmt = "/set-group-open 0|1 - change group open status")]
    SetGroupOpen(bool),
    #[display(fmt = "/list-conversations - list all active conversations")]
    ListConversations,
    #[display(
        fmt = "/list-references <lower-range> <upper-range> - list all messages in the conversation. This provides more info"
    )]
    ListReferences(MessageOptions),
    #[display(fmt = "/list <lower-range> <upper-range> - list all messages in the conversation")]
    ListMessages(MessageOptions),
    #[display(
        fmt = "/list-pages <lower-range> <upper-range> - list all messages in the conversation. This provides more info"
    )]
    ListPages(MessageOptions),
    #[display(fmt = "/remove-message <message-id> - remove message from conversation")]
    RemoveMessage(Uuid),
    #[display(fmt = "/get-first - get first message in conversation")]
    GetFirst,
    #[display(fmt = "/get-last - get last message in conversation")]
    GetLast,
    #[display(fmt = "/search <keywords> - search for messages in conversation")]
    Search(String),
    #[display(fmt = "/edit <message-id> <message> - edit message in the conversation")]
    EditMessage(Uuid, String),
    #[display(fmt = "/attach <path> ... - attach files to conversation")]
    Attach(Vec<Location>),
    #[display(fmt = "/download <message-id> <file> <path> - download file from conversation")]
    Download(Uuid, String, PathBuf),
    #[display(
        fmt = "/react <add | remove> <message-id> <emoji> - add or remove reaction to a message"
    )]
    React(Uuid, InnerReactionState, String),
    #[display(fmt = "/status <message-id> - get message status")]
    Status(Uuid),
    #[display(fmt = "/pin <all | message-id> - pin a message in a the conversation.")]
    Pin(PinTarget),
    #[display(fmt = "/unpin <all | message-id> - unpin a message in the conversation.")]
    Unpin(PinTarget),
    #[display(fmt = "/count-messages - count messages in the conversation")]
    CountMessages,
    #[display(fmt = "/block <did> - block a user")]
    Block(DID),
    #[display(fmt = "/unblock <did> - unblock a user")]
    Unblock(DID),
    #[display(fmt = "/send-request <did> - send a friend request to a user")]
    SendRequest(DID),
    #[display(fmt = "/close-request <did> - close a friend request")]
    CloseRequest(DID),
    #[display(fmt = "/accept-request <did> - accept friend request")]
    AcceptRequest(DID),
    #[display(fmt = "/deny-request <did> - deny friend request")]
    DenyRequest(DID),
    #[display(
        fmt = "/lookup <username | publickey> <username | publickey [publickey2 ...]> - look up identities "
    )]
    Lookup(Identifier),
}

fn list_commands_and_help() -> String {
    let mut help = String::from("List of all commands:\n");
    for cmd in Command::iter() {
        help.push('\t');
        help.push_str(cmd.to_string().as_str());
        help.push('\n');
    }

    help
}

impl FromStr for Command {
    type Err = anyhow::Error;

    fn from_str(s: &str) -> Result<Self, Self::Err> {
        let mut cmd_line = s.split(' ');
        match cmd_line.next() {
            Some("/create") => {
                let did: DID = match cmd_line.next() {
                    Some(did) => match DID::try_from(did.to_string()) {
                        Ok(did) => did,
                        Err(e) => {
                            return Err(anyhow::anyhow!("Error parsing DID Key: {e}"));
                        }
                    },
                    None => {
                        return Err(anyhow::anyhow!("/create <DID>"));
                    }
                };

                Ok(Command::CreateConversation(did))
            }
            Some("/add-recipient") => {
                let did: DID = match cmd_line.next() {
                    Some(did) => match DID::try_from(did.to_string()) {
                        Ok(did) => did,
                        Err(e) => {
                            return Err(anyhow::anyhow!("Error parsing DID Key: {e}"));
                        }
                    },
                    None => {
                        return Err(anyhow::anyhow!("/add-recipient <DID>"));
                    }
                };

                Ok(Command::AddRecipient(did))
            }
            Some("/remove-recipient") => {
                let did: DID = match cmd_line.next() {
                    Some(did) => match DID::try_from(did.to_string()) {
                        Ok(did) => did,
                        Err(e) => {
                            return Err(anyhow::anyhow!("Error parsing DID Key: {e}"));
                        }
                    },
                    None => {
                        return Err(anyhow::anyhow!("/remove-recipient <DID>"));
                    }
                };

                Ok(Command::RemoveRecipient(did))
            }
            Some("/create-group") => {
                let mut did_keys = vec![];

                let usage_error_fn = || anyhow::anyhow!("/create-group [--open] <name> <DID> ...");
                let (name, open) = match cmd_line.next() {
                    Some("--open") => (cmd_line.next().ok_or_else(usage_error_fn)?, true),
                    Some(name) => (name, false),
                    None => return Err(usage_error_fn()),
                };

                for item in cmd_line.by_ref() {
                    let Ok(did) = DID::try_from(item.to_string()) else {
                        continue;
                    };
                    did_keys.push(did);
                }

                Ok(Command::CreateGroupConversation(
                    name.to_string(),
                    did_keys,
                    open,
                ))
            }
            Some("/remove-conversation") => {
                let conversation_id = match cmd_line.next() {
                    Some(id) => id.parse()?,
                    None => {
                        return Err(anyhow::anyhow!("/remove-conversation <conversation-id>"));
                    }
                };
                Ok(Command::RemoveConversation(conversation_id))
            }
            Some("/set-conversation") => {
                let conversation_id = match cmd_line.next() {
                    Some(id) => id.parse()?,
                    None => {
                        return Err(anyhow::anyhow!("/set <conversation-id>"));
                    }
                };
                Ok(Command::SetConversation(conversation_id))
            }
            Some("/set-conversation-name") => {
                let name = match cmd_line.next() {
                    Some(name) => name,
                    None => {
                        return Err(anyhow::anyhow!("/set-conversation-name <name>"));
                    }
                };
                Ok(Command::SetConversationName(name.to_string()))
            }
            Some("/set-group-open") => {
                let open: u8 = cmd_line
                    .next()
                    .ok_or_else(|| anyhow::anyhow!("/set-group-open <0|1>"))
                    .and_then(|s| s.parse().map_err(Into::into))?;
                let open = open != 0;
                Ok(Command::SetGroupOpen(open))
            }
            Some("/list-conversations") => Ok(Command::ListConversations),
            Some("/list-references") => {
                let mut lower_range = None;
                let mut upper_range = None;

                if let Some(id) = cmd_line.next() {
                    match id.parse() {
                        Ok(lower) => {
                            lower_range = Some(lower);
                            if let Some(id) = cmd_line.next() {
                                match id.parse() {
                                    Ok(upper) => {
                                        upper_range = Some(upper);
                                    }
                                    Err(e) => {
                                        return Err(anyhow::anyhow!(
                                            "Error parsing upper range: {e}"
                                        ));
                                    }
                                }
                            }
                        }
                        Err(e) => {
                            return Err(anyhow::anyhow!("Error parsing lower range: {e}"));
                        }
                    }
                };

                let mut opt = MessageOptions::default();
                if let Some(lower) = lower_range {
                    if let Some(upper) = upper_range {
                        opt = opt.set_range(lower..upper);
                    } else {
                        opt = opt.set_range(0..lower);
                    }
                }

                Ok(Command::ListReferences(opt))
            }
            Some("/list") => {
                let mut lower_range = None;
                let mut upper_range = None;

                if let Some(id) = cmd_line.next() {
                    match id.parse() {
                        Ok(lower) => {
                            lower_range = Some(lower);
                            if let Some(id) = cmd_line.next() {
                                match id.parse() {
                                    Ok(upper) => {
                                        upper_range = Some(upper);
                                    }
                                    Err(e) => {
                                        return Err(anyhow::anyhow!(
                                            "Error parsing upper range: {e}"
                                        ));
                                    }
                                }
                            }
                        }
                        Err(e) => {
                            return Err(anyhow::anyhow!("Error parsing lower range: {e}"));
                        }
                    }
                };

                let mut opt = MessageOptions::default();
                if let Some(lower) = lower_range {
                    if let Some(upper) = upper_range {
                        opt = opt.set_range(lower..upper);
                    } else {
                        opt = opt.set_range(0..lower);
                    }
                }

                Ok(Command::ListMessages(opt))
            }
            Some("/list-pages") => {
                let mut page_or_amount: Option<usize> = None;
                let mut amount_per_page: Option<usize> = page_or_amount
                    .map(|o| if o == 0 { u8::MAX as _ } else { o })
                    .or(Some(10));

                if let Some(id) = cmd_line.next() {
                    match id.parse() {
                        Ok(a_o_p) => {
                            page_or_amount = Some(a_o_p);
                        }
                        Err(e) => {
                            return Err(anyhow::anyhow!("Error parsing: {e}"));
                        }
                    }
                };

                if let Some(id) = cmd_line.next() {
                    match id.parse() {
                        Ok(amount) => {
                            amount_per_page = Some(amount);
                        }
                        Err(e) => {
                            return Err(anyhow::anyhow!("Error parsing: {e}"));
                        }
                    }
                };

                let opt = MessageOptions::default().set_messages_type(MessagesType::Pages {
                    page: page_or_amount,
                    amount_per_page,
                });

                Ok(Command::ListPages(opt))
            }
            Some("/get-first") => Ok(Command::GetFirst),
            Some("/get-last") => Ok(Command::GetLast),
            Some("/search") => {
                let mut keywords = vec![];

                for item in cmd_line.by_ref() {
                    keywords.push(item.to_string());
                }

                let keywords = keywords.join(" ").to_string();

                Ok(Command::Search(keywords))
            }
            Some("/edit") => {
                let message_id = match cmd_line.next() {
                    Some(id) => match Uuid::from_str(id) {
                        Ok(uuid) => uuid,
                        Err(e) => {
                            return Err(anyhow::anyhow!("Error parsing ID: {e}"));
                        }
                    },
                    None => {
                        return Err(anyhow::anyhow!("/edit <message-id> <message>"));
                    }
                };

                let mut messages = vec![];

                for item in cmd_line.by_ref() {
                    messages.push(item.to_string());
                }

                Ok(Command::EditMessage(
                    message_id,
                    messages.join(" ").to_string(),
                ))
            }
            Some("/attach") => {
                let mut files = vec![];

                for item in cmd_line.by_ref() {
                    files.push(Location::Disk {
                        path: PathBuf::from(item),
                    });
                }

                Ok(Command::Attach(files))
            }
            Some("/download") => {
                let message_id = match cmd_line.next() {
                    Some(id) => match Uuid::from_str(id) {
                        Ok(uuid) => uuid,
                        Err(e) => {
                            return Err(anyhow::anyhow!("Error parsing ID: {e}"));
                        }
                    },
                    None => {
                        return Err(anyhow::anyhow!("/download <message-id> <name> <path>"));
                    }
                };

                let name = match cmd_line.next() {
                    Some(name) => name.to_string(),
                    None => {
                        return Err(anyhow::anyhow!("/download <message-id> <name> <path>"));
                    }
                };

                let path = match cmd_line.next() {
                    Some(path) => PathBuf::from(path),
                    None => {
                        return Err(anyhow::anyhow!("/download <message-id> <name> <path>"));
                    }
                };

                Ok(Command::Download(message_id, name, path))
            }
            Some("/react") => {
                let message_id = match cmd_line.next() {
                    Some(id) => match Uuid::from_str(id) {
                        Ok(uuid) => uuid,
                        Err(e) => {
                            return Err(anyhow::anyhow!("Error parsing ID: {e}"));
                        }
                    },
                    None => {
                        return Err(anyhow::anyhow!(
                            "/react <message-id> <add | remove> <emoji>"
                        ));
                    }
                };

                let reaction_state = match cmd_line.next() {
                    Some(state) => match state {
                        "add" => ReactionState::Add,
                        "remove" => ReactionState::Remove,
                        _ => {
                            return Err(anyhow::anyhow!(
                                "/react <message-id> <add | remove> <emoji>"
                            ));
                        }
                    },
                    None => {
                        return Err(anyhow::anyhow!(
                            "/react <message-id> <add | remove> <emoji>"
                        ));
                    }
                };

                let emoji = match cmd_line.next() {
                    Some(emoji) => emoji.to_string(),
                    None => {
                        return Err(anyhow::anyhow!(
                            "/react <message-id> <add | remove> <emoji>"
                        ));
                    }
                };

                Ok(Command::React(message_id, reaction_state.into(), emoji))
            }
            Some("/status") => {
                let conversation_id = match cmd_line.next() {
                    Some(id) => match Uuid::from_str(id) {
                        Ok(uuid) => uuid,
                        Err(e) => {
                            return Err(anyhow::anyhow!("Error parsing ID: {e}"));
                        }
                    },
                    None => {
                        return Err(anyhow::anyhow!("/status <conversation-id>"));
                    }
                };

                Ok(Command::Status(conversation_id))
            }
            Some("/pin") => {
                let target = match cmd_line.next() {
                    Some("all") => PinTarget::All,
                    Some(id) => match Uuid::from_str(id) {
                        Ok(uuid) => PinTarget::Message(uuid),
                        Err(e) => {
                            return Err(anyhow::anyhow!("Error parsing ID: {e}"));
                        }
                    },
                    None => {
                        return Err(anyhow::anyhow!("/pin <all | message-id>"));
                    }
                };

                Ok(Command::Pin(target))
            }
            Some("/unpin") => {
                let target = match cmd_line.next() {
                    Some("all") => PinTarget::All,
                    Some(id) => match Uuid::from_str(id) {
                        Ok(uuid) => PinTarget::Message(uuid),
                        Err(e) => {
                            return Err(anyhow::anyhow!("Error parsing ID: {e}"));
                        }
                    },
                    None => {
                        return Err(anyhow::anyhow!("/unpin <all | message-id>"));
                    }
                };

                Ok(Command::Unpin(target))
            }
            Some("/remove-message") => {
                let message_id = match cmd_line.next() {
                    Some(id) => match Uuid::from_str(id) {
                        Ok(uuid) => uuid,
                        Err(e) => {
                            return Err(anyhow::anyhow!("Error parsing ID: {e}"));
                        }
                    },
                    None => {
                        return Err(anyhow::anyhow!("/remove-message <message-id>"));
                    }
                };

                Ok(Command::RemoveMessage(message_id))
            }
            Some("/count-messages") => Ok(Command::CountMessages),
            Some("/block") => {
                let did: DID = match cmd_line.next() {
                    Some(did) => match DID::try_from(did.to_string()) {
                        Ok(did) => did,
                        Err(e) => {
                            return Err(anyhow::anyhow!("Error parsing DID Key: {e}"));
                        }
                    },
                    None => {
                        return Err(anyhow::anyhow!("/block <DID>"));
                    }
                };

                Ok(Command::Block(did))
            }
            Some("/unblock") => {
                let did: DID = match cmd_line.next() {
                    Some(did) => match DID::try_from(did.to_string()) {
                        Ok(did) => did,
                        Err(e) => {
                            return Err(anyhow::anyhow!("Error parsing DID Key: {e}"));
                        }
                    },
                    None => {
                        return Err(anyhow::anyhow!("/unblock <DID>"));
                    }
                };

                Ok(Command::Unblock(did))
            }
            Some("/send-request") => {
                let did: DID = match cmd_line.next() {
                    Some(did) => match DID::try_from(did.to_string()) {
                        Ok(did) => did,
                        Err(e) => {
                            return Err(anyhow::anyhow!("Error parsing DID Key: {e}"));
                        }
                    },
                    None => {
                        return Err(anyhow::anyhow!("/send-request <DID>"));
                    }
                };

                Ok(Command::SendRequest(did))
            }
            Some("/close-request") => {
                let did: DID = match cmd_line.next() {
                    Some(did) => match DID::try_from(did.to_string()) {
                        Ok(did) => did,
                        Err(e) => {
                            return Err(anyhow::anyhow!("Error parsing DID Key: {e}"));
                        }
                    },
                    None => {
                        return Err(anyhow::anyhow!("/close-request <DID>"));
                    }
                };

                Ok(Command::CloseRequest(did))
            }
            Some("/accept-request") => {
                let did: DID = match cmd_line.next() {
                    Some(did) => match DID::try_from(did.to_string()) {
                        Ok(did) => did,
                        Err(e) => {
                            return Err(anyhow::anyhow!("Error parsing DID Key: {e}"));
                        }
                    },
                    None => {
                        return Err(anyhow::anyhow!("/accept-request <DID>"));
                    }
                };

                Ok(Command::AcceptRequest(did))
            }
            Some("/deny-request") => {
                let did: DID = match cmd_line.next() {
                    Some(did) => match DID::try_from(did.to_string()) {
                        Ok(did) => did,
                        Err(e) => {
                            return Err(anyhow::anyhow!("Error parsing DID Key: {e}"));
                        }
                    },
                    None => {
                        return Err(anyhow::anyhow!("/deny-request <DID>"));
                    }
                };

                Ok(Command::DenyRequest(did))
            }
            Some("/lookup") => {
                let identifier = match cmd_line.next() {
                    Some("username") => {
                        let username = match cmd_line.next() {
                            Some(username) => username,
                            None => {
                                return Err(anyhow::anyhow!("username is required"));
                            }
                        };
                        Identifier::Username(username.into())
                    }
                    Some("publickey") | Some("public-key") | Some("didkey") | Some("did-key")
                    | Some("did") => {
                        let mut keys = vec![];
                        for item in cmd_line.by_ref() {
                            let pk = match DID::from_str(item) {
                                Ok(did) => did,
                                Err(e) => {
                                    return Err(anyhow::anyhow!("Error parsing DID Key: {e}"));
                                }
                            };
                            keys.push(pk);
                        }
                        Identifier::did_keys(keys)
                    }
                    _ => {
                        return Err(anyhow::anyhow!(
                            "/lookup <username | publickey> [username | publickey ...]"
                        ));
                    }
                };
                Ok(Command::Lookup(identifier))
            }
            _ => Err(anyhow::anyhow!("Unknown command")),
        }
    }
}

#[derive(Debug, Default)]
enum PinTarget {
    #[default]
    All,
    Message(Uuid),
}

#[derive(Debug, Default)]
enum InnerReactionState {
    #[default]
    None,
    Add,
    Remove,
}

impl From<InnerReactionState> for ReactionState {
    fn from(state: InnerReactionState) -> Self {
        match state {
            InnerReactionState::None => unreachable!(),
            InnerReactionState::Add => ReactionState::Add,
            InnerReactionState::Remove => ReactionState::Remove,
        }
    }
}

impl From<ReactionState> for InnerReactionState {
    fn from(state: ReactionState) -> Self {
        match state {
            ReactionState::Add => InnerReactionState::Add,
            ReactionState::Remove => InnerReactionState::Remove,
        }
    }
}<|MERGE_RESOLUTION|>--- conflicted
+++ resolved
@@ -265,13 +265,8 @@
             biased;
             Some(event) = account_stream.next() => {
                 match event {
-<<<<<<< HEAD
-                    warp::multipass::MultiPassEventKind::FriendRequestReceived { from: did } => {
+                    warp::multipass::MultiPassEventKind::FriendRequestReceived { from: did, .. } => {
                         let username = instance
-=======
-                    warp::multipass::MultiPassEventKind::FriendRequestReceived { from: did, .. } => {
-                        let username = new_account
->>>>>>> 6c66b04f
                             .get_identity(Identifier::did_key(did.clone())).await
                             .map(|ident| ident.username())
                             .unwrap_or_else(|_| did.to_string());
@@ -281,13 +276,8 @@
                             instance.accept_request(&did).await?;
                         }
                     },
-<<<<<<< HEAD
-                    warp::multipass::MultiPassEventKind::FriendRequestSent { to: did } => {
+                    warp::multipass::MultiPassEventKind::FriendRequestSent { to: did, .. } => {
                         let username = instance
-=======
-                    warp::multipass::MultiPassEventKind::FriendRequestSent { to: did, .. } => {
-                        let username = new_account
->>>>>>> 6c66b04f
                             .get_identity(Identifier::did_key(did.clone())).await
                             .map(|ident| ident.username())
                             .unwrap_or_else(|_| did.to_string());
