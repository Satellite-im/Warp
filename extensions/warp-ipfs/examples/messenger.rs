--- conflicted
+++ resolved
@@ -528,13 +528,8 @@
                                 Ok(conversation) => {
                                     let mut permissions = GroupPermissions::new();
                                     if open {
-<<<<<<< HEAD
-                                        for did in conversation.recipients() {
+                                        for did in conversation.recipients()).to_owned() {
                                             permissions.insert(did, GroupPermission::values().into_iter().collect());
-=======
-                                        for did in conversation.recipients().to_owned() {
-                                            permissions.insert(did, vec![GroupPermission::AddParticipants, GroupPermission::SetGroupName].into_iter().collect());
->>>>>>> 16142351
                                         }
                                     }
                                     if let Err(e) = instance.update_conversation_permissions(topic, permissions).await {
