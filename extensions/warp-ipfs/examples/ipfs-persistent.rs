use std::path::PathBuf;
use std::{io::ErrorKind, path::Path};

use anyhow::bail;
use clap::{Parser, Subcommand};
use comfy_table::Table;
use futures::{StreamExt, TryStreamExt};
use tokio_util::compat::TokioAsyncWriteCompatExt;

use warp::{
    constellation::{Constellation, Progression},
    multipass::MultiPass,
};
use warp_ipfs::{config::Config, WarpIpfsBuilder};

#[derive(Debug, Parser)]
#[clap(name = "")]
struct Opt {
    #[clap(long)]
    path: PathBuf,
    #[clap(long)]
    experimental_node: bool,
    #[clap(long)]
    mdns: bool,
    #[clap(long)]
    bootstrap: Option<bool>,
    #[clap(subcommand)]
    command: Command,
}

#[derive(Subcommand, Debug)]
enum Command {
    UploadFile {
        local: String,
        remote: Option<String>,
    },
    DownloadFile {
        remote: String,
        local: String,
    },
    DeleteFile {
        remote: String,
    },
    List {
        remote: Option<String>,
    },
    FileInfo {
        remote: String,
    },
    SyncRef {
        remote: String,
    },
    FileReference {
        remote: String,
    },
}

async fn setup_persistent<P: AsRef<Path>>(
    username: Option<&str>,
    path: P,
    opt: &Opt,
) -> anyhow::Result<(Box<dyn MultiPass>, Box<dyn Constellation>)> {
    let path = path.as_ref();

    let mut config = Config::production(path);

    config.ipfs_setting_mut().mdns.enable = opt.mdns;

    let (mut account, _, filesystem) = WarpIpfsBuilder::default()
        .set_config(config)
        .finalize()
        .await;

<<<<<<< HEAD
    account
        .tesseract()
        .unlock(b"this is my totally secured password that should nnever be embedded in code")?;

    if account.get_own_identity().await.is_err() {
=======
    if account.identity().await.is_err() {
>>>>>>> f5d0cb49
        account.create_identity(username, None).await?;
    }
    Ok((account, filesystem))
}

#[tokio::main]
async fn main() -> anyhow::Result<()> {
    let opt = Opt::parse();
    _ = fdlimit::raise_fd_limit().is_ok();

    let (_, mut filesystem) = setup_persistent(None, opt.path.clone(), &opt).await?;

    match opt.command {
        Command::UploadFile { local, remote } => {
            let file = Path::new(&local);

            if !file.is_file() {
                bail!("{} is not a file or does not exist", file.display());
            }

            let remote =
                remote.unwrap_or_else(|| file.file_name().unwrap().to_string_lossy().to_string());

            let mut event = filesystem.put(&remote, &local).await?;

            while let Some(event) = event.next().await {
                match event {
                    Progression::CurrentProgress {
                        name,
                        current,
                        total,
                    } => {
                        println!("Written {} MB for {name}", current / 1024 / 1024);
                        if let Some(total) = total {
                            println!(
                                "{}% completed",
                                (((current as f64) / (total as f64)) * 100.) as usize
                            )
                        }
                    }
                    Progression::ProgressComplete { name, total } => {
                        println!(
                            "{name} has been uploaded with {} MB",
                            total.unwrap_or_default() / 1024 / 1024
                        );
                    }
                    Progression::ProgressFailed {
                        name,
                        last_size,
                        error,
                    } => {
                        println!(
                            "{name} failed to upload at {} MB due to: {}",
                            last_size.unwrap_or_default(),
                            error
                        );
                    }
                }
            }
        }
        Command::DownloadFile { remote, local } => {
            let stream = filesystem.get_stream(&remote).await?;

            let file = tokio::fs::File::create(&local).await?;

            let mut reader = stream
                .map(|s| s.map_err(|e| std::io::Error::new(ErrorKind::Other, e)))
                .into_async_read();

            let mut writer = file.compat_write();

            let written = futures::io::copy(&mut reader, &mut writer).await?;

            println!(
                "{local} been downloaded with {} MB written",
                written / 1024 / 1024
            );
        }
        Command::DeleteFile { remote } => {
            match filesystem.remove(&remote, true).await {
                Ok(_) => println!("{remote} is deleted"),
                Err(e) => println!("Error deleting file: {e}"),
            };
        }
        Command::FileInfo { remote } => {
            match filesystem
                .current_directory()?
                .get_item(&remote)
                .and_then(|item| item.get_file())
            {
                Ok(file) => {
                    let mut table = Table::new();
                    table.set_header(vec![
                        "Name",
                        "Size",
                        "Favorite",
                        "Description",
                        "Creation",
                        "Modified",
                        "Thumbnail",
                        "Reference",
                        "Path",
                    ]);
                    table.add_row(vec![
                        file.name(),
                        format!("{} MB", file.size() / 1024 / 1024),
                        file.favorite().to_string(),
                        file.description(),
                        file.creation().date_naive().to_string(),
                        file.modified().date_naive().to_string(),
                        (!file.thumbnail().is_empty()).to_string(),
                        file.reference().unwrap_or_else(|| String::from("N/A")),
                        file.path().to_string(),
                    ]);

                    println!("{table}");
                }
                Err(_) => println!("File doesnt exist"),
            }
        }
        Command::List { remote } => {
            let directory = filesystem.open_directory(remote.as_deref().unwrap_or_default())?;
            let list = directory.get_items();
            let mut table = Table::new();
            table.set_header(vec![
                "Name",
                "Type",
                "Size",
                "Favorite",
                "Description",
                "Creation",
                "Modified",
                "Thumbnail",
                "File Type",
                "Reference",
                "Path",
            ]);
            for item in list.iter() {
                table.add_row(vec![
                    item.name(),
                    item.item_type().to_string(),
                    format!("{} MB", item.size() / 1024 / 1024),
                    item.favorite().to_string(),
                    item.description(),
                    item.creation().date_naive().to_string(),
                    item.modified().date_naive().to_string(),
                    item.thumbnail_format().to_string(),
                    if item.is_file() {
                        let ty = item.get_file()?.file_type();
                        ty.to_string()
                    } else {
                        String::new()
                    },
                    if item.is_file() {
                        item.get_file()?
                            .reference()
                            .unwrap_or_else(|| String::from("N/A"))
                    } else {
                        String::new()
                    },
                    item.path().to_string(),
                ]);
            }
            println!("{table}");
        }
        Command::SyncRef { remote } => match filesystem.sync_ref(&remote).await {
            Ok(_) => {}
            Err(e) => println!("Error: {e}"),
        },
        Command::FileReference { remote } => {
            match filesystem
                .current_directory()?
                .get_item(&remote)
                .and_then(|item| item.get_file())
            {
                Ok(file) => match file.reference() {
                    Some(r) => println!("{remote} Reference: {r}"),
                    None => println!("{remote} has no reference"),
                },
                Err(_) => println!("File doesnt exist"),
            }
        }
    }

    Ok(())
}<|MERGE_RESOLUTION|>--- conflicted
+++ resolved
@@ -71,15 +71,11 @@
         .finalize()
         .await;
 
-<<<<<<< HEAD
     account
         .tesseract()
         .unlock(b"this is my totally secured password that should nnever be embedded in code")?;
 
-    if account.get_own_identity().await.is_err() {
-=======
     if account.identity().await.is_err() {
->>>>>>> f5d0cb49
         account.create_identity(username, None).await?;
     }
     Ok((account, filesystem))
