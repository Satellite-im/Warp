[package]
name = "warp-ipfs"
version = "0.1.0"
edition = "2021"

[lib]
crate-type = ["cdylib", "rlib", "staticlib"]

[dependencies]
warp.workspace = true

futures-timeout.workspace = true
futures-finally = "0.1.0-alpha.2"
cbor4ii.workspace = true
<<<<<<< HEAD
rust-ipfs = { workspace = true, features = ["webrtc_transport", "experimental_stream"] }
ipld-core.workspace = true
=======
rust-ipfs = { workspace = true, features = ["experimental_stream"] }
libipld.workspace = true
>>>>>>> 57f7d60f
uuid = { workspace = true, features = ["serde", "v4"] }
futures.workspace = true
async-trait.workspace = true
async-stream.workspace = true
anyhow.workspace = true
serde.workspace = true
serde_json.workspace = true
either = { workspace = true, features = ["serde"] }
bs58.workspace = true
parking_lot.workspace = true

tracing.workspace = true

async-recursion = "1"

chrono = { workspace = true }
indexmap.workspace = true

void.workspace = true

image = { workspace = true }
derive_more.workspace = true
mediatype.workspace = true

bincode.workspace = true
bytes.workspace = true

fs = { path = "../../tools/fs", default-features = false }

tokio-util = { workspace = true }
tokio-stream = { workspace = true }

web-time = "1.1.0"

base64 = "0.21"


[target.'cfg(not(target_arch = "wasm32"))'.dependencies]
tokio = { workspace = true }
futures-timer = { workspace = true }

[target.'cfg(target_arch = "wasm32")'.dependencies]
tokio = { version = "1", default-features = false, features = ["sync"] }
futures-timer = { workspace = true, features = ["wasm-bindgen"] }
wasm-bindgen-futures = { version = "0.4" }
wasm-bindgen.workspace = true
js-sys.workspace = true

[dev-dependencies]
derive_more.workspace = true
strum = "0.25"
strum_macros = "0.25"
fdlimit = "0.3"
rustyline-async = "0.4"
comfy-table = "7.1"
tracing-subscriber = { version = "0.3", features = ["env-filter"] }
tracing-appender = "0.2"

clap = { version = "4.0", features = ["derive"] }

rpassword = "7.3"

# crates for examples
tiny_file_server = "0.1.5"

[target.'cfg(target_arch = "wasm32")'.dev-dependencies]
wasm-bindgen-test = "0.3.42"

[features]
default = []
build-header = []<|MERGE_RESOLUTION|>--- conflicted
+++ resolved
@@ -12,13 +12,8 @@
 futures-timeout.workspace = true
 futures-finally = "0.1.0-alpha.2"
 cbor4ii.workspace = true
-<<<<<<< HEAD
-rust-ipfs = { workspace = true, features = ["webrtc_transport", "experimental_stream"] }
-ipld-core.workspace = true
-=======
 rust-ipfs = { workspace = true, features = ["experimental_stream"] }
 libipld.workspace = true
->>>>>>> 57f7d60f
 uuid = { workspace = true, features = ["serde", "v4"] }
 futures.workspace = true
 async-trait.workspace = true
