--- conflicted
+++ resolved
@@ -21,13 +21,12 @@
 
     #[cfg(not(target_arch = "wasm32"))]
     use tokio::test as async_test;
-<<<<<<< HEAD
+
     use warp::multipass::{Friends, MultiPassEvent};
     use warp::raygun::{RayGun, RayGunGroupConversation, RayGunStream};
-=======
+
     use uuid::Uuid;
     use warp::error::Error;
->>>>>>> 28602bde
 
     #[async_test]
     async fn create_empty_group_conversation() -> anyhow::Result<()> {
