--- conflicted
+++ resolved
@@ -476,12 +476,8 @@
                 None,
                 vec![Location::Stream {
                     name: "image.png".into(),
-<<<<<<< HEAD
                     stream: futures::stream::iter(vec![Ok(PROFILE_IMAGE.to_vec())]).boxed(),
-=======
                     size: Some(PROFILE_IMAGE.len()),
-                    stream: futures::stream::once(async { PROFILE_IMAGE.to_vec() }).boxed(),
->>>>>>> c8a9bf9e
                 }],
                 vec![],
             )
