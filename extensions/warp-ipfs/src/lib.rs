--- conflicted
+++ resolved
@@ -8,14 +8,10 @@
 use chrono::{DateTime, Utc};
 use config::Config;
 use futures::channel::mpsc::channel;
-<<<<<<< HEAD
+
 use futures::stream::{self, BoxStream};
 use futures::{AsyncReadExt, StreamExt, TryStreamExt};
-=======
-use futures::stream::BoxStream;
-#[allow(unused_imports)] //TODO: Remove
-use futures::{AsyncReadExt, StreamExt};
->>>>>>> d626c840
+
 use ipfs::libp2p::core::muxing::StreamMuxerBox;
 use ipfs::libp2p::core::transport::{Boxed, MemoryTransport, OrTransport};
 use ipfs::libp2p::core::upgrade::Version;
@@ -877,8 +873,6 @@
                         maximum: Some(2 * 1024 * 1024),
                     });
                 }
-
-<<<<<<< HEAD
                 let cursor = std::io::Cursor::new(data);
 
                 let image = image::io::Reader::new(cursor).with_guessed_format()?;
@@ -889,41 +883,6 @@
                     .unwrap_or(ExtensionType::Other);
 
                 let inner = image.into_inner();
-=======
-                tracing::trace!("image size = {}", len);
-
-                let (data, format) = {
-                    let cursor = std::io::Cursor::new(data);
-
-                    let image = image::io::Reader::new(cursor).with_guessed_format()?;
-
-                    let format = image
-                        .format()
-                        .and_then(|format| ExtensionType::try_from(format).ok())
-                        .unwrap_or(ExtensionType::Other);
-
-                    let inner = image.into_inner();
-
-                    let data = inner.into_inner();
-                    (data, format)
-                };
-
-                let cid = store::document::image_dag::store_photo(
-                    &ipfs,
-                    futures::stream::iter(Ok::<_, std::io::Error>(Ok(data))).boxed(),
-                    format.into(),
-                    Some(2 * 1024 * 1024),
-                )
-                .await?;
-
-                tracing::debug!("Image cid: {cid}");
-
-                if let Some(picture_cid) = identity.metadata.profile_picture {
-                    if picture_cid == cid {
-                        tracing::debug!("Picture is already on document. Not updating identity");
-                        return Ok(());
-                    }
->>>>>>> d626c840
 
                 let data = inner.into_inner();
 
@@ -931,99 +890,54 @@
                 (OptType::Picture(Some(format)), stream)
             }
             IdentityUpdate::PicturePath(path) => {
-                #[cfg(not(target_arch = "wasm32"))]
-                {
-                    if !path.is_file() {
-                        return Err(Error::IoError(std::io::Error::from(
-                            std::io::ErrorKind::NotFound,
-                        )));
-                    }
-
-                    let file = tokio::fs::File::open(&path).await?;
-
-                    let metadata = file.metadata().await?;
-
-                    let len = metadata.len() as _;
-
-                    if len == 0 || len > 2 * 1024 * 1024 {
-                        return Err(Error::InvalidLength {
-                            context: "profile picture".into(),
-                            current: len,
-                            minimum: Some(1),
-                            maximum: Some(2 * 1024 * 1024),
-                        });
-                    }
-
-                    let extension = path
-                        .extension()
-                        .and_then(OsStr::to_str)
-                        .map(ExtensionType::from)
-                        .unwrap_or(ExtensionType::Other);
-
-                    tracing::trace!("image size = {}", len);
-
-                    let stream = async_stream::stream! {
-                        let mut reader = file.compat();
-                        let mut buffer = vec![0u8; 512];
-                        loop {
-                            match reader.read(&mut buffer).await {
-                                Ok(512) => yield Ok(buffer.clone()),
-                                Ok(_n) => {
-                                    yield Ok(buffer.clone());
-                                    break;
-                                },
-                                Err(e) if e.kind() == std::io::ErrorKind::Interrupted => continue,
-                                Err(e) => {
-                                    yield Err(e);
-                                    break;
-                                }
-                            }
-                        }
-                    };
-
-<<<<<<< HEAD
-                (OptType::Picture(Some(extension)), stream.boxed())
-=======
-                    let cid = store::document::image_dag::store_photo(
-                        &ipfs,
-                        stream.boxed(),
-                        extension.into(),
-                        Some(2 * 1024 * 1024),
-                    )
-                    .await?;
-
-                    tracing::debug!("Image cid: {cid}");
-
-                    if let Some(picture_cid) = identity.metadata.profile_picture {
-                        if picture_cid == cid {
-                            tracing::debug!(
-                                "Picture is already on document. Not updating identity"
-                            );
-                            return Ok(());
-                        }
-
-                        if let Some(banner_cid) = identity.metadata.profile_banner {
-                            if picture_cid != banner_cid {
-                                old_cid = Some(picture_cid);
+                if !path.is_file() {
+                    return Err(Error::IoError(std::io::Error::from(
+                        std::io::ErrorKind::NotFound,
+                    )));
+                }
+
+                let file = tokio::fs::File::open(&path).await?;
+
+                let metadata = file.metadata().await?;
+
+                let len = metadata.len() as _;
+
+                if len == 0 || len > 2 * 1024 * 1024 {
+                    return Err(Error::InvalidLength {
+                        context: "profile picture".into(),
+                        current: len,
+                        minimum: Some(1),
+                        maximum: Some(2 * 1024 * 1024),
+                    });
+                }
+
+                let extension = path
+                    .extension()
+                    .and_then(OsStr::to_str)
+                    .map(ExtensionType::from)
+                    .unwrap_or(ExtensionType::Other);
+
+                tracing::trace!("image size = {}", len);
+
+                let stream = async_stream::stream! {
+                    let mut reader = file.compat();
+                    let mut buffer = vec![0u8; 512];
+                    loop {
+                        match reader.read(&mut buffer).await {
+                            Ok(512) => yield Ok(buffer.clone()),
+                            Ok(_n) => {
+                                yield Ok(buffer.clone());
+                                break;
+                            },
+                            Err(e) if e.kind() == std::io::ErrorKind::Interrupted => continue,
+                            Err(e) => {
+                                yield Err(e);
+                                break;
                             }
                         }
                     }
-
-                    identity.metadata.profile_picture = Some(cid);
-                    store.identity_update(identity).await?;
-                }
-                #[cfg(target_arch = "wasm32")]
-                {
-                    _ = path;
-                }
-            }
-            IdentityUpdate::ClearPicture => {
-                let document = identity.metadata.profile_picture.take();
-                if let Some(cid) = document {
-                    old_cid = Some(cid);
-                }
-                store.identity_update(identity).await?;
->>>>>>> d626c840
+                };
+                (OptType::Picture(Some(extension)), stream.boxed())
             }
             IdentityUpdate::PictureStream(stream) => (OptType::Picture(None), stream),
             IdentityUpdate::Banner(data) => {
@@ -1037,52 +951,16 @@
                     });
                 }
 
-<<<<<<< HEAD
                 let cursor = std::io::Cursor::new(data);
-=======
-                tracing::trace!("image size = {}", len);
-
-                let (data, format) = {
-                    let cursor = std::io::Cursor::new(data);
->>>>>>> d626c840
 
                 let image = image::io::Reader::new(cursor).with_guessed_format()?;
 
-<<<<<<< HEAD
                 let format = image
                     .format()
                     .and_then(|format| ExtensionType::try_from(format).ok())
                     .unwrap_or(ExtensionType::Other);
 
                 let inner = image.into_inner();
-=======
-                    let format = image
-                        .format()
-                        .and_then(|format| ExtensionType::try_from(format).ok())
-                        .unwrap_or(ExtensionType::Other);
-
-                    let inner = image.into_inner();
-
-                    let data = inner.into_inner();
-                    (data, format)
-                };
-
-                let cid = store::document::image_dag::store_photo(
-                    &ipfs,
-                    futures::stream::iter(Ok::<_, std::io::Error>(Ok(data))).boxed(),
-                    format.into(),
-                    Some(2 * 1024 * 1024),
-                )
-                .await?;
-
-                tracing::debug!("Image cid: {cid}");
-
-                if let Some(banner_cid) = identity.metadata.profile_banner {
-                    if banner_cid == cid {
-                        tracing::debug!("Banner is already on document. Not updating identity");
-                        return Ok(());
-                    }
->>>>>>> d626c840
 
                 let data = inner.into_inner();
 
@@ -1090,57 +968,54 @@
                 (OptType::Banner(Some(format)), stream)
             }
             IdentityUpdate::BannerPath(path) => {
-                #[cfg(not(target_arch = "wasm32"))]
-                {
-                    if !path.is_file() {
-                        return Err(Error::IoError(std::io::Error::from(
-                            std::io::ErrorKind::NotFound,
-                        )));
-                    }
-
-                    let file = tokio::fs::File::open(&path).await?;
-
-                    let metadata = file.metadata().await?;
-
-                    let len = metadata.len() as _;
-
-                    if len == 0 || len > 2 * 1024 * 1024 {
-                        return Err(Error::InvalidLength {
-                            context: "profile banner".into(),
-                            current: len,
-                            minimum: Some(1),
-                            maximum: Some(2 * 1024 * 1024),
-                        });
-                    }
-
-                    let extension = path
-                        .extension()
-                        .and_then(OsStr::to_str)
-                        .map(ExtensionType::from)
-                        .unwrap_or(ExtensionType::Other);
-
-                    tracing::trace!("image size = {}", len);
-
-                    let stream = async_stream::stream! {
-                        let mut reader = file.compat();
-                        let mut buffer = vec![0u8; 512];
-                        loop {
-                            match reader.read(&mut buffer).await {
-                                Ok(512) => yield Ok(buffer.clone()),
-                                Ok(_n) => {
-                                    yield Ok(buffer.clone());
-                                    break;
-                                },
-                                Err(e) if e.kind() == std::io::ErrorKind::Interrupted => continue,
-                                Err(e) => {
-                                    yield Err(e);
-                                    break;
-                                }
+                if !path.is_file() {
+                    return Err(Error::IoError(std::io::Error::from(
+                        std::io::ErrorKind::NotFound,
+                    )));
+                }
+
+                let file = tokio::fs::File::open(&path).await?;
+
+                let metadata = file.metadata().await?;
+
+                let len = metadata.len() as _;
+
+                if len == 0 || len > 2 * 1024 * 1024 {
+                    return Err(Error::InvalidLength {
+                        context: "profile banner".into(),
+                        current: len,
+                        minimum: Some(1),
+                        maximum: Some(2 * 1024 * 1024),
+                    });
+                }
+
+                let extension = path
+                    .extension()
+                    .and_then(OsStr::to_str)
+                    .map(ExtensionType::from)
+                    .unwrap_or(ExtensionType::Other);
+
+                tracing::trace!("image size = {}", len);
+
+                let stream = async_stream::stream! {
+                    let mut reader = file.compat();
+                    let mut buffer = vec![0u8; 512];
+                    loop {
+                        match reader.read(&mut buffer).await {
+                            Ok(512) => yield Ok(buffer.clone()),
+                            Ok(_n) => {
+                                yield Ok(buffer.clone());
+                                break;
+                            },
+                            Err(e) if e.kind() == std::io::ErrorKind::Interrupted => continue,
+                            Err(e) => {
+                                yield Err(e);
+                                break;
                             }
                         }
-                    };
-
-<<<<<<< HEAD
+                    }
+                };
+
                 (OptType::Picture(Some(extension)), stream.boxed())
             }
             IdentityUpdate::BannerStream(stream) => (OptType::Banner(None), stream),
@@ -1156,7 +1031,7 @@
                     data.extend(s);
                 }
 
-                trace!("image size = {}", data.len());
+                tracing::trace!("image size = {}", data.len());
 
                 let cursor = std::io::Cursor::new(data);
 
@@ -1177,7 +1052,7 @@
         )
         .await?;
 
-        debug!("Image cid: {cid}");
+        tracing::debug!("Image cid: {cid}");
 
         match opt {
             OptType::Picture(_) => {
@@ -1199,72 +1074,20 @@
             OptType::Banner(_) => {
                 if let Some(banner_cid) = identity.metadata.profile_banner {
                     if banner_cid == cid {
-                        debug!("Banner is already on document. Not updating identity");
+                        tracing::debug!("Banner is already on document. Not updating identity");
                         return Ok(());
                     }
-=======
-                    let cid = store::document::image_dag::store_photo(
-                        &ipfs,
-                        stream.boxed(),
-                        extension.into(),
-                        Some(2 * 1024 * 1024),
-                    )
-                    .await?;
-
-                    tracing::debug!("Image cid: {cid}");
-
-                    if let Some(banner_cid) = identity.metadata.profile_banner {
-                        if banner_cid == cid {
-                            tracing::debug!("Banner is already on document. Not updating identity");
-                            return Ok(());
-                        }
->>>>>>> d626c840
-
-                        if let Some(picture_cid) = identity.metadata.profile_picture {
-                            if picture_cid != banner_cid {
-                                old_cid = Some(banner_cid);
-                            }
+
+                    if let Some(picture_cid) = identity.metadata.profile_picture {
+                        if picture_cid != banner_cid {
+                            old_cid = Some(banner_cid);
                         }
                     }
-
-<<<<<<< HEAD
+                }
+
                 identity.metadata.profile_banner = Some(cid);
-=======
-                    identity.metadata.profile_banner = Some(cid);
-                    store.identity_update(identity).await?;
-                }
-                #[cfg(target_arch = "wasm32")]
-                {
-                    _ = path;
-                }
-            }
-            IdentityUpdate::ClearBanner => {
-                let document = identity.metadata.profile_banner.take();
-                if let Some(cid) = document {
-                    old_cid = Some(cid);
-                }
-                store.identity_update(identity).await?;
-            }
-            IdentityUpdate::StatusMessage(status) => {
-                if let Some(status) = status.clone() {
-                    let len = status.chars().count();
-                    if len == 0 || len > 512 {
-                        return Err(Error::InvalidLength {
-                            context: "status".into(),
-                            current: len,
-                            minimum: Some(1),
-                            maximum: Some(512),
-                        });
-                    }
-                }
-                identity.status_message = status;
-                store.identity_update(identity.clone()).await?;
->>>>>>> d626c840
-            }
-        }
-
-        // identity.metadata.profile_banner = Some(cid);
-        // store.identity_update(identity).await?;
+            }
+        }
 
         if let Some(cid) = old_cid {
             if let Err(e) = store.delete_photo(cid).await {
