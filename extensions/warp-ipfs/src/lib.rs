--- conflicted
+++ resolved
@@ -393,15 +393,12 @@
         let ipfs = uninitialized.start().await?;
 
         #[cfg(not(target_arch = "wasm32"))]
-<<<<<<< HEAD
-=======
         if let Some(path) = self.inner.config.path.as_ref() {
             if let Err(e) = store::migrate_to_ds(&ipfs, path).await {
                 tracing::warn!(error = %e, "failed to migrate to datastore");
             }
         }
 
->>>>>>> 54969708
         if self.inner.config.enable_relay {
             let mut relay_peers = HashSet::new();
 
