mod behaviour;
pub mod config;
mod spam_filter;
pub mod store;
mod thumbnail;
mod utils;

use chrono::{DateTime, Utc};
use config::Config;
use futures::channel::mpsc::channel;
use futures::stream::BoxStream;
use futures::{AsyncReadExt, StreamExt};
use ipfs::libp2p::core::muxing::StreamMuxerBox;
use ipfs::libp2p::core::transport::{Boxed, MemoryTransport, OrTransport};
use ipfs::libp2p::core::upgrade::Version;
use ipfs::libp2p::Transport;
use ipfs::p2p::{
    ConnectionLimits, IdentifyConfiguration, KadConfig, KadInserts, MultiaddrExt, PubsubConfig,
    TransportConfig, UpdateMode,
};

use rust_ipfs as ipfs;
use std::any::Any;
use std::collections::HashSet;
use std::ffi::OsStr;
use std::path::PathBuf;
use std::sync::atomic::{AtomicBool, Ordering};
use std::time::Duration;
use store::document::ExtractedRootDocument;
use store::files::FileStore;
use store::identity::{IdentityStore, LookupBy};
use store::message::MessageStore;
use tokio::sync::broadcast;
use tokio_util::compat::TokioAsyncReadCompatExt;
use tracing::log::{error, info, warn};
use tracing::{debug, trace};
use utils::ExtensionType;
use uuid::Uuid;
use warp::constellation::directory::Directory;
use warp::constellation::file::FileType;
use warp::constellation::{
    Constellation, ConstellationEvent, ConstellationEventKind, ConstellationEventStream,
    ConstellationProgressStream,
};
use warp::crypto::keypair::PhraseType;
use warp::crypto::zeroize::Zeroizing;
use warp::raygun::{
    AttachmentEventStream, Conversation, EmbedState, Location, Message, MessageEvent,
    MessageEventStream, MessageOptions, MessageStatus, Messages, PinState, RayGun,
    RayGunAttachment, RayGunEventKind, RayGunEventStream, RayGunEvents, RayGunGroupConversation,
    RayGunStream, ReactionState,
};
use warp::sync::{Arc, RwLock};

use warp::module::Module;
use warp::tesseract::{Tesseract, TesseractEvent};
use warp::{Extension, SingleHandle};

use ipfs::{DhtMode, Ipfs, Keypair, PeerId, Protocol, UninitializedIpfs};
use warp::crypto::{KeyMaterial, DID};
use warp::error::Error;
use warp::multipass::identity::{
    Identifier, Identity, IdentityImage, IdentityProfile, IdentityUpdate, Relationship,
};
use warp::multipass::{
    identity, Friends, FriendsEvent, IdentityImportOption, IdentityInformation, ImportLocation,
    MultiPass, MultiPassEventKind, MultiPassEventStream, MultiPassImportExport,
};

use crate::config::Bootstrap;
use crate::store::discovery::Discovery;
use crate::store::phonebook::PhoneBook;
use crate::store::{ecdh_decrypt, ecdh_encrypt};

#[derive(Clone)]
pub struct WarpIpfs {
    config: Config,
    identity_guard: Arc<tokio::sync::Mutex<()>>,
    ipfs: Arc<RwLock<Option<Ipfs>>>,
    tesseract: Tesseract,
    identity_store: Arc<RwLock<Option<IdentityStore>>>,
    message_store: Arc<RwLock<Option<MessageStore>>>,
    file_store: Arc<RwLock<Option<FileStore>>>,

    initialized: Arc<AtomicBool>,

    multipass_tx: broadcast::Sender<MultiPassEventKind>,
    raygun_tx: broadcast::Sender<RayGunEventKind>,
    constellation_tx: broadcast::Sender<ConstellationEventKind>,
}

#[derive(Default)]
pub struct WarpIpfsBuilder {
    config: Config,
    // use_multipass: bool,
    // use_raygun: bool,
    // use_constellation: bool,
    tesseract: Tesseract,
}

impl WarpIpfsBuilder {
    pub fn set_config(mut self, config: Config) -> Self {
        self.config = config;
        self
    }

    pub fn set_tesseract(mut self, tesseract: Tesseract) -> Self {
        self.tesseract = tesseract;
        self
    }

    // pub fn use_multipass(mut self) -> Self {
    //     self.use_multipass = true;
    //     self
    // }

    // pub fn use_constellation(mut self) -> Self {
    //     self.use_constellation = true;
    //     self
    // }

    // pub fn use_raygun(mut self) -> Self {
    //     self.use_raygun = true;
    //     self
    // }

    pub async fn finalize(
        self,
    ) -> Result<(Box<dyn MultiPass>, Box<dyn RayGun>, Box<dyn Constellation>), Error> {
        let instance = WarpIpfs::new(self.config, self.tesseract).await?;

        let mp = Box::new(instance.clone()) as Box<_>;
        let rg = Box::new(instance.clone()) as Box<_>;
        let fs = Box::new(instance) as Box<_>;

        Ok((mp, rg, fs))
    }
}

impl WarpIpfs {
    pub async fn new(config: Config, tesseract: Tesseract) -> anyhow::Result<WarpIpfs> {
        let (multipass_tx, _) = broadcast::channel(1024);
        let (raygun_tx, _) = tokio::sync::broadcast::channel(1024);
        let (constellation_tx, _) = tokio::sync::broadcast::channel(1024);

        let identity = WarpIpfs {
            config,
            tesseract,
            ipfs: Default::default(),
            identity_store: Default::default(),
            message_store: Default::default(),
            file_store: Default::default(),
            initialized: Default::default(),
            identity_guard: Arc::default(),
            multipass_tx,
            raygun_tx,
            constellation_tx,
        };

        if !identity.tesseract.is_unlock() {
            let inner = identity.clone();
            tokio::spawn(async move {
                let mut stream = inner.tesseract.subscribe();
                while let Some(event) = stream.next().await {
                    if matches!(event, TesseractEvent::Unlocked) {
                        break;
                    }
                }
                if let Err(_e) = inner.initialize_store(false).await {}
            });
        } else if let Err(_e) = identity.initialize_store(false).await {
        }

        Ok(identity)
    }

    async fn initialize_store(&self, init: bool) -> anyhow::Result<()> {
        let tesseract = self.tesseract.clone();

        if init && self.identity_store.read().is_some() || self.initialized.load(Ordering::SeqCst) {
            warn!("Identity is already loaded");
            anyhow::bail!(Error::IdentityExist)
        }

        let keypair = match (init, tesseract.exist("keypair")) {
            (true, false) => {
                info!("Keypair doesnt exist. Generating keypair....");
                if let Ok(kp) = Keypair::generate_ed25519().try_into_ed25519() {
                    let encoded_kp = bs58::encode(&kp.to_bytes()).into_string();
                    tesseract.set("keypair", &encoded_kp)?;
                    let bytes = Zeroizing::new(kp.secret().as_ref().to_vec());
                    Keypair::ed25519_from_bytes(bytes)?
                } else {
                    error!("Unreachable. Report this as a bug");
                    anyhow::bail!("Unreachable")
                }
            }
            (false, true) | (true, true) => {
                info!("Fetching keypair from tesseract");
                let keypair = tesseract.retrieve("keypair")?;
                let kp = Zeroizing::new(bs58::decode(keypair).into_vec()?);
                let id_kp = warp::crypto::ed25519_dalek::Keypair::from_bytes(&kp)?;
                Keypair::ed25519_from_bytes(id_kp.secret.to_bytes())?
            }
            _ => anyhow::bail!("Unable to initialize store"),
        };

        self.init_ipfs(keypair).await?;

        Ok(())
    }

    pub(crate) async fn init_ipfs(&self, keypair: Keypair) -> Result<(), Error> {
        let tesseract = self.tesseract.clone();
        info!(
            "Have keypair with peer id: {}",
            keypair.public().to_peer_id()
        );

        let config = self.config.clone();

        let empty_bootstrap = match &config.bootstrap {
            Bootstrap::Ipfs => false,
            Bootstrap::Custom(addr) => addr.is_empty(),
            Bootstrap::None => true,
        };

        if empty_bootstrap && !config.ipfs_setting.dht_client {
            warn!("Bootstrap list is empty. Will not be able to perform a bootstrap for DHT");
        }

        let swarm_config = config.ipfs_setting.swarm.clone();

        let mut swarm_configuration = ipfs::p2p::SwarmConfig {
            dial_concurrency_factor: swarm_config
                .dial_factor
                .try_into()
                .unwrap_or_else(|_| 8.try_into().expect("8 > 0")),
            notify_handler_buffer_size: swarm_config
                .notify_buffer_size
                .try_into()
                .unwrap_or_else(|_| 32.try_into().expect("32 > 0")),
            connection_event_buffer_size: if swarm_config.connection_buffer_size > 0 {
                swarm_config.connection_buffer_size
            } else {
                32
            },
            connection: ConnectionLimits::default(),
            ..Default::default()
        };

        if let Some(limit) = swarm_config.limit {
            swarm_configuration.connection = ConnectionLimits::default()
                .with_max_pending_outgoing(limit.max_pending_outgoing)
                .with_max_pending_incoming(limit.max_pending_incoming)
                .with_max_established_incoming(limit.max_established_incoming)
                .with_max_established_outgoing(limit.max_established_outgoing)
                .with_max_established(limit.max_established)
                .with_max_established_per_peer(limit.max_established_per_peer);

            info!(
                "Connection configuration: {:?}",
                swarm_configuration.connection
            );
        }

        let (pb_tx, pb_rx) = channel(50);

        let behaviour = behaviour::Behaviour {
            phonebook: behaviour::phonebook::Behaviour::new(self.multipass_tx.clone(), pb_rx),
        };

        info!("Starting ipfs");
<<<<<<< HEAD
        let mut uninitialized = UninitializedIpfs::empty()
            .set_keypair(keypair)
=======
        let mut uninitialized = UninitializedIpfs::new()
>>>>>>> 6a042d79
            .with_identify(Some({
                let mut idconfig = IdentifyConfiguration {
                    protocol_version: "/satellite/warp/0.1".into(),
                    ..Default::default()
                };
                if let Some(agent) = config.ipfs_setting.agent_version.as_ref() {
                    idconfig.agent_version = agent.clone();
                }
                idconfig
            }))
            .with_bitswap(None)
            .with_kademlia(
                Some(either::Either::Left(KadConfig {
                    query_timeout: std::time::Duration::from_secs(60),
                    publication_interval: Some(Duration::from_secs(30 * 60)),
                    provider_record_ttl: Some(Duration::from_secs(60 * 60)),
                    insert_method: KadInserts::Manual,
                    ..Default::default()
                })),
                Default::default(),
            )
            .with_ping(None)
            .with_pubsub(Some(PubsubConfig {
                max_transmit_size: config.ipfs_setting.pubsub.max_transmit_size,
                ..Default::default()
            }))
            .with_relay(true)
            .set_listening_addrs(config.listen_on.clone())
            .with_custom_behaviour(behaviour)
            .with_rendezvous_client()
            .set_transport_configuration(TransportConfig {
                yamux_update_mode: UpdateMode::Read,
                ..Default::default()
            })
            .listen_as_external_addr()
            .set_swarm_configuration(swarm_configuration);

        if let Some(path) = self.config.path.as_ref() {
            info!("Instance will be persistent");
            info!("Path set: {}", path.display());

            if !path.is_dir() {
                warn!("Path doesnt exist... creating");
                tokio::fs::create_dir_all(path).await?;
            }
            uninitialized = uninitialized.set_path(path);
        }

        if config.ipfs_setting.bootstrap {
            for addr in config.bootstrap.address() {
                uninitialized = uninitialized.add_bootstrap(addr);
            }
        }

        if config.ipfs_setting.memory_transport {
            uninitialized = uninitialized.with_custom_transport(Box::new(
                |keypair, relay| -> std::io::Result<Boxed<(PeerId, StreamMuxerBox)>> {
                    let noise_config = rust_ipfs::libp2p::noise::Config::new(keypair)
                        .map_err(|e| std::io::Error::new(std::io::ErrorKind::Other, e))?;

                    let transport = match relay {
                        Some(relay) => OrTransport::new(relay, MemoryTransport::default())
                            .upgrade(Version::V1)
                            .authenticate(noise_config)
                            .multiplex(rust_ipfs::libp2p::yamux::Config::default())
                            .timeout(Duration::from_secs(20))
                            .boxed(),
                        None => MemoryTransport::default()
                            .upgrade(Version::V1)
                            .authenticate(noise_config)
                            .multiplex(rust_ipfs::libp2p::yamux::Config::default())
                            .timeout(Duration::from_secs(20))
                            .boxed(),
                    };

                    Ok(transport)
                },
            ));
        }

        if config.ipfs_setting.portmapping {
            uninitialized = uninitialized.with_upnp();
        }

        if config.ipfs_setting.mdns.enable {
            uninitialized = uninitialized.with_mdns();
        }

        let ipfs = uninitialized.start().await?;

        let mut relay_peers = vec![];

        for mut addr in config
            .ipfs_setting
            .relay_client
            .relay_address
            .iter()
            .chain(config.bootstrap.address().iter())
            .cloned()
        {
            if addr.is_relayed() {
                warn!("Relay circuits cannot be used as relays");
                continue;
            }

            let Some(peer_id) = addr.extract_peer_id() else {
                warn!("{addr} does not contain a peer id. Skipping");
                continue;
            };

            if let Err(e) = ipfs.add_peer(peer_id, addr.clone()).await {
                warn!("Failed to add relay to address book: {e}");
            }

            if let Err(e) = ipfs.add_relay(peer_id, addr).await {
                error!("Error adding relay: {e}");
                continue;
            }

            relay_peers.push(peer_id);
        }

        if relay_peers.is_empty() {
            warn!("No relays available");
        }

        for relay_peer in relay_peers {
            match tokio::time::timeout(Duration::from_secs(15), ipfs.enable_relay(Some(relay_peer)))
                .await
            {
                Ok(Ok(_)) => {}
                Ok(Err(e)) => {
                    error!("Failed to use {relay_peer} as a relay: {e}");
                    continue;
                }
                Err(_) => {
                    error!("Relay connection timed out");
                    continue;
                }
            };

            let list = ipfs.list_relays(true).await.unwrap_or_default();
            for addr in list
                .iter()
                .filter(|(peer_id, _)| *peer_id == relay_peer)
                .flat_map(|(_, addrs)| addrs)
            {
                info!("Listening on {}", addr.clone().with(Protocol::P2pCircuit));
            }
            break;
        }

        if config.ipfs_setting.dht_client {
            ipfs.dht_mode(DhtMode::Client).await?;
        }

        if config.ipfs_setting.bootstrap && !empty_bootstrap {
            //TODO: determine if bootstrap should run in intervals
            if let Err(e) = ipfs.bootstrap().await {
                error!("Error bootstrapping: {e}");
            }
        }

        let relays = ipfs
            .list_relays(false)
            .await
            .unwrap_or_default()
            .iter()
            .flat_map(|(peer_id, addrs)| {
                addrs
                    .iter()
                    .map(|addr| {
                        addr.clone()
                            .with(Protocol::P2p(*peer_id))
                            .with(Protocol::P2pCircuit)
                    })
                    .collect::<Vec<_>>()
            })
            .collect::<Vec<_>>();

        let discovery = Discovery::new(
            ipfs.clone(),
            config.store_setting.discovery.clone(),
            relays.clone(),
        );

        let phonebook = PhoneBook::new(discovery.clone(), pb_tx);

        info!("Initializing identity profile");
        let identity_store = IdentityStore::new(
            ipfs.clone(),
            config.path.clone(),
            tesseract.clone(),
            self.multipass_tx.clone(),
            phonebook,
            &config,
            discovery.clone(),
        )
        .await?;
        info!("Identity initialized");

        *self.identity_store.write() = Some(identity_store.clone());

        *self.ipfs.write() = Some(ipfs.clone());

        let filestore =
            FileStore::new(ipfs.clone(), &config, self.constellation_tx.clone()).await?;

        *self.file_store.write() = Some(filestore.clone());

        let message_store = MessageStore::new(
            ipfs.clone(),
            config.path.map(|path| path.join("messages")),
            identity_store,
            // friend_store,
            discovery.clone(),
            filestore,
            false,
            1000,
            self.raygun_tx.clone(),
            (
                config.store_setting.check_spam,
                config.store_setting.with_friends,
            ),
        )
        .await?;

        *self.message_store.write() = Some(message_store);

        info!("Messaging store initialized");

        self.initialized.store(true, Ordering::SeqCst);
        info!("multipass initialized");

        if let Err(e) = discovery.start().await {
            warn!("Unable to start discovery: {e}.")
        }
        Ok(())
    }

    pub(crate) async fn identity_store(&self, created: bool) -> Result<IdentityStore, Error> {
        let store = self.identity_store_sync()?;
        if created && !store.local_id_created().await {
            return Err(Error::IdentityNotCreated);
        }
        Ok(store)
    }

    pub(crate) fn messaging_store(&self) -> std::result::Result<MessageStore, Error> {
        self.message_store
            .read()
            .clone()
            .ok_or(Error::RayGunExtensionUnavailable)
    }

    pub(crate) fn file_store(&self) -> std::result::Result<FileStore, Error> {
        self.file_store
            .read()
            .clone()
            .ok_or(Error::ConstellationExtensionUnavailable)
    }

    pub(crate) fn identity_store_sync(&self) -> Result<IdentityStore, Error> {
        if !self.tesseract.is_unlock() {
            return Err(Error::TesseractLocked);
        }
        if !self.tesseract.exist("keypair") {
            return Err(Error::IdentityNotCreated);
        }
        self.identity_store
            .read()
            .clone()
            .ok_or(Error::MultiPassExtensionUnavailable)
    }

    pub(crate) fn ipfs(&self) -> Result<Ipfs, Error> {
        self.ipfs
            .read()
            .clone()
            .ok_or(Error::MultiPassExtensionUnavailable)
    }

    async fn is_store_initialized(&self) -> bool {
        if !self.initialized.load(Ordering::SeqCst) {
            tokio::time::sleep(Duration::from_millis(100)).await;
            if !self.initialized.load(Ordering::SeqCst) {
                return false;
            }
        }
        true
    }

    pub(crate) async fn is_blocked_by(&self, pubkey: &DID) -> Result<bool, Error> {
        let identity = self.identity_store(true).await?;
        identity.is_blocked_by(pubkey).await
    }
}

impl Extension for WarpIpfs {
    fn id(&self) -> String {
        "warp-ipfs".to_string()
    }
    fn name(&self) -> String {
        "Warp Ipfs".into()
    }

    fn module(&self) -> Module {
        Module::Accounts
    }
}

impl SingleHandle for WarpIpfs {
    fn handle(&self) -> Result<Box<dyn Any>, Error> {
        self.ipfs().map(|ipfs| Box::new(ipfs) as Box<dyn Any>)
    }
}

#[async_trait::async_trait]
impl MultiPass for WarpIpfs {
    async fn create_identity(
        &mut self,
        username: Option<&str>,
        passphrase: Option<&str>,
    ) -> Result<IdentityProfile, Error> {
        let _g = self.identity_guard.lock().await;

        info!(
            "create_identity with username: {username:?} and containing passphrase: {}",
            passphrase.is_some()
        );

        if self.is_store_initialized().await {
            info!("Store is initialized with existing identity");
            return Err(Error::IdentityExist);
        }

        if let Some(u) = username.map(|u| u.trim()) {
            let username_len = u.len();

            if !(4..=64).contains(&username_len) {
                return Err(Error::InvalidLength {
                    context: "username".into(),
                    current: username_len,
                    minimum: Some(4),
                    maximum: Some(64),
                });
            }
        }

        let (phrase, can_include) = match passphrase {
            Some(phrase) => {
                info!("Passphrase was supplied");
                (phrase.to_string(), false)
            }
            None => (
                warp::crypto::keypair::generate_mnemonic_phrase(PhraseType::Standard).into_phrase(),
                true,
            ),
        };

        let mut tesseract = self.tesseract.clone();
        if !tesseract.exist("keypair") {
            warn!("Loading keypair generated from mnemonic phrase into tesseract");
            warp::crypto::keypair::mnemonic_into_tesseract(
                &mut tesseract,
                &phrase,
                None,
                self.config.save_phrase,
                false,
            )?;
        }

        info!("Initializing stores");
        self.initialize_store(true).await?;
        info!("Stores initialized. Creating identity");
        let identity = self
            .identity_store(false)
            .await?
            .create_identity(username)
            .await?;
        info!("Identity with {} has been created", identity.did_key());
        let profile = IdentityProfile::new(identity, can_include.then_some(phrase));
        Ok(profile)
    }

    async fn get_identity(&self, id: Identifier) -> Result<Vec<Identity>, Error> {
        let store = self.identity_store(true).await?;

        let kind = match id {
            Identifier::DID(pk) => LookupBy::DidKey(pk),
            Identifier::Username(username) => LookupBy::Username(username),
            Identifier::DIDList(list) => LookupBy::DidKeys(list),
            Identifier::Own => return store.own_identity().await.map(|i| vec![i]),
        };

        store.lookup(kind).await
    }

    async fn update_identity(&mut self, option: IdentityUpdate) -> Result<(), Error> {
        let mut store = self.identity_store(true).await?;
        let mut identity = store.own_identity_document().await?;

        let mut old_cid = None;
        match option {
            IdentityUpdate::Username(username) => {
                let len = username.chars().count();
                if !(4..=64).contains(&len) {
                    return Err(Error::InvalidLength {
                        context: "username".into(),
                        current: len,
                        minimum: Some(4),
                        maximum: Some(64),
                    });
                }

                identity.username = username;
                store.identity_update(identity.clone()).await?;
            }
            IdentityUpdate::Picture(data) => {
                let len = data.len();
                if len == 0 || len > 2 * 1024 * 1024 {
                    return Err(Error::InvalidLength {
                        context: "profile picture".into(),
                        current: len,
                        minimum: Some(1),
                        maximum: Some(2 * 1024 * 1024),
                    });
                }

                trace!("image size = {}", len);

                let (data, format) = tokio::task::spawn_blocking(move || {
                    let cursor = std::io::Cursor::new(data);

                    let image = image::io::Reader::new(cursor).with_guessed_format()?;

                    let format = image
                        .format()
                        .and_then(|format| ExtensionType::try_from(format).ok())
                        .unwrap_or(ExtensionType::Other);

                    let inner = image.into_inner();

                    let data = inner.into_inner();
                    Ok::<_, Error>((data, format))
                })
                .await
                .map_err(anyhow::Error::from)??;

                let cid = store::document::image_dag::store_photo(
                    &self.ipfs()?,
                    futures::stream::iter(Ok::<_, std::io::Error>(Ok(data))).boxed(),
                    format.into(),
                    Some(2 * 1024 * 1024),
                )
                .await?;

                debug!("Image cid: {cid}");

                if let Some(picture_cid) = identity.profile_picture {
                    if picture_cid == cid {
                        debug!("Picture is already on document. Not updating identity");
                        return Ok(());
                    }

                    if let Some(banner_cid) = identity.profile_banner {
                        if picture_cid != banner_cid {
                            old_cid = Some(picture_cid);
                        }
                    }
                }

                identity.profile_picture = Some(cid);
                store.identity_update(identity).await?;
            }
            IdentityUpdate::PicturePath(path) => {
                if !path.is_file() {
                    return Err(Error::IoError(std::io::Error::from(
                        std::io::ErrorKind::NotFound,
                    )));
                }

                let file = tokio::fs::File::open(&path).await?;

                let metadata = file.metadata().await?;

                let len = metadata.len() as _;

                if len == 0 || len > 2 * 1024 * 1024 {
                    return Err(Error::InvalidLength {
                        context: "profile picture".into(),
                        current: len,
                        minimum: Some(1),
                        maximum: Some(2 * 1024 * 1024),
                    });
                }

                let extension = path
                    .extension()
                    .and_then(OsStr::to_str)
                    .map(ExtensionType::from)
                    .unwrap_or(ExtensionType::Other);

                trace!("image size = {}", len);

                let stream = async_stream::stream! {
                    let mut reader = file.compat();
                    let mut buffer = vec![0u8; 512];
                    loop {
                        match reader.read(&mut buffer).await {
                            Ok(512) => yield Ok(buffer.clone()),
                            Ok(_n) => {
                                yield Ok(buffer.clone());
                                break;
                            },
                            Err(e) if e.kind() == std::io::ErrorKind::Interrupted => continue,
                            Err(e) => {
                                yield Err(e);
                                break;
                            }
                        }
                    }
                };

                let cid = store::document::image_dag::store_photo(
                    &self.ipfs()?,
                    stream.boxed(),
                    extension.into(),
                    Some(2 * 1024 * 1024),
                )
                .await?;

                debug!("Image cid: {cid}");

                if let Some(picture_cid) = identity.profile_picture {
                    if picture_cid == cid {
                        debug!("Picture is already on document. Not updating identity");
                        return Ok(());
                    }

                    if let Some(banner_cid) = identity.profile_banner {
                        if picture_cid != banner_cid {
                            old_cid = Some(picture_cid);
                        }
                    }
                }

                identity.profile_picture = Some(cid);
                store.identity_update(identity).await?;
            }
            IdentityUpdate::ClearPicture => {
                let document = identity.profile_picture.take();
                if let Some(cid) = document {
                    old_cid = Some(cid);
                }
                store.identity_update(identity).await?;
            }
            IdentityUpdate::Banner(data) => {
                let len = data.len();
                if len == 0 || len > 2 * 1024 * 1024 {
                    return Err(Error::InvalidLength {
                        context: "profile banner".into(),
                        current: len,
                        minimum: Some(1),
                        maximum: Some(2 * 1024 * 1024),
                    });
                }

                trace!("image size = {}", len);

                let (data, format) = tokio::task::spawn_blocking(move || {
                    let cursor = std::io::Cursor::new(data);

                    let image = image::io::Reader::new(cursor).with_guessed_format()?;

                    let format = image
                        .format()
                        .and_then(|format| ExtensionType::try_from(format).ok())
                        .unwrap_or(ExtensionType::Other);

                    let inner = image.into_inner();

                    let data = inner.into_inner();
                    Ok::<_, Error>((data, format))
                })
                .await
                .map_err(anyhow::Error::from)??;

                let cid = store::document::image_dag::store_photo(
                    &self.ipfs()?,
                    futures::stream::iter(Ok::<_, std::io::Error>(Ok(data))).boxed(),
                    format.into(),
                    Some(2 * 1024 * 1024),
                )
                .await?;

                debug!("Image cid: {cid}");

                if let Some(banner_cid) = identity.profile_banner {
                    if banner_cid == cid {
                        debug!("Banner is already on document. Not updating identity");
                        return Ok(());
                    }

                    if let Some(picture_cid) = identity.profile_picture {
                        if picture_cid != banner_cid {
                            old_cid = Some(banner_cid);
                        }
                    }
                }

                identity.profile_banner = Some(cid);
                store.identity_update(identity).await?;
            }
            IdentityUpdate::BannerPath(path) => {
                if !path.is_file() {
                    return Err(Error::IoError(std::io::Error::from(
                        std::io::ErrorKind::NotFound,
                    )));
                }

                let file = tokio::fs::File::open(&path).await?;

                let metadata = file.metadata().await?;

                let len = metadata.len() as _;

                if len == 0 || len > 2 * 1024 * 1024 {
                    return Err(Error::InvalidLength {
                        context: "profile banner".into(),
                        current: len,
                        minimum: Some(1),
                        maximum: Some(2 * 1024 * 1024),
                    });
                }

                let extension = path
                    .extension()
                    .and_then(OsStr::to_str)
                    .map(ExtensionType::from)
                    .unwrap_or(ExtensionType::Other);

                trace!("image size = {}", len);

                let stream = async_stream::stream! {
                    let mut reader = file.compat();
                    let mut buffer = vec![0u8; 512];
                    loop {
                        match reader.read(&mut buffer).await {
                            Ok(512) => yield Ok(buffer.clone()),
                            Ok(_n) => {
                                yield Ok(buffer.clone());
                                break;
                            },
                            Err(e) if e.kind() == std::io::ErrorKind::Interrupted => continue,
                            Err(e) => {
                                yield Err(e);
                                break;
                            }
                        }
                    }
                };

                let cid = store::document::image_dag::store_photo(
                    &self.ipfs()?,
                    stream.boxed(),
                    extension.into(),
                    Some(2 * 1024 * 1024),
                )
                .await?;

                debug!("Image cid: {cid}");

                if let Some(banner_cid) = identity.profile_banner {
                    if banner_cid == cid {
                        debug!("Banner is already on document. Not updating identity");
                        return Ok(());
                    }

                    if let Some(picture_cid) = identity.profile_picture {
                        if picture_cid != banner_cid {
                            old_cid = Some(banner_cid);
                        }
                    }
                }

                identity.profile_banner = Some(cid);
                store.identity_update(identity).await?;
            }
            IdentityUpdate::ClearBanner => {
                let document = identity.profile_banner.take();
                if let Some(cid) = document {
                    old_cid = Some(cid);
                }
                store.identity_update(identity).await?;
            }
            IdentityUpdate::StatusMessage(status) => {
                if let Some(status) = status.clone() {
                    let len = status.chars().count();
                    if len == 0 || len > 512 {
                        return Err(Error::InvalidLength {
                            context: "status".into(),
                            current: len,
                            minimum: Some(1),
                            maximum: Some(512),
                        });
                    }
                }
                identity.status_message = status;
                store.identity_update(identity.clone()).await?;
            }
            IdentityUpdate::ClearStatusMessage => {
                identity.status_message = None;
                store.identity_update(identity.clone()).await?;
            }
        };

        if let Some(cid) = old_cid {
            if let Err(e) = store.delete_photo(cid).await {
                error!("Error deleting picture: {e}");
            }
        }

        store.push_to_all().await;

        Ok(())
    }
}

#[async_trait::async_trait]
impl MultiPassImportExport for WarpIpfs {
    async fn import_identity<'a>(
        &mut self,
        option: IdentityImportOption<'a>,
    ) -> Result<Identity, Error> {
        if self.initialized.load(Ordering::SeqCst) {
            return Err(Error::IdentityExist);
        }
        let _g = self.identity_guard.lock().await;
        if !self.tesseract.is_unlock() {
            return Err(Error::TesseractLocked);
        }
        match option {
            IdentityImportOption::Locate {
                location: ImportLocation::Local { path },
                passphrase,
            } => {
                let keypair = warp::crypto::keypair::did_from_mnemonic(&passphrase, None)?;

                let bytes = tokio::fs::read(path).await?;
                let decrypted_bundle = ecdh_decrypt(&keypair, None, bytes)?;
                let exported_document =
                    serde_json::from_slice::<ExtractedRootDocument>(&decrypted_bundle)?;

                exported_document.verify()?;

                let bytes = Zeroizing::new(keypair.private_key_bytes());

                warp::crypto::keypair::mnemonic_into_tesseract(
                    &mut self.tesseract,
                    &passphrase,
                    None,
                    self.config.save_phrase,
                    false,
                )?;

                self.init_ipfs(
                    rust_ipfs::Keypair::ed25519_from_bytes(bytes)
                        .map_err(|_| Error::PrivateKeyInvalid)?,
                )
                .await?;

                let mut store = self.identity_store(false).await?;

                return store.import_identity(exported_document).await;
            }
            IdentityImportOption::Locate {
                location: ImportLocation::Memory { buffer },
                passphrase,
            } => {
                let keypair = warp::crypto::keypair::did_from_mnemonic(&passphrase, None)?;

                let bytes = std::mem::take(buffer);

                let decrypted_bundle = ecdh_decrypt(&keypair, None, bytes)?;
                let exported_document =
                    serde_json::from_slice::<ExtractedRootDocument>(&decrypted_bundle)?;

                exported_document.verify()?;

                let bytes = Zeroizing::new(keypair.private_key_bytes());

                warp::crypto::keypair::mnemonic_into_tesseract(
                    &mut self.tesseract,
                    &passphrase,
                    None,
                    self.config.save_phrase,
                    false,
                )?;

                self.init_ipfs(
                    rust_ipfs::Keypair::ed25519_from_bytes(bytes)
                        .map_err(|_| Error::PrivateKeyInvalid)?,
                )
                .await?;

                let mut store = self.identity_store(false).await?;

                return store.import_identity(exported_document).await;
            }
            IdentityImportOption::Locate {
                location: ImportLocation::Remote,
                ..
            } => return Err(Error::Unimplemented),
        }
    }

    async fn export_identity<'a>(&mut self, location: ImportLocation<'a>) -> Result<(), Error> {
        let store = self.identity_store(true).await?;
        let kp = store.get_keypair_did()?;
        let ipfs = self.ipfs()?;
        let document = store.root_document().get().await?;

        let exported = document.export(&ipfs).await?;

        let bytes = serde_json::to_vec(&exported)?;
        let encrypted_bundle = ecdh_encrypt(&kp, None, bytes)?;

        match location {
            ImportLocation::Local { path } => {
                tokio::fs::write(path, encrypted_bundle).await?;
                Ok(())
            }
            ImportLocation::Memory { buffer } => {
                *buffer = encrypted_bundle;
                Ok(())
            }
            ImportLocation::Remote => return Err(Error::Unimplemented),
        }
    }
}

#[async_trait::async_trait]
impl Friends for WarpIpfs {
    async fn send_request(&mut self, pubkey: &DID) -> Result<(), Error> {
        let mut store = self.identity_store(true).await?;
        store.send_request(pubkey).await
    }

    async fn accept_request(&mut self, pubkey: &DID) -> Result<(), Error> {
        let mut store = self.identity_store(true).await?;
        store.accept_request(pubkey).await
    }

    async fn deny_request(&mut self, pubkey: &DID) -> Result<(), Error> {
        let mut store = self.identity_store(true).await?;
        store.reject_request(pubkey).await
    }

    async fn close_request(&mut self, pubkey: &DID) -> Result<(), Error> {
        let mut store = self.identity_store(true).await?;
        store.close_request(pubkey).await
    }

    async fn list_incoming_request(&self) -> Result<Vec<DID>, Error> {
        let store = self.identity_store(true).await?;
        store.list_incoming_request().await
    }

    async fn list_outgoing_request(&self) -> Result<Vec<DID>, Error> {
        let store = self.identity_store(true).await?;
        store.list_outgoing_request().await
    }

    async fn received_friend_request_from(&self, did: &DID) -> Result<bool, Error> {
        let store = self.identity_store(true).await?;
        store.received_friend_request_from(did).await
    }

    async fn sent_friend_request_to(&self, did: &DID) -> Result<bool, Error> {
        let store = self.identity_store(true).await?;
        store.sent_friend_request_to(did).await
    }

    async fn remove_friend(&mut self, pubkey: &DID) -> Result<(), Error> {
        let mut store = self.identity_store(true).await?;
        store.remove_friend(pubkey, true).await
    }

    async fn block(&mut self, pubkey: &DID) -> Result<(), Error> {
        let mut store = self.identity_store(true).await?;
        store.block(pubkey).await
    }

    async fn is_blocked(&self, did: &DID) -> Result<bool, Error> {
        let store = self.identity_store(true).await?;
        store.is_blocked(did).await
    }

    async fn unblock(&mut self, pubkey: &DID) -> Result<(), Error> {
        let mut store = self.identity_store(true).await?;
        store.unblock(pubkey).await
    }

    async fn block_list(&self) -> Result<Vec<DID>, Error> {
        let store = self.identity_store(true).await?;
        store.block_list().await.map(Vec::from_iter)
    }

    async fn list_friends(&self) -> Result<Vec<DID>, Error> {
        let store = self.identity_store(true).await?;
        store.friends_list().await.map(Vec::from_iter)
    }

    async fn has_friend(&self, pubkey: &DID) -> Result<bool, Error> {
        let store = self.identity_store(true).await?;
        store.is_friend(pubkey).await
    }
}

#[async_trait::async_trait]
impl FriendsEvent for WarpIpfs {
    async fn subscribe(&mut self) -> Result<MultiPassEventStream, Error> {
        let store = self.identity_store(true).await?;
        Ok(MultiPassEventStream(store.subscribe()))
    }
}

#[async_trait::async_trait]
impl IdentityInformation for WarpIpfs {
    async fn identity_picture(&self, did: &DID) -> Result<IdentityImage, Error> {
        let store = self.identity_store(true).await?;
        store.identity_picture(did).await
    }

    async fn identity_banner(&self, did: &DID) -> Result<IdentityImage, Error> {
        let store = self.identity_store(true).await?;
        store.identity_banner(did).await
    }

    async fn identity_status(&self, did: &DID) -> Result<identity::IdentityStatus, Error> {
        let store = self.identity_store(true).await?;
        store.identity_status(did).await
    }

    async fn set_identity_status(&mut self, status: identity::IdentityStatus) -> Result<(), Error> {
        let mut store = self.identity_store(true).await?;
        store.set_identity_status(status).await
    }

    async fn identity_platform(&self, did: &DID) -> Result<identity::Platform, Error> {
        let store = self.identity_store(true).await?;
        store.identity_platform(did).await
    }

    async fn identity_relationship(&self, did: &DID) -> Result<identity::Relationship, Error> {
        self.get_identity(Identifier::did_key(did.clone()))
            .await?
            .first()
            .ok_or(Error::IdentityDoesntExist)?;
        let friends = self.has_friend(did).await?;
        let received_friend_request = self.received_friend_request_from(did).await?;
        let sent_friend_request = self.sent_friend_request_to(did).await?;
        let blocked = self.is_blocked(did).await?;
        let blocked_by = self.is_blocked_by(did).await?;

        let mut relationship = Relationship::default();
        relationship.set_friends(friends);
        relationship.set_received_friend_request(received_friend_request);
        relationship.set_sent_friend_request(sent_friend_request);
        relationship.set_blocked(blocked);
        relationship.set_blocked_by(blocked_by);

        Ok(relationship)
    }
}

#[async_trait::async_trait]
impl RayGun for WarpIpfs {
    async fn create_conversation(&mut self, did_key: &DID) -> Result<Conversation, Error> {
        self.messaging_store()?.create_conversation(did_key).await
    }

    async fn create_group_conversation(
        &mut self,
        name: Option<String>,
        recipients: Vec<DID>,
    ) -> Result<Conversation, Error> {
        self.messaging_store()?
            .create_group_conversation(name, HashSet::from_iter(recipients))
            .await
    }

    async fn get_conversation(&self, conversation_id: Uuid) -> Result<Conversation, Error> {
        self.messaging_store()?
            .get_conversation(conversation_id)
            .await
    }

    async fn list_conversations(&self) -> Result<Vec<Conversation>, Error> {
        self.messaging_store()?.list_conversations().await
    }

    async fn get_message_count(&self, conversation_id: Uuid) -> Result<usize, Error> {
        self.messaging_store()?
            .messages_count(conversation_id)
            .await
    }

    async fn get_message(&self, conversation_id: Uuid, message_id: Uuid) -> Result<Message, Error> {
        self.messaging_store()?
            .get_message(conversation_id, message_id)
            .await
    }

    async fn message_status(
        &self,
        conversation_id: Uuid,
        message_id: Uuid,
    ) -> Result<MessageStatus, Error> {
        self.messaging_store()?
            .message_status(conversation_id, message_id)
            .await
    }

    async fn get_messages(
        &self,
        conversation_id: Uuid,
        opt: MessageOptions,
    ) -> Result<Messages, Error> {
        self.messaging_store()?
            .get_messages(conversation_id, opt)
            .await
    }

    async fn send(&mut self, conversation_id: Uuid, value: Vec<String>) -> Result<(), Error> {
        let mut store = self.messaging_store()?;
        store.send_message(conversation_id, value).await
    }

    async fn edit(
        &mut self,
        conversation_id: Uuid,
        message_id: Uuid,
        value: Vec<String>,
    ) -> Result<(), Error> {
        let mut store = self.messaging_store()?;
        store.edit_message(conversation_id, message_id, value).await
    }

    async fn delete(
        &mut self,
        conversation_id: Uuid,
        message_id: Option<Uuid>,
    ) -> Result<(), Error> {
        let mut store = self.messaging_store()?;
        match message_id {
            Some(id) => store.delete_message(conversation_id, id, true).await,
            None => store
                .delete_conversation(conversation_id, true)
                .await
                .map(|_| ()),
        }
    }

    async fn react(
        &mut self,
        conversation_id: Uuid,
        message_id: Uuid,
        state: ReactionState,
        emoji: String,
    ) -> Result<(), Error> {
        self.messaging_store()?
            .react(conversation_id, message_id, state, emoji)
            .await
    }

    async fn pin(
        &mut self,
        conversation_id: Uuid,
        message_id: Uuid,
        state: PinState,
    ) -> Result<(), Error> {
        self.messaging_store()?
            .pin_message(conversation_id, message_id, state)
            .await
    }

    async fn reply(
        &mut self,
        conversation_id: Uuid,
        message_id: Uuid,
        value: Vec<String>,
    ) -> Result<(), Error> {
        self.messaging_store()?
            .reply_message(conversation_id, message_id, value)
            .await
    }

    async fn embeds(
        &mut self,
        conversation_id: Uuid,
        message_id: Uuid,
        state: EmbedState,
    ) -> Result<(), Error> {
        self.messaging_store()?
            .embeds(conversation_id, message_id, state)
            .await
    }
}

#[async_trait::async_trait]
impl RayGunAttachment for WarpIpfs {
    async fn attach(
        &mut self,
        conversation_id: Uuid,
        message_id: Option<Uuid>,
        locations: Vec<Location>,
        message: Vec<String>,
    ) -> Result<AttachmentEventStream, Error> {
        self.messaging_store()?
            .attach(conversation_id, message_id, locations, message)
            .await
    }

    async fn download(
        &self,
        conversation_id: Uuid,
        message_id: Uuid,
        file: String,
        path: PathBuf,
    ) -> Result<ConstellationProgressStream, Error> {
        self.messaging_store()?
            .download(conversation_id, message_id, &file, path, false)
            .await
    }
}

#[async_trait::async_trait]
impl RayGunGroupConversation for WarpIpfs {
    async fn update_conversation_name(
        &mut self,
        conversation_id: Uuid,
        name: &str,
    ) -> Result<(), Error> {
        self.messaging_store()?
            .update_conversation_name(conversation_id, name)
            .await
    }

    async fn add_recipient(&mut self, conversation_id: Uuid, did_key: &DID) -> Result<(), Error> {
        self.messaging_store()?
            .add_recipient(conversation_id, did_key)
            .await
    }

    async fn remove_recipient(
        &mut self,
        conversation_id: Uuid,
        did_key: &DID,
    ) -> Result<(), Error> {
        self.messaging_store()?
            .remove_recipient(conversation_id, did_key, true)
            .await
    }
}

#[async_trait::async_trait]
impl RayGunStream for WarpIpfs {
    async fn subscribe(&mut self) -> Result<RayGunEventStream, Error> {
        let mut rx = self.raygun_tx.subscribe();

        let stream = async_stream::stream! {
            loop {
                match rx.recv().await {
                    Ok(event) => yield event,
                    Err(tokio::sync::broadcast::error::RecvError::Closed) => break,
                    Err(_) => {}
                };
            }
        };

        Ok(RayGunEventStream(Box::pin(stream)))
    }
    async fn get_conversation_stream(
        &mut self,
        conversation_id: Uuid,
    ) -> Result<MessageEventStream, Error> {
        let store = self.messaging_store()?;
        let stream = store.get_conversation_stream(conversation_id).await?;
        Ok(MessageEventStream(stream.boxed()))
    }
}

#[async_trait::async_trait]
impl RayGunEvents for WarpIpfs {
    async fn send_event(
        &mut self,
        conversation_id: Uuid,
        event: MessageEvent,
    ) -> Result<(), Error> {
        self.messaging_store()?
            .send_event(conversation_id, event)
            .await
    }

    async fn cancel_event(
        &mut self,
        conversation_id: Uuid,
        event: MessageEvent,
    ) -> Result<(), Error> {
        self.messaging_store()?
            .cancel_event(conversation_id, event)
            .await
    }
}

#[async_trait::async_trait]
impl Constellation for WarpIpfs {
    fn modified(&self) -> DateTime<Utc> {
        self.file_store()
            .map(|store| store.modified())
            .unwrap_or(Utc::now())
    }

    fn root_directory(&self) -> Directory {
        self.file_store()
            .map(|store| store.root_directory())
            .unwrap_or_default()
    }

    fn max_size(&self) -> usize {
        self.file_store()
            .map(|store| store.max_size())
            .unwrap_or_default()
    }

    async fn put(&mut self, name: &str, path: &str) -> Result<ConstellationProgressStream, Error> {
        self.file_store()?.put(name, path).await
    }

    async fn get(&self, name: &str, path: &str) -> Result<(), Error> {
        self.file_store()?.get(name, path).await
    }

    async fn put_buffer(&mut self, name: &str, buffer: &[u8]) -> Result<(), Error> {
        self.file_store()?.put_buffer(name, buffer).await
    }

    async fn get_buffer(&self, name: &str) -> Result<Vec<u8>, Error> {
        self.file_store()?.get_buffer(name).await
    }

    /// Used to upload file to the filesystem with data from a stream
    async fn put_stream(
        &mut self,
        name: &str,
        total_size: Option<usize>,
        stream: BoxStream<'static, Vec<u8>>,
    ) -> Result<ConstellationProgressStream, Error> {
        self.file_store()?
            .put_stream(name, total_size, stream)
            .await
    }

    /// Used to download data from the filesystem using a stream
    async fn get_stream(
        &self,
        name: &str,
    ) -> Result<BoxStream<'static, Result<Vec<u8>, Error>>, Error> {
        self.file_store()?.get_stream(name).await
    }

    /// Used to remove data from the filesystem
    async fn remove(&mut self, name: &str, recursive: bool) -> Result<(), Error> {
        self.file_store()?.remove(name, recursive).await
    }

    async fn rename(&mut self, current: &str, new: &str) -> Result<(), Error> {
        self.file_store()?.rename(current, new).await
    }

    async fn create_directory(&mut self, name: &str, recursive: bool) -> Result<(), Error> {
        self.file_store()?.create_directory(name, recursive).await
    }

    async fn sync_ref(&mut self, path: &str) -> Result<(), Error> {
        self.file_store()?.sync_ref(path).await
    }

    fn set_path(&mut self, path: PathBuf) {
        if let Ok(mut store) = self.file_store() {
            store.set_path(path)
        }
    }

    fn get_path(&self) -> PathBuf {
        self.file_store()
            .map(|store| store.get_path())
            .unwrap_or_default()
    }
}

#[async_trait::async_trait]
impl ConstellationEvent for WarpIpfs {
    async fn subscribe(&mut self) -> Result<ConstellationEventStream, Error> {
        let mut rx = self.constellation_tx.subscribe();

        let stream = async_stream::stream! {
            loop {
                match rx.recv().await {
                    Ok(event) => yield event,
                    Err(tokio::sync::broadcast::error::RecvError::Closed) => break,
                    Err(_) => {}
                };
            }
        };

        Ok(ConstellationEventStream(stream.boxed()))
    }
}

pub(crate) fn to_file_type(name: &str) -> FileType {
    let name = PathBuf::from(name.trim());
    let extension = name
        .extension()
        .and_then(OsStr::to_str)
        .map(ExtensionType::from)
        .unwrap_or(ExtensionType::Other);

    extension.into()
}

// pub mod ffi {
//     use crate::config::MpIpfsConfig;
//     use crate::IpfsIdentity;
//     use warp::async_on_block;
//     use warp::error::Error;
//     use warp::ffi::FFIResult;
//     use warp::multipass::MultiPassAdapter;
//     use warp::tesseract::Tesseract;

//     #[allow(clippy::missing_safety_doc)]
//     #[no_mangle]
//     pub unsafe extern "C" fn multipass_mp_ipfs_temporary(
//         tesseract: *const Tesseract,
//         config: *const MpIpfsConfig,
//     ) -> FFIResult<MultiPassAdapter> {
//         let tesseract = match tesseract.is_null() {
//             false => {
//                 let tesseract = &*tesseract;
//                 tesseract.clone()
//             }
//             true => Tesseract::default(),
//         };

//         let mut config = match config.is_null() {
//             true => MpIpfsConfig::testing(true),
//             false => (*config).clone(),
//         };

//         config.path = None;

//         let future = async move { IpfsIdentity::new(config, tesseract).await };

//         let account = match async_on_block(future) {
//             Ok(identity) => identity,
//             Err(e) => return FFIResult::err(Error::from(e)),
//         };

//         FFIResult::ok(MultiPassAdapter::new(Box::new(account)))
//     }

//     #[allow(clippy::missing_safety_doc)]
//     #[no_mangle]
//     pub unsafe extern "C" fn multipass_mp_ipfs_persistent(
//         tesseract: *const Tesseract,
//         config: *const MpIpfsConfig,
//     ) -> FFIResult<MultiPassAdapter> {
//         let tesseract = match tesseract.is_null() {
//             false => {
//                 let tesseract = &*tesseract;
//                 tesseract.clone()
//             }
//             true => Tesseract::default(),
//         };

//         let config = match config.is_null() {
//             true => {
//                 return FFIResult::err(Error::from(anyhow::anyhow!("Configuration is invalid")))
//             }
//             false => (*config).clone(),
//         };

//         let account = match async_on_block(IpfsIdentity::new(config, tesseract)) {
//             Ok(identity) => identity,
//             Err(e) => return FFIResult::err(Error::from(e)),
//         };

//         FFIResult::ok(MultiPassAdapter::new(Box::new(account)))
//     }
// }<|MERGE_RESOLUTION|>--- conflicted
+++ resolved
@@ -271,12 +271,8 @@
         };
 
         info!("Starting ipfs");
-<<<<<<< HEAD
-        let mut uninitialized = UninitializedIpfs::empty()
+        let mut uninitialized = UninitializedIpfs::new()
             .set_keypair(keypair)
-=======
-        let mut uninitialized = UninitializedIpfs::new()
->>>>>>> 6a042d79
             .with_identify(Some({
                 let mut idconfig = IdentifyConfiguration {
                     protocol_version: "/satellite/warp/0.1".into(),
