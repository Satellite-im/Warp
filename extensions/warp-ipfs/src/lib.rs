--- conflicted
+++ resolved
@@ -78,11 +78,7 @@
 
 mod behaviour;
 pub mod config;
-<<<<<<< HEAD
 pub mod hotspot;
-pub(crate) mod rt;
-=======
->>>>>>> e0e2029d
 pub mod shuttle;
 pub mod store;
 mod thumbnail;
@@ -635,7 +631,7 @@
 
         let preload = self.inner.config.ipfs_setting().preload.clone();
 
-        self.executor.dispatch({
+        async_rt::task::dispatch({
             let ipfs = ipfs.clone();
             async move {
                 for addr in preload {
