mod behaviour;
pub mod config;
pub mod store;
mod thumbnail;
mod utils;

use chrono::{DateTime, Utc};
use config::Config;
use futures::channel::mpsc::channel;
use futures::stream::BoxStream;
use futures::{AsyncReadExt, StreamExt};
use ipfs::libp2p::core::muxing::StreamMuxerBox;
use ipfs::libp2p::core::transport::{Boxed, MemoryTransport, OrTransport};
use ipfs::libp2p::core::upgrade::Version;
use ipfs::libp2p::Transport;
use ipfs::p2p::{
    IdentifyConfiguration, KadConfig, KadInserts, MultiaddrExt, PubsubConfig, TransportConfig,
};

use parking_lot::RwLock;
use rust_ipfs as ipfs;
use std::any::Any;
use std::collections::HashSet;
use std::ffi::OsStr;
use std::path::PathBuf;
use std::sync::atomic::{AtomicBool, Ordering};
use std::sync::Arc;
use std::time::Duration;
use store::document::ExtractedRootDocument;
use store::event_subscription::EventSubscription;
use store::files::FileStore;
use store::identity::{IdentityStore, LookupBy};
use store::message::MessageStore;
use tokio_util::compat::TokioAsyncReadCompatExt;
use tracing::{debug, error, info, trace, warn, Instrument, Span};
use utils::ExtensionType;
use uuid::Uuid;
use warp::constellation::directory::Directory;
use warp::constellation::file::FileType;
use warp::constellation::{
    Constellation, ConstellationEvent, ConstellationEventKind, ConstellationEventStream,
    ConstellationProgressStream,
};
use warp::crypto::keypair::PhraseType;
use warp::crypto::zeroize::Zeroizing;
use warp::module::Module;
use warp::raygun::{
    AttachmentEventStream, Conversation, ConversationSettings, EmbedState, GroupSettings, Location,
    Message, MessageEvent, MessageEventStream, MessageOptions, MessageReference, MessageStatus,
    Messages, PinState, RayGun, RayGunAttachment, RayGunEventKind, RayGunEventStream, RayGunEvents,
    RayGunGroupConversation, RayGunStream, ReactionState,
};
use warp::tesseract::{Tesseract, TesseractEvent};
use warp::{Extension, SingleHandle};

use ipfs::{DhtMode, Ipfs, Keypair, PeerId, Protocol, UninitializedIpfs};
use warp::crypto::{KeyMaterial, DID};
use warp::error::Error;
use warp::multipass::identity::{
    Identifier, Identity, IdentityImage, IdentityProfile, IdentityUpdate, Relationship,
};
use warp::multipass::{
    identity, Friends, FriendsEvent, IdentityImportOption, IdentityInformation, ImportLocation,
    MultiPass, MultiPassEventKind, MultiPassEventStream, MultiPassImportExport,
};

use crate::config::{Bootstrap, DiscoveryType};
use crate::store::discovery::Discovery;
use crate::store::phonebook::PhoneBook;
use crate::store::{ecdh_decrypt, get_keypair_did, PeerIdExt};

#[derive(Clone)]
pub struct WarpIpfs {
    config: Config,
    identity_guard: Arc<tokio::sync::Mutex<()>>,
    ipfs: Arc<RwLock<Option<Ipfs>>>,
    tesseract: Tesseract,
    span: Arc<RwLock<Span>>,
    identity_store: Arc<RwLock<Option<IdentityStore>>>,
    message_store: Arc<RwLock<Option<MessageStore>>>,
    file_store: Arc<RwLock<Option<FileStore>>>,

    initialized: Arc<AtomicBool>,

    multipass_tx: EventSubscription<MultiPassEventKind>,
    raygun_tx: EventSubscription<RayGunEventKind>,
    constellation_tx: EventSubscription<ConstellationEventKind>,
}

#[derive(Default)]
pub struct WarpIpfsBuilder {
    config: Config,
    // use_multipass: bool,
    // use_raygun: bool,
    // use_constellation: bool,
    tesseract: Tesseract,
}

impl WarpIpfsBuilder {
    pub fn set_config(mut self, config: Config) -> Self {
        self.config = config;
        self
    }

    pub fn set_tesseract(mut self, tesseract: Tesseract) -> Self {
        self.tesseract = tesseract;
        self
    }

    // pub fn use_multipass(mut self) -> Self {
    //     self.use_multipass = true;
    //     self
    // }

    // pub fn use_constellation(mut self) -> Self {
    //     self.use_constellation = true;
    //     self
    // }

    // pub fn use_raygun(mut self) -> Self {
    //     self.use_raygun = true;
    //     self
    // }

    pub async fn finalize(
        self,
    ) -> Result<(Box<dyn MultiPass>, Box<dyn RayGun>, Box<dyn Constellation>), Error> {
        let instance = WarpIpfs::new(self.config, self.tesseract).await?;

        let mp = Box::new(instance.clone()) as Box<_>;
        let rg = Box::new(instance.clone()) as Box<_>;
        let fs = Box::new(instance) as Box<_>;

        Ok((mp, rg, fs))
    }
}

impl WarpIpfs {
    pub async fn new(config: Config, tesseract: Tesseract) -> anyhow::Result<WarpIpfs> {
        let multipass_tx = EventSubscription::new();
        let raygun_tx = EventSubscription::new();
        let constellation_tx = EventSubscription::new();
        let span = Arc::new(RwLock::new(Span::current()));
        let identity = WarpIpfs {
            config,
            tesseract,
            span,
            ipfs: Default::default(),
            identity_store: Default::default(),
            message_store: Default::default(),
            file_store: Default::default(),
            initialized: Default::default(),
            identity_guard: Arc::default(),
            multipass_tx,
            raygun_tx,
            constellation_tx,
        };

        if !identity.tesseract.is_unlock() {
            let inner = identity.clone();
            tokio::spawn(async move {
                let mut stream = inner.tesseract.subscribe();
                while let Some(event) = stream.next().await {
                    if matches!(event, TesseractEvent::Unlocked) {
                        break;
                    }
                }
                if let Err(_e) = inner.initialize_store(false).await {}
            });
        } else if let Err(_e) = identity.initialize_store(false).await {
        }

        Ok(identity)
    }

    async fn initialize_store(&self, init: bool) -> anyhow::Result<()> {
        let tesseract = self.tesseract.clone();

        if init && self.identity_store.read().is_some() || self.initialized.load(Ordering::SeqCst) {
            warn!("Identity is already loaded");
            anyhow::bail!(Error::IdentityExist)
        }

        let keypair = match (init, tesseract.exist("keypair")) {
            (true, false) => {
                info!("Keypair doesnt exist. Generating keypair....");
                if let Ok(kp) = Keypair::generate_ed25519().try_into_ed25519() {
                    let encoded_kp = bs58::encode(&kp.to_bytes()).into_string();
                    tesseract.set("keypair", &encoded_kp)?;
                    let bytes = Zeroizing::new(kp.secret().as_ref().to_vec());
                    Keypair::ed25519_from_bytes(bytes)?
                } else {
                    error!("Unreachable. Report this as a bug");
                    anyhow::bail!("Unreachable")
                }
            }
            (false, true) | (true, true) => {
                info!("Fetching keypair from tesseract");
                let keypair = tesseract.retrieve("keypair")?;
                let kp = Zeroizing::new(bs58::decode(keypair).into_vec()?);
                let id_kp = warp::crypto::ed25519_dalek::Keypair::from_bytes(&kp)?;
                Keypair::ed25519_from_bytes(id_kp.secret.to_bytes())?
            }
            _ => anyhow::bail!("Unable to initialize store"),
        };

        self.init_ipfs(keypair).await?;

        Ok(())
    }

    pub(crate) async fn init_ipfs(&self, keypair: Keypair) -> Result<(), Error> {
        let tesseract = self.tesseract.clone();
        let peer_id = keypair.public().to_peer_id();

        let did = peer_id.to_did().expect("Valid conversion");

        info!(peer_id = %peer_id, did = %did);

        let span = tracing::trace_span!(parent: &Span::current(), "warp-ipfs", identity = %did);

        *self.span.write() = span.clone();

        let _g = span.enter();

        let config = self.config.clone();

        let empty_bootstrap = match &config.bootstrap {
            Bootstrap::Ipfs => false,
            Bootstrap::Custom(addr) => addr.is_empty(),
            Bootstrap::None => true,
        };

        if empty_bootstrap && !config.ipfs_setting.dht_client {
            warn!("Bootstrap list is empty. Will not be able to perform a bootstrap for DHT");
        }

        let (pb_tx, pb_rx) = channel(50);
        let (id_sh_tx, id_sh_rx) = futures::channel::mpsc::channel(1);

        let (enable, nodes) = match &config.store_setting.discovery {
            config::Discovery::Shuttle { addresses } => (true, addresses.clone()),
            _ => Default::default(),
        };

        let behaviour = behaviour::Behaviour {
            shuttle_identity: enable
                .then(|| shuttle::identity::client::Behaviour::new(&keypair, None, id_sh_rx, nodes))
                .into(),
            phonebook: behaviour::phonebook::Behaviour::new(self.multipass_tx.clone(), pb_rx),
        };

        info!("Starting ipfs");
        let mut uninitialized = UninitializedIpfs::new()
            .with_identify({
                let mut idconfig = IdentifyConfiguration {
                    protocol_version: "/satellite/warp/0.1".into(),
                    ..Default::default()
                };
                if let Some(agent) = config.ipfs_setting.agent_version.as_ref() {
                    idconfig.agent_version = agent.clone();
                }
                idconfig
            })
            .with_bitswap()
            .with_ping(Default::default())
            .with_pubsub(PubsubConfig {
                max_transmit_size: config.ipfs_setting.pubsub.max_transmit_size,
                ..Default::default()
            })
            .with_relay(true)
            .set_listening_addrs(config.listen_on.clone())
            .with_custom_behaviour(behaviour)
            .set_keypair(&keypair)
            .with_rendezvous_client()
            .set_span(span.clone())
            .set_transport_configuration(TransportConfig {
                enable_quic: !config.ipfs_setting.disable_quic,
                quic_max_idle_timeout: Duration::from_secs(5),
                ..Default::default()
            });

        if let Some(path) = self.config.path.as_ref() {
            info!("Instance will be persistent");
            info!("Path set: {}", path.display());

            if !path.is_dir() {
                warn!("Path doesnt exist... creating");
                tokio::fs::create_dir_all(path).await?;
            }
            uninitialized = uninitialized.set_path(path);
        }

        if matches!(
            config.store_setting.discovery,
            config::Discovery::Namespace {
                discovery_type: DiscoveryType::DHT,
                ..
            }
        ) {
            uninitialized = uninitialized.with_kademlia(
                either::Either::Left(KadConfig {
                    query_timeout: std::time::Duration::from_secs(60),
                    publication_interval: Some(Duration::from_secs(30 * 60)),
                    provider_record_ttl: Some(Duration::from_secs(60 * 60)),
                    insert_method: KadInserts::Manual,
                    ..Default::default()
                }),
                Default::default(),
            );

            if config.ipfs_setting.bootstrap {
                for addr in config.bootstrap.address() {
                    uninitialized = uninitialized.add_bootstrap(addr);
                }
            }
        }

        if config.ipfs_setting.memory_transport {
            uninitialized = uninitialized
                .with_custom_transport(Box::new(
                    |keypair, relay| -> std::io::Result<Boxed<(PeerId, StreamMuxerBox)>> {
                        let noise_config = rust_ipfs::libp2p::noise::Config::new(keypair)
                            .map_err(|e| std::io::Error::new(std::io::ErrorKind::Other, e))?;

                        let transport = match relay {
                            Some(relay) => OrTransport::new(relay, MemoryTransport::default())
                                .upgrade(Version::V1)
                                .authenticate(noise_config)
                                .multiplex(rust_ipfs::libp2p::yamux::Config::default())
                                .timeout(Duration::from_secs(20))
                                .boxed(),
                            None => MemoryTransport::default()
                                .upgrade(Version::V1)
                                .authenticate(noise_config)
                                .multiplex(rust_ipfs::libp2p::yamux::Config::default())
                                .timeout(Duration::from_secs(20))
                                .boxed(),
                        };

                        Ok(transport)
                    },
                ))
                .listen_as_external_addr();
        }

        if config.ipfs_setting.portmapping {
            uninitialized = uninitialized.with_upnp();
        }

        if config.ipfs_setting.mdns.enable {
            uninitialized = uninitialized.with_mdns();
        }

        let ipfs = uninitialized.start().await?;

        if config.enable_relay {
            let mut relay_peers = HashSet::new();

            for mut addr in config
                .ipfs_setting
                .relay_client
                .relay_address
                .iter()
                .chain(config.bootstrap.address().iter())
                .cloned()
            {
                if addr.is_relayed() {
                    warn!("Relay circuits cannot be used as relays");
                    continue;
                }

                let Some(peer_id) = addr.extract_peer_id() else {
                    warn!("{addr} does not contain a peer id. Skipping");
                    continue;
                };

                if let Err(e) = ipfs.add_peer(peer_id, addr.clone()).await {
                    warn!("Failed to add relay to address book: {e}");
                }

                if let Err(e) = ipfs.add_relay(peer_id, addr).await {
                    error!("Error adding relay: {e}");
                    continue;
                }

                relay_peers.insert(peer_id);
            }

            if relay_peers.is_empty() {
                warn!("No relays available");
            }

            // Use the selected relays
            let relay_connection_task = {
                let ipfs = ipfs.clone();
                let quorum = config.ipfs_setting.relay_client.quorum;
                async move {
                    let mut counter = 0;
                    for relay_peer in relay_peers {
                        match tokio::time::timeout(
                            Duration::from_secs(5),
                            ipfs.enable_relay(Some(relay_peer)),
                        )
                        .await
                        {
                            Ok(Ok(_)) => {}
                            Ok(Err(e)) => {
                                error!("Failed to use {relay_peer} as a relay: {e}");
                                continue;
                            }
                            Err(_) => {
                                error!("Relay connection timed out");
                                continue;
                            }
                        };

                        match quorum {
                            config::RelayQuorum::First => break,
                            config::RelayQuorum::N(n) => {
                                if counter < n {
                                    counter += 1;
                                    continue;
                                }
                                break;
                            }
                            config::RelayQuorum::All => continue,
                        }
                    }

                    let list = ipfs.list_relays(true).await.unwrap_or_default();
                    for addr in list.iter().flat_map(|(_, addrs)| addrs) {
                        tracing::info!("Listening on {}", addr.clone().with(Protocol::P2pCircuit));
                    }
                }
            };

            if config.ipfs_setting.relay_client.background {
                tokio::spawn(relay_connection_task);
            } else {
                relay_connection_task.await;
            }
        }

        if config.ipfs_setting.dht_client
            && matches!(
                config.store_setting.discovery,
                config::Discovery::Namespace {
                    discovery_type: DiscoveryType::DHT,
                    ..
                }
            )
        {
            ipfs.dht_mode(DhtMode::Client).await?;
        }

        if matches!(
            config.store_setting.discovery,
            config::Discovery::Namespace {
                discovery_type: DiscoveryType::DHT,
                ..
            }
        ) && config.ipfs_setting.bootstrap
            && !empty_bootstrap
        {
            tokio::spawn({
                let ipfs = ipfs.clone();
                async move {
                    loop {
                        match ipfs.bootstrap().await {
                            Ok(task) => {
                                if let Err(e) = task.await {
                                    error!("Failed to bootstrap: {e}");
                                }
                            }
                            Err(e) => error!("Failed to bootstrap: {e}"),
                        };

                        tokio::time::sleep(Duration::from_secs(60 * 5)).await;
                    }
                }
            });
        }

        let relays = ipfs
            .list_relays(false)
            .await
            .unwrap_or_default()
            .iter()
            .flat_map(|(peer_id, addrs)| {
                addrs
                    .iter()
                    .map(|addr| {
                        addr.clone()
                            .with(Protocol::P2p(*peer_id))
                            .with(Protocol::P2pCircuit)
                    })
                    .collect::<Vec<_>>()
            })
            .collect::<Vec<_>>();

        if let config::Discovery::Namespace {
            discovery_type: DiscoveryType::RzPoint { addresses },
            ..
        } = &config.store_setting.discovery
        {
            for mut addr in addresses.iter().cloned() {
                let Some(peer_id) = addr.extract_peer_id() else {
                    continue;
                };

                if let Err(e) = ipfs.add_peer(peer_id, addr).await {
                    error!("Error adding peer to address book {e}");
                    continue;
                }

                if !ipfs.is_connected(peer_id).await.unwrap_or_default() {
                    let _ = ipfs.connect(peer_id).await;
                }
            }
        }

        let discovery = Discovery::new(
            ipfs.clone(),
            config.store_setting.discovery.clone(),
            relays.clone(),
        );

        let phonebook = PhoneBook::new(discovery.clone(), pb_tx);

        let keypair = {
            let keypair = ipfs.keypair();
            Arc::new(get_keypair_did(keypair).expect("valid keypair"))
        };

        info!("Initializing identity profile");
        let identity_store = IdentityStore::new(
            ipfs.clone(),
            config.path.clone(),
            tesseract.clone(),
            self.multipass_tx.clone(),
            phonebook,
            &config,
            discovery.clone(),
            id_sh_tx,
            span.clone(),
        )
        .await?;

        info!("Identity initialized");

        *self.identity_store.write() = Some(identity_store.clone());

        *self.ipfs.write() = Some(ipfs.clone());

        let root = identity_store.root_document();

        let filestore = FileStore::new(
            ipfs.clone(),
            root.clone(),
            &config,
            self.constellation_tx.clone(),
            span.clone(),
        )
        .await?;

        *self.file_store.write() = Some(filestore.clone());

        let message_store = MessageStore::new(
            &ipfs,
            config.path.map(|path| path.join("messages")),
            discovery,
            keypair,
            filestore,
            self.raygun_tx.clone(),
<<<<<<< HEAD
            span.clone(),
            config.store_setting.with_friends,
=======
            identity_store,
>>>>>>> 2cb1ff0f
        )
        .await;

        *self.message_store.write() = Some(message_store);

        info!("Messaging store initialized");

        self.initialized.store(true, Ordering::SeqCst);
        info!("multipass initialized");

        if let Ok(store) = self.identity_store(true).await {
            _ = store
                .announce_identity_to_mesh()
                .instrument(span.clone())
                .await;
        }
        Ok(())
    }

    pub(crate) async fn identity_store(&self, created: bool) -> Result<IdentityStore, Error> {
        let store = self.identity_store_sync()?;
        if created && !store.local_id_created().await {
            return Err(Error::IdentityNotCreated);
        }
        Ok(store)
    }

    pub(crate) fn messaging_store(&self) -> std::result::Result<MessageStore, Error> {
        self.message_store
            .read()
            .clone()
            .ok_or(Error::RayGunExtensionUnavailable)
    }

    pub(crate) fn file_store(&self) -> std::result::Result<FileStore, Error> {
        self.file_store
            .read()
            .clone()
            .ok_or(Error::ConstellationExtensionUnavailable)
    }

    pub(crate) fn identity_store_sync(&self) -> Result<IdentityStore, Error> {
        if !self.tesseract.is_unlock() {
            return Err(Error::TesseractLocked);
        }
        if !self.tesseract.exist("keypair") {
            return Err(Error::IdentityNotCreated);
        }
        self.identity_store
            .read()
            .clone()
            .ok_or(Error::MultiPassExtensionUnavailable)
    }

    pub(crate) fn ipfs(&self) -> Result<Ipfs, Error> {
        self.ipfs
            .read()
            .clone()
            .ok_or(Error::MultiPassExtensionUnavailable)
    }

    async fn is_store_initialized(&self) -> bool {
        if !self.initialized.load(Ordering::SeqCst) {
            tokio::time::sleep(Duration::from_millis(100)).await;
            if !self.initialized.load(Ordering::SeqCst) {
                return false;
            }
        }
        true
    }

    pub(crate) async fn is_blocked_by(&self, pubkey: &DID) -> Result<bool, Error> {
        let identity = self.identity_store(true).await?;
        identity.is_blocked_by(pubkey).await
    }
}

impl Extension for WarpIpfs {
    fn id(&self) -> String {
        "warp-ipfs".to_string()
    }
    fn name(&self) -> String {
        "Warp Ipfs".into()
    }

    fn module(&self) -> Module {
        Module::Accounts
    }
}

impl SingleHandle for WarpIpfs {
    fn handle(&self) -> Result<Box<dyn Any>, Error> {
        self.ipfs().map(|ipfs| Box::new(ipfs) as Box<dyn Any>)
    }
}

#[async_trait::async_trait]
impl MultiPass for WarpIpfs {
    async fn create_identity(
        &mut self,
        username: Option<&str>,
        passphrase: Option<&str>,
    ) -> Result<IdentityProfile, Error> {
        let _g = self.identity_guard.lock().await;

        info!(
            "create_identity with username: {username:?} and containing passphrase: {}",
            passphrase.is_some()
        );

        if self.is_store_initialized().await {
            info!("Store is initialized with existing identity");
            return Err(Error::IdentityExist);
        }

        if let Some(u) = username.map(|u| u.trim()) {
            let username_len = u.len();

            if !(4..=64).contains(&username_len) {
                return Err(Error::InvalidLength {
                    context: "username".into(),
                    current: username_len,
                    minimum: Some(4),
                    maximum: Some(64),
                });
            }
        }

        let (phrase, can_include) = match passphrase {
            Some(phrase) => {
                info!("Passphrase was supplied");
                (phrase.to_string(), false)
            }
            None => (
                warp::crypto::keypair::generate_mnemonic_phrase(PhraseType::Standard).into_phrase(),
                true,
            ),
        };

        let mut tesseract = self.tesseract.clone();
        if !tesseract.exist("keypair") {
            warn!("Loading keypair generated from mnemonic phrase into tesseract");
            warp::crypto::keypair::mnemonic_into_tesseract(
                &mut tesseract,
                &phrase,
                None,
                self.config.save_phrase,
                false,
            )?;
        }

        info!("Initializing stores");
        self.initialize_store(true).await?;
        info!("Stores initialized. Creating identity");
        let identity = self
            .identity_store(false)
            .await?
            .create_identity(username)
            .await?;
        info!("Identity with {} has been created", identity.did_key());
        let profile = IdentityProfile::new(identity, can_include.then_some(phrase));
        Ok(profile)
    }

    async fn get_identity(&self, id: Identifier) -> Result<Vec<Identity>, Error> {
        let store = self.identity_store(true).await?;

        let kind = match id {
            Identifier::DID(pk) => LookupBy::DidKey(pk),
            Identifier::Username(username) => LookupBy::Username(username),
            Identifier::DIDList(list) => LookupBy::DidKeys(list),
            Identifier::Own => return store.own_identity().await.map(|i| vec![i]),
        };

        store.lookup(kind).await
    }

    async fn update_identity(&mut self, option: IdentityUpdate) -> Result<(), Error> {
        let mut store = self.identity_store(true).await?;
        let mut identity = store.own_identity_document().await?;

        let mut old_cid = None;
        match option {
            IdentityUpdate::Username(username) => {
                let len = username.chars().count();
                if !(4..=64).contains(&len) {
                    return Err(Error::InvalidLength {
                        context: "username".into(),
                        current: len,
                        minimum: Some(4),
                        maximum: Some(64),
                    });
                }

                identity.username = username;
                store.identity_update(identity.clone()).await?;
            }
            IdentityUpdate::Picture(data) => {
                let len = data.len();
                if len == 0 || len > 2 * 1024 * 1024 {
                    return Err(Error::InvalidLength {
                        context: "profile picture".into(),
                        current: len,
                        minimum: Some(1),
                        maximum: Some(2 * 1024 * 1024),
                    });
                }

                trace!("image size = {}", len);

                let (data, format) = tokio::task::spawn_blocking(move || {
                    let cursor = std::io::Cursor::new(data);

                    let image = image::io::Reader::new(cursor).with_guessed_format()?;

                    let format = image
                        .format()
                        .and_then(|format| ExtensionType::try_from(format).ok())
                        .unwrap_or(ExtensionType::Other);

                    let inner = image.into_inner();

                    let data = inner.into_inner();
                    Ok::<_, Error>((data, format))
                })
                .await
                .map_err(anyhow::Error::from)??;

                let cid = store::document::image_dag::store_photo(
                    &self.ipfs()?,
                    futures::stream::iter(Ok::<_, std::io::Error>(Ok(data))).boxed(),
                    format.into(),
                    Some(2 * 1024 * 1024),
                )
                .await?;

                debug!("Image cid: {cid}");

                if let Some(picture_cid) = identity.metadata.profile_picture {
                    if picture_cid == cid {
                        debug!("Picture is already on document. Not updating identity");
                        return Ok(());
                    }

                    if let Some(banner_cid) = identity.metadata.profile_banner {
                        if picture_cid != banner_cid {
                            old_cid = Some(picture_cid);
                        }
                    }
                }

                identity.metadata.profile_picture = Some(cid);
                store.identity_update(identity).await?;
            }
            IdentityUpdate::PicturePath(path) => {
                if !path.is_file() {
                    return Err(Error::IoError(std::io::Error::from(
                        std::io::ErrorKind::NotFound,
                    )));
                }

                let file = tokio::fs::File::open(&path).await?;

                let metadata = file.metadata().await?;

                let len = metadata.len() as _;

                if len == 0 || len > 2 * 1024 * 1024 {
                    return Err(Error::InvalidLength {
                        context: "profile picture".into(),
                        current: len,
                        minimum: Some(1),
                        maximum: Some(2 * 1024 * 1024),
                    });
                }

                let extension = path
                    .extension()
                    .and_then(OsStr::to_str)
                    .map(ExtensionType::from)
                    .unwrap_or(ExtensionType::Other);

                trace!("image size = {}", len);

                let stream = async_stream::stream! {
                    let mut reader = file.compat();
                    let mut buffer = vec![0u8; 512];
                    loop {
                        match reader.read(&mut buffer).await {
                            Ok(512) => yield Ok(buffer.clone()),
                            Ok(_n) => {
                                yield Ok(buffer.clone());
                                break;
                            },
                            Err(e) if e.kind() == std::io::ErrorKind::Interrupted => continue,
                            Err(e) => {
                                yield Err(e);
                                break;
                            }
                        }
                    }
                };

                let cid = store::document::image_dag::store_photo(
                    &self.ipfs()?,
                    stream.boxed(),
                    extension.into(),
                    Some(2 * 1024 * 1024),
                )
                .await?;

                debug!("Image cid: {cid}");

                if let Some(picture_cid) = identity.metadata.profile_picture {
                    if picture_cid == cid {
                        debug!("Picture is already on document. Not updating identity");
                        return Ok(());
                    }

                    if let Some(banner_cid) = identity.metadata.profile_banner {
                        if picture_cid != banner_cid {
                            old_cid = Some(picture_cid);
                        }
                    }
                }

                identity.metadata.profile_picture = Some(cid);
                store.identity_update(identity).await?;
            }
            IdentityUpdate::ClearPicture => {
                let document = identity.metadata.profile_picture.take();
                if let Some(cid) = document {
                    old_cid = Some(cid);
                }
                store.identity_update(identity).await?;
            }
            IdentityUpdate::Banner(data) => {
                let len = data.len();
                if len == 0 || len > 2 * 1024 * 1024 {
                    return Err(Error::InvalidLength {
                        context: "profile banner".into(),
                        current: len,
                        minimum: Some(1),
                        maximum: Some(2 * 1024 * 1024),
                    });
                }

                trace!("image size = {}", len);

                let (data, format) = tokio::task::spawn_blocking(move || {
                    let cursor = std::io::Cursor::new(data);

                    let image = image::io::Reader::new(cursor).with_guessed_format()?;

                    let format = image
                        .format()
                        .and_then(|format| ExtensionType::try_from(format).ok())
                        .unwrap_or(ExtensionType::Other);

                    let inner = image.into_inner();

                    let data = inner.into_inner();
                    Ok::<_, Error>((data, format))
                })
                .await
                .map_err(anyhow::Error::from)??;

                let cid = store::document::image_dag::store_photo(
                    &self.ipfs()?,
                    futures::stream::iter(Ok::<_, std::io::Error>(Ok(data))).boxed(),
                    format.into(),
                    Some(2 * 1024 * 1024),
                )
                .await?;

                debug!("Image cid: {cid}");

                if let Some(banner_cid) = identity.metadata.profile_banner {
                    if banner_cid == cid {
                        debug!("Banner is already on document. Not updating identity");
                        return Ok(());
                    }

                    if let Some(picture_cid) = identity.metadata.profile_picture {
                        if picture_cid != banner_cid {
                            old_cid = Some(banner_cid);
                        }
                    }
                }

                identity.metadata.profile_banner = Some(cid);
                store.identity_update(identity).await?;
            }
            IdentityUpdate::BannerPath(path) => {
                if !path.is_file() {
                    return Err(Error::IoError(std::io::Error::from(
                        std::io::ErrorKind::NotFound,
                    )));
                }

                let file = tokio::fs::File::open(&path).await?;

                let metadata = file.metadata().await?;

                let len = metadata.len() as _;

                if len == 0 || len > 2 * 1024 * 1024 {
                    return Err(Error::InvalidLength {
                        context: "profile banner".into(),
                        current: len,
                        minimum: Some(1),
                        maximum: Some(2 * 1024 * 1024),
                    });
                }

                let extension = path
                    .extension()
                    .and_then(OsStr::to_str)
                    .map(ExtensionType::from)
                    .unwrap_or(ExtensionType::Other);

                trace!("image size = {}", len);

                let stream = async_stream::stream! {
                    let mut reader = file.compat();
                    let mut buffer = vec![0u8; 512];
                    loop {
                        match reader.read(&mut buffer).await {
                            Ok(512) => yield Ok(buffer.clone()),
                            Ok(_n) => {
                                yield Ok(buffer.clone());
                                break;
                            },
                            Err(e) if e.kind() == std::io::ErrorKind::Interrupted => continue,
                            Err(e) => {
                                yield Err(e);
                                break;
                            }
                        }
                    }
                };

                let cid = store::document::image_dag::store_photo(
                    &self.ipfs()?,
                    stream.boxed(),
                    extension.into(),
                    Some(2 * 1024 * 1024),
                )
                .await?;

                debug!("Image cid: {cid}");

                if let Some(banner_cid) = identity.metadata.profile_banner {
                    if banner_cid == cid {
                        debug!("Banner is already on document. Not updating identity");
                        return Ok(());
                    }

                    if let Some(picture_cid) = identity.metadata.profile_picture {
                        if picture_cid != banner_cid {
                            old_cid = Some(banner_cid);
                        }
                    }
                }

                identity.metadata.profile_banner = Some(cid);
                store.identity_update(identity).await?;
            }
            IdentityUpdate::ClearBanner => {
                let document = identity.metadata.profile_banner.take();
                if let Some(cid) = document {
                    old_cid = Some(cid);
                }
                store.identity_update(identity).await?;
            }
            IdentityUpdate::StatusMessage(status) => {
                if let Some(status) = status.clone() {
                    let len = status.chars().count();
                    if len == 0 || len > 512 {
                        return Err(Error::InvalidLength {
                            context: "status".into(),
                            current: len,
                            minimum: Some(1),
                            maximum: Some(512),
                        });
                    }
                }
                identity.status_message = status;
                store.identity_update(identity.clone()).await?;
            }
            IdentityUpdate::ClearStatusMessage => {
                identity.status_message = None;
                store.identity_update(identity.clone()).await?;
            }
        };

        if let Some(cid) = old_cid {
            if let Err(e) = store.delete_photo(cid).await {
                error!("Error deleting picture: {e}");
            }
        }

        store.push_to_all().await;

        Ok(())
    }
}

#[async_trait::async_trait]
impl MultiPassImportExport for WarpIpfs {
    async fn import_identity<'a>(
        &mut self,
        option: IdentityImportOption<'a>,
    ) -> Result<Identity, Error> {
        if self.initialized.load(Ordering::SeqCst) {
            return Err(Error::IdentityExist);
        }
        let _g = self.identity_guard.lock().await;
        if !self.tesseract.is_unlock() {
            return Err(Error::TesseractLocked);
        }
        match option {
            IdentityImportOption::Locate {
                location: ImportLocation::Local { path },
                passphrase,
            } => {
                let keypair = warp::crypto::keypair::did_from_mnemonic(&passphrase, None)?;

                let bytes = tokio::fs::read(path).await?;
                let decrypted_bundle = ecdh_decrypt(&keypair, None, bytes)?;
                let exported_document =
                    serde_json::from_slice::<ExtractedRootDocument>(&decrypted_bundle)?;

                exported_document.verify()?;

                let bytes = Zeroizing::new(keypair.private_key_bytes());

                warp::crypto::keypair::mnemonic_into_tesseract(
                    &mut self.tesseract,
                    &passphrase,
                    None,
                    self.config.save_phrase,
                    false,
                )?;

                self.init_ipfs(
                    rust_ipfs::Keypair::ed25519_from_bytes(bytes)
                        .map_err(|_| Error::PrivateKeyInvalid)?,
                )
                .await?;

                let mut store = self.identity_store(false).await?;

                return store.import_identity(exported_document).await;
            }
            IdentityImportOption::Locate {
                location: ImportLocation::Memory { buffer },
                passphrase,
            } => {
                let keypair = warp::crypto::keypair::did_from_mnemonic(&passphrase, None)?;

                let bytes = std::mem::take(buffer);

                let decrypted_bundle = ecdh_decrypt(&keypair, None, bytes)?;
                let exported_document =
                    serde_json::from_slice::<ExtractedRootDocument>(&decrypted_bundle)?;

                exported_document.verify()?;

                let bytes = Zeroizing::new(keypair.private_key_bytes());

                warp::crypto::keypair::mnemonic_into_tesseract(
                    &mut self.tesseract,
                    &passphrase,
                    None,
                    self.config.save_phrase,
                    false,
                )?;

                self.init_ipfs(
                    rust_ipfs::Keypair::ed25519_from_bytes(bytes)
                        .map_err(|_| Error::PrivateKeyInvalid)?,
                )
                .await?;

                let mut store = self.identity_store(false).await?;

                return store.import_identity(exported_document).await;
            }
            IdentityImportOption::Locate {
                location: ImportLocation::Remote,
                passphrase,
            } => {
                let keypair = warp::crypto::keypair::did_from_mnemonic(&passphrase, None)?;
                let bytes = Zeroizing::new(keypair.private_key_bytes());
                warp::crypto::keypair::mnemonic_into_tesseract(
                    &mut self.tesseract,
                    &passphrase,
                    None,
                    self.config.save_phrase,
                    false,
                )?;

                self.init_ipfs(
                    rust_ipfs::Keypair::ed25519_from_bytes(bytes)
                        .map_err(|_| Error::PrivateKeyInvalid)?,
                )
                .await?;

                let mut store = self.identity_store(false).await?;

                let package = store.import_identity_remote(keypair.clone()).await?;
                let decrypted_bundle = ecdh_decrypt(&keypair, None, package)?;
                let exported_document =
                    serde_json::from_slice::<ExtractedRootDocument>(&decrypted_bundle)?;

                exported_document.verify()?;
                return store.import_identity(exported_document).await;
            }
        }
    }

    async fn export_identity<'a>(&mut self, location: ImportLocation<'a>) -> Result<(), Error> {
        let store = self.identity_store(true).await?;

        match location {
            ImportLocation::Local { path } => {
                let bundle = store.root_document().export_bytes().await?;
                tokio::fs::write(path, bundle).await?;
                Ok(())
            }
            ImportLocation::Memory { buffer } => {
                *buffer = store.root_document().export_bytes().await?;
                Ok(())
            }
            ImportLocation::Remote => {
                store.export_root_document().await?;
                Ok(())
            }
        }
    }
}

#[async_trait::async_trait]
impl Friends for WarpIpfs {
    async fn send_request(&mut self, pubkey: &DID) -> Result<(), Error> {
        let mut store = self.identity_store(true).await?;
        store.send_request(pubkey).await
    }

    async fn accept_request(&mut self, pubkey: &DID) -> Result<(), Error> {
        let mut store = self.identity_store(true).await?;
        store.accept_request(pubkey).await
    }

    async fn deny_request(&mut self, pubkey: &DID) -> Result<(), Error> {
        let mut store = self.identity_store(true).await?;
        store.reject_request(pubkey).await
    }

    async fn close_request(&mut self, pubkey: &DID) -> Result<(), Error> {
        let mut store = self.identity_store(true).await?;
        store.close_request(pubkey).await
    }

    async fn list_incoming_request(&self) -> Result<Vec<DID>, Error> {
        let store = self.identity_store(true).await?;
        store.list_incoming_request().await
    }

    async fn list_outgoing_request(&self) -> Result<Vec<DID>, Error> {
        let store = self.identity_store(true).await?;
        store.list_outgoing_request().await
    }

    async fn received_friend_request_from(&self, did: &DID) -> Result<bool, Error> {
        let store = self.identity_store(true).await?;
        store.received_friend_request_from(did).await
    }

    async fn sent_friend_request_to(&self, did: &DID) -> Result<bool, Error> {
        let store = self.identity_store(true).await?;
        store.sent_friend_request_to(did).await
    }

    async fn remove_friend(&mut self, pubkey: &DID) -> Result<(), Error> {
        let mut store = self.identity_store(true).await?;
        store.remove_friend(pubkey, true).await
    }

    async fn block(&mut self, pubkey: &DID) -> Result<(), Error> {
        let mut store = self.identity_store(true).await?;
        store.block(pubkey).await
    }

    async fn is_blocked(&self, did: &DID) -> Result<bool, Error> {
        let store = self.identity_store(true).await?;
        store.is_blocked(did).await
    }

    async fn unblock(&mut self, pubkey: &DID) -> Result<(), Error> {
        let mut store = self.identity_store(true).await?;
        store.unblock(pubkey).await
    }

    async fn block_list(&self) -> Result<Vec<DID>, Error> {
        let store = self.identity_store(true).await?;
        store.block_list().await.map(Vec::from_iter)
    }

    async fn list_friends(&self) -> Result<Vec<DID>, Error> {
        let store = self.identity_store(true).await?;
        store.friends_list().await.map(Vec::from_iter)
    }

    async fn has_friend(&self, pubkey: &DID) -> Result<bool, Error> {
        let store = self.identity_store(true).await?;
        store.is_friend(pubkey).await
    }
}

#[async_trait::async_trait]
impl FriendsEvent for WarpIpfs {
    async fn subscribe(&mut self) -> Result<MultiPassEventStream, Error> {
        let store = self.identity_store(true).await?;
        store.subscribe().await
    }
}

#[async_trait::async_trait]
impl IdentityInformation for WarpIpfs {
    async fn identity_picture(&self, did: &DID) -> Result<IdentityImage, Error> {
        let store = self.identity_store(true).await?;
        store.identity_picture(did).await
    }

    async fn identity_banner(&self, did: &DID) -> Result<IdentityImage, Error> {
        let store = self.identity_store(true).await?;
        store.identity_banner(did).await
    }

    async fn identity_status(&self, did: &DID) -> Result<identity::IdentityStatus, Error> {
        let store = self.identity_store(true).await?;
        store.identity_status(did).await
    }

    async fn set_identity_status(&mut self, status: identity::IdentityStatus) -> Result<(), Error> {
        let mut store = self.identity_store(true).await?;
        store.set_identity_status(status).await
    }

    async fn identity_platform(&self, did: &DID) -> Result<identity::Platform, Error> {
        let store = self.identity_store(true).await?;
        store.identity_platform(did).await
    }

    async fn identity_relationship(&self, did: &DID) -> Result<identity::Relationship, Error> {
        self.get_identity(Identifier::did_key(did.clone()))
            .await?
            .first()
            .ok_or(Error::IdentityDoesntExist)?;
        let friends = self.has_friend(did).await?;
        let received_friend_request = self.received_friend_request_from(did).await?;
        let sent_friend_request = self.sent_friend_request_to(did).await?;
        let blocked = self.is_blocked(did).await?;
        let blocked_by = self.is_blocked_by(did).await?;

        let mut relationship = Relationship::default();
        relationship.set_friends(friends);
        relationship.set_received_friend_request(received_friend_request);
        relationship.set_sent_friend_request(sent_friend_request);
        relationship.set_blocked(blocked);
        relationship.set_blocked_by(blocked_by);

        Ok(relationship)
    }
}

#[async_trait::async_trait]
impl RayGun for WarpIpfs {
    async fn create_conversation(&mut self, did_key: &DID) -> Result<Conversation, Error> {
        self.messaging_store()?.create_conversation(did_key).await
    }

    async fn create_group_conversation(
        &mut self,
        name: Option<String>,
        recipients: Vec<DID>,
        settings: GroupSettings,
    ) -> Result<Conversation, Error> {
        self.messaging_store()?
            .create_group_conversation(name, HashSet::from_iter(recipients), settings)
            .await
    }

    async fn get_conversation(&self, conversation_id: Uuid) -> Result<Conversation, Error> {
        self.messaging_store()?
            .get_conversation(conversation_id)
            .await
    }

    async fn list_conversations(&self) -> Result<Vec<Conversation>, Error> {
        self.messaging_store()?.list_conversations().await
    }

    async fn get_message_count(&self, conversation_id: Uuid) -> Result<usize, Error> {
        self.messaging_store()?
            .messages_count(conversation_id)
            .await
    }

    async fn get_message(&self, conversation_id: Uuid, message_id: Uuid) -> Result<Message, Error> {
        self.messaging_store()?
            .get_message(conversation_id, message_id)
            .await
    }

    async fn get_message_references(
        &self,
        conversation_id: Uuid,
        opt: MessageOptions,
    ) -> Result<BoxStream<'static, MessageReference>, Error> {
        self.messaging_store()?
            .get_message_references(conversation_id, opt)
            .await
    }

    async fn get_message_reference(
        &self,
        conversation_id: Uuid,
        message_id: Uuid,
    ) -> Result<MessageReference, Error> {
        self.messaging_store()?
            .get_message_reference(conversation_id, message_id)
            .await
    }

    async fn message_status(
        &self,
        conversation_id: Uuid,
        message_id: Uuid,
    ) -> Result<MessageStatus, Error> {
        self.messaging_store()?
            .message_status(conversation_id, message_id)
            .await
    }

    async fn get_messages(
        &self,
        conversation_id: Uuid,
        opt: MessageOptions,
    ) -> Result<Messages, Error> {
        self.messaging_store()?
            .get_messages(conversation_id, opt)
            .await
    }

    async fn send(&mut self, conversation_id: Uuid, value: Vec<String>) -> Result<(), Error> {
        self.messaging_store()?
            .send_message(conversation_id, value)
            .await
    }

    async fn edit(
        &mut self,
        conversation_id: Uuid,
        message_id: Uuid,
        value: Vec<String>,
    ) -> Result<(), Error> {
        self.messaging_store()?
            .edit_message(conversation_id, message_id, value)
            .await
    }

    async fn delete(
        &mut self,
        conversation_id: Uuid,
        message_id: Option<Uuid>,
    ) -> Result<(), Error> {
        let store = self.messaging_store()?;
        match message_id {
            Some(id) => store.delete_message(conversation_id, id).await,
            None => store.delete_conversation(conversation_id).await.map(|_| ()),
        }
    }

    async fn react(
        &mut self,
        conversation_id: Uuid,
        message_id: Uuid,
        state: ReactionState,
        emoji: String,
    ) -> Result<(), Error> {
        self.messaging_store()?
            .react(conversation_id, message_id, state, emoji)
            .await
    }

    async fn pin(
        &mut self,
        conversation_id: Uuid,
        message_id: Uuid,
        state: PinState,
    ) -> Result<(), Error> {
        self.messaging_store()?
            .pin_message(conversation_id, message_id, state)
            .await
    }

    async fn reply(
        &mut self,
        conversation_id: Uuid,
        message_id: Uuid,
        value: Vec<String>,
    ) -> Result<(), Error> {
        self.messaging_store()?
            .reply(conversation_id, message_id, value)
            .await
    }

    async fn embeds(&mut self, _: Uuid, _: Uuid, _: EmbedState) -> Result<(), Error> {
        Err(Error::Unimplemented)
    }

    async fn update_conversation_settings(
        &mut self,
        conversation_id: Uuid,
        settings: ConversationSettings,
    ) -> Result<(), Error> {
        self.messaging_store()?
            .update_conversation_settings(conversation_id, settings)
            .await
    }
}

#[async_trait::async_trait]
impl RayGunAttachment for WarpIpfs {
    async fn attach(
        &mut self,
        conversation_id: Uuid,
        message_id: Option<Uuid>,
        locations: Vec<Location>,
        message: Vec<String>,
    ) -> Result<AttachmentEventStream, Error> {
        self.messaging_store()?
            .attach(conversation_id, message_id, locations, message)
            .await
    }

    async fn download(
        &self,
        conversation_id: Uuid,
        message_id: Uuid,
        file: String,
        path: PathBuf,
    ) -> Result<ConstellationProgressStream, Error> {
        self.messaging_store()?
            .download(conversation_id, message_id, &file, path)
            .await
    }

    async fn download_stream(
        &self,
        conversation_id: Uuid,
        message_id: Uuid,
        file: &str,
    ) -> Result<BoxStream<'static, Result<Vec<u8>, Error>>, Error> {
        self.messaging_store()?
            .download_stream(conversation_id, message_id, file)
            .await
    }
}

#[async_trait::async_trait]
impl RayGunGroupConversation for WarpIpfs {
    async fn update_conversation_name(
        &mut self,
        conversation_id: Uuid,
        name: &str,
    ) -> Result<(), Error> {
        self.messaging_store()?
            .update_conversation_name(conversation_id, name)
            .await
    }

    async fn add_recipient(&mut self, conversation_id: Uuid, did_key: &DID) -> Result<(), Error> {
        self.messaging_store()?
            .add_recipient(conversation_id, did_key)
            .await
    }

    async fn remove_recipient(
        &mut self,
        conversation_id: Uuid,
        did_key: &DID,
    ) -> Result<(), Error> {
        self.messaging_store()?
            .remove_recipient(conversation_id, did_key)
            .await
    }
}

#[async_trait::async_trait]
impl RayGunStream for WarpIpfs {
    async fn subscribe(&mut self) -> Result<RayGunEventStream, Error> {
        let rx = self.raygun_tx.subscribe().await?;
        Ok(rx)
    }
    async fn get_conversation_stream(
        &mut self,
        conversation_id: Uuid,
    ) -> Result<MessageEventStream, Error> {
        let store = self.messaging_store()?;
        let stream = store.get_conversation_stream(conversation_id).await?;
        Ok(stream.boxed())
    }
}

#[async_trait::async_trait]
impl RayGunEvents for WarpIpfs {
    async fn send_event(
        &mut self,
        conversation_id: Uuid,
        event: MessageEvent,
    ) -> Result<(), Error> {
        self.messaging_store()?
            .send_event(conversation_id, event)
            .await
    }

    async fn cancel_event(
        &mut self,
        conversation_id: Uuid,
        event: MessageEvent,
    ) -> Result<(), Error> {
        self.messaging_store()?
            .cancel_event(conversation_id, event)
            .await
    }
}

#[async_trait::async_trait]
impl Constellation for WarpIpfs {
    fn modified(&self) -> DateTime<Utc> {
        self.file_store()
            .map(|store| store.modified())
            .unwrap_or(Utc::now())
    }

    fn root_directory(&self) -> Directory {
        self.file_store()
            .map(|store| store.root_directory())
            .unwrap_or_default()
    }

    fn max_size(&self) -> usize {
        self.file_store()
            .map(|store| store.max_size())
            .unwrap_or_default()
    }

    async fn put(&mut self, name: &str, path: &str) -> Result<ConstellationProgressStream, Error> {
        self.file_store()?.put(name, path).await
    }

    async fn get(&self, name: &str, path: &str) -> Result<ConstellationProgressStream, Error> {
        self.file_store()?.get(name, path).await
    }

    async fn put_buffer(&mut self, name: &str, buffer: &[u8]) -> Result<(), Error> {
        self.file_store()?.put_buffer(name, buffer).await
    }

    async fn get_buffer(&self, name: &str) -> Result<Vec<u8>, Error> {
        self.file_store()?.get_buffer(name).await
    }

    /// Used to upload file to the filesystem with data from a stream
    async fn put_stream(
        &mut self,
        name: &str,
        total_size: Option<usize>,
        stream: BoxStream<'static, Vec<u8>>,
    ) -> Result<ConstellationProgressStream, Error> {
        self.file_store()?
            .put_stream(name, total_size, stream)
            .await
    }

    /// Used to download data from the filesystem using a stream
    async fn get_stream(
        &self,
        name: &str,
    ) -> Result<BoxStream<'static, Result<Vec<u8>, Error>>, Error> {
        self.file_store()?.get_stream(name).await
    }

    /// Used to remove data from the filesystem
    async fn remove(&mut self, name: &str, recursive: bool) -> Result<(), Error> {
        self.file_store()?.remove(name, recursive).await
    }

    async fn rename(&mut self, current: &str, new: &str) -> Result<(), Error> {
        self.file_store()?.rename(current, new).await
    }

    async fn create_directory(&mut self, name: &str, recursive: bool) -> Result<(), Error> {
        self.file_store()?.create_directory(name, recursive).await
    }

    async fn sync_ref(&mut self, path: &str) -> Result<(), Error> {
        self.file_store()?.sync_ref(path).await
    }

    fn set_path(&mut self, path: PathBuf) {
        if let Ok(mut store) = self.file_store() {
            store.set_path(path)
        }
    }

    fn get_path(&self) -> PathBuf {
        self.file_store()
            .map(|store| store.get_path())
            .unwrap_or_default()
    }
}

#[async_trait::async_trait]
impl ConstellationEvent for WarpIpfs {
    async fn subscribe(&mut self) -> Result<ConstellationEventStream, Error> {
        let rx = self.constellation_tx.subscribe().await?;
        Ok(ConstellationEventStream(rx))
    }
}

pub(crate) fn to_file_type(name: &str) -> FileType {
    let name = PathBuf::from(name.trim());
    let extension = name
        .extension()
        .and_then(OsStr::to_str)
        .map(ExtensionType::from)
        .unwrap_or(ExtensionType::Other);

    extension.into()
}

// pub mod ffi {
//     use crate::config::MpIpfsConfig;
//     use crate::IpfsIdentity;
//     use warp::async_on_block;
//     use warp::error::Error;
//     use warp::ffi::FFIResult;
//     use warp::multipass::MultiPassAdapter;
//     use warp::tesseract::Tesseract;

//     #[allow(clippy::missing_safety_doc)]
//     #[no_mangle]
//     pub unsafe extern "C" fn multipass_mp_ipfs_temporary(
//         tesseract: *const Tesseract,
//         config: *const MpIpfsConfig,
//     ) -> FFIResult<MultiPassAdapter> {
//         let tesseract = match tesseract.is_null() {
//             false => {
//                 let tesseract = &*tesseract;
//                 tesseract.clone()
//             }
//             true => Tesseract::default(),
//         };

//         let mut config = match config.is_null() {
//             true => MpIpfsConfig::testing(true),
//             false => (*config).clone(),
//         };

//         config.path = None;

//         let future = async move { IpfsIdentity::new(config, tesseract).await };

//         let account = match async_on_block(future) {
//             Ok(identity) => identity,
//             Err(e) => return FFIResult::err(Error::from(e)),
//         };

//         FFIResult::ok(MultiPassAdapter::new(Box::new(account)))
//     }

//     #[allow(clippy::missing_safety_doc)]
//     #[no_mangle]
//     pub unsafe extern "C" fn multipass_mp_ipfs_persistent(
//         tesseract: *const Tesseract,
//         config: *const MpIpfsConfig,
//     ) -> FFIResult<MultiPassAdapter> {
//         let tesseract = match tesseract.is_null() {
//             false => {
//                 let tesseract = &*tesseract;
//                 tesseract.clone()
//             }
//             true => Tesseract::default(),
//         };

//         let config = match config.is_null() {
//             true => {
//                 return FFIResult::err(Error::from(anyhow::anyhow!("Configuration is invalid")))
//             }
//             false => (*config).clone(),
//         };

//         let account = match async_on_block(IpfsIdentity::new(config, tesseract)) {
//             Ok(identity) => identity,
//             Err(e) => return FFIResult::err(Error::from(e)),
//         };

//         FFIResult::ok(MultiPassAdapter::new(Box::new(account)))
//     }
// }<|MERGE_RESOLUTION|>--- conflicted
+++ resolved
@@ -573,12 +573,7 @@
             keypair,
             filestore,
             self.raygun_tx.clone(),
-<<<<<<< HEAD
-            span.clone(),
-            config.store_setting.with_friends,
-=======
             identity_store,
->>>>>>> 2cb1ff0f
         )
         .await;
 
