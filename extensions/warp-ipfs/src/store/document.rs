pub mod cache;
pub mod conversation;
pub mod files;
pub mod identity;
pub mod image_dag;
pub mod root;

use chrono::{DateTime, Utc};
<<<<<<< HEAD
use futures::{stream::BoxStream, StreamExt, TryFutureExt};
use ipfs::{Ipfs, PeerId};
=======
use futures::TryFutureExt;
use ipfs::{Ipfs, Keypair};
>>>>>>> 2b40dd97
use libipld::Cid;
use rust_ipfs as ipfs;
use serde::{Deserialize, Serialize};
use std::{collections::BTreeMap, path::Path, str::FromStr, time::Duration};
use uuid::Uuid;
use warp::{
<<<<<<< HEAD
    constellation::{
        file::{File, FileType},
        Progression,
    },
=======
    constellation::directory::Directory,
>>>>>>> 2b40dd97
    crypto::{did_key::CoreSign, DID},
    error::Error,
    multipass::identity::{Identity, IdentityStatus},
};

use crate::store::get_keypair_did;

<<<<<<< HEAD
use self::{files::FileDocument, identity::IdentityDocument, image_dag::ImageDag};
=======
use self::{files::DirectoryDocument, identity::IdentityDocument};
>>>>>>> 2b40dd97

use super::{identity::Request, keystore::Keystore};

#[derive(Debug, serde::Serialize, serde::Deserialize, Clone)]
pub struct ExtractedRootDocument {
    pub identity: Identity,
    pub created: DateTime<Utc>,
    pub modified: DateTime<Utc>,
    pub friends: Vec<DID>,
    pub block_list: Vec<DID>,
    pub block_by_list: Vec<DID>,
    #[serde(skip_serializing_if = "Option::is_none")]
    pub file_index: Option<Directory>,
    pub request: Vec<Request>,
    pub conversation_keystore: BTreeMap<Uuid, Keystore>,
    pub signature: Option<Vec<u8>>,
}

impl ExtractedRootDocument {
    pub fn verify(&self) -> Result<(), Error> {
        let mut doc = self.clone();
        let signature = doc.signature.take().ok_or(Error::InvalidSignature)?;
        let bytes = serde_json::to_vec(&doc)?;
        self.identity
            .did_key()
            .verify(&bytes, &signature)
            .map_err(|_| Error::InvalidSignature)?;
        Ok(())
    }
}

/// node root document for their identity, friends, blocks, etc, along with previous cid (if we wish to track that)
#[derive(Default, Debug, Clone, Serialize, Deserialize)]
pub struct RootDocument {
    /// Own Identity
    pub identity: Cid,

    pub created: DateTime<Utc>,

    pub modified: DateTime<Utc>,

    /// array of friends (DID)
    #[serde(skip_serializing_if = "Option::is_none")]
    pub friends: Option<Cid>,
    /// array of blocked identity (DID)
    #[serde(skip_serializing_if = "Option::is_none")]
    pub blocks: Option<Cid>,
    /// array of identities that one is blocked by (DID)
    #[serde(skip_serializing_if = "Option::is_none")]
    pub block_by: Option<Cid>,
    /// array of request (Request)
    #[serde(skip_serializing_if = "Option::is_none")]
    pub request: Option<Cid>,
    /// map of conversations
    #[serde(skip_serializing_if = "Option::is_none")]
    pub conversations: Option<Cid>,
    /// map of keystore for group chat conversations
    #[serde(skip_serializing_if = "Option::is_none")]
    pub conversations_keystore: Option<Cid>,
    /// index to constellation
    #[serde(skip_serializing_if = "Option::is_none")]
    pub file_index: Option<Cid>,
    /// Online/Away/Busy/Offline status
    #[serde(skip_serializing_if = "Option::is_none")]
    pub status: Option<IdentityStatus>,
    /// Base58 encoded signature of the root document
    #[serde(skip_serializing_if = "Option::is_none")]
    pub signature: Option<String>,
}

impl RootDocument {
    #[tracing::instrument(skip(self, did))]
    pub fn sign(mut self, did: &DID) -> Result<Self, Error> {
        //In case there is a signature already exist
        self.signature = None;

        self.modified = Utc::now();

        let bytes = serde_json::to_vec(&self)?;
        let signature = did.sign(&bytes);
        self.signature = Some(bs58::encode(signature).into_string());
        Ok(self)
    }

    #[tracing::instrument(skip(self, ipfs))]
    pub async fn verify(&self, ipfs: &Ipfs) -> Result<(), Error> {
        let identity: IdentityDocument = ipfs
            .dag()
            .get_dag(self.identity)
            .local()
            .deserialized()
            .await
            .map_err(|_| Error::IdentityInvalid)?;

        let mut root_document = self.clone();
        let signature =
            std::mem::take(&mut root_document.signature).ok_or(Error::InvalidSignature)?;
        let bytes = serde_json::to_vec(&root_document)?;
        let sig = bs58::decode(&signature).into_vec()?;

        identity
            .did
            .verify(&bytes, &sig)
            .map_err(|_| Error::InvalidSignature)?;
        Ok(())
    }

    #[tracing::instrument(skip(self, ipfs))]
    pub async fn resolve(
        &self,
        ipfs: &Ipfs,
        keypair: Option<&Keypair>,
    ) -> Result<ExtractedRootDocument, Error> {
        let document: IdentityDocument = ipfs
            .get_dag(self.identity)
            .local()
            .deserialized()
            .await
            .map_err(|_| Error::IdentityInvalid)?;

        let identity = document.resolve()?;

        let friends = futures::future::ready(self.friends.ok_or(Error::Other))
            .and_then(|document| async move {
                ipfs.get_dag(document)
                    .local()
                    .deserialized()
                    .await
                    .map_err(Error::from)
            })
            .await
            .unwrap_or_default();

        let block_list = futures::future::ready(self.blocks.ok_or(Error::Other))
            .and_then(|document| async move {
                ipfs.get_dag(document)
                    .local()
                    .deserialized()
                    .await
                    .map_err(Error::from)
            })
            .await
            .unwrap_or_default();

        let block_by_list = futures::future::ready(self.block_by.ok_or(Error::Other))
            .and_then(|document| async move {
                ipfs.get_dag(document)
                    .local()
                    .deserialized()
                    .await
                    .map_err(Error::from)
            })
            .await
            .unwrap_or_default();

        let request = futures::future::ready(self.request.ok_or(Error::Other))
            .and_then(|document| async move {
                ipfs.get_dag(document)
                    .local()
                    .deserialized()
                    .await
                    .map_err(Error::from)
            })
            .await
            .unwrap_or_default();

        let conversation_keystore =
            futures::future::ready(self.conversations_keystore.ok_or(Error::Other))
                .and_then(|document| async move {
                    let map: BTreeMap<String, Cid> =
                        ipfs.get_dag(document).local().deserialized().await?;
                    let mut resolved_map: BTreeMap<Uuid, Keystore> = BTreeMap::new();
                    for (k, v) in map
                        .iter()
                        .filter_map(|(k, v)| Uuid::from_str(k).map(|k| (k, *v)).ok())
                    {
                        if let Ok(store) = ipfs.get_dag(v).local().deserialized().await {
                            resolved_map.insert(k, store);
                        }
                    }
                    Ok(resolved_map)
                })
                .await
                .unwrap_or_default();

        // TODO: Uncomment when tying the files portion to shuttle
        // let file_index = futures::future::ready(self.file_index.ok_or(Error::Other))
        //     .and_then(|document| async move {
        //         ipfs.get_dag(document)
        //             .local()
        //             .deserialized::<DirectoryDocument>()
        //             .await
        //             .map_err(Error::from)
        //     })
        //     .and_then(|document| async move { document.resolve(ipfs, false).await })
        //     .await
        //     .ok();

        let file_index = None;

        let mut exported = ExtractedRootDocument {
            identity,
            created: self.created,
            modified: self.modified,
            friends,
            block_list,
            block_by_list,
            request,
            file_index,
            conversation_keystore,
            signature: None,
        };

        let bytes = serde_json::to_vec(&exported)?;
        let kp = keypair.unwrap_or_else(|| ipfs.keypair().expect("doesnt error"));
        let signature = kp.sign(&bytes).map_err(anyhow::Error::from)?;

        exported.signature = Some(signature);
        Ok(exported)
    }

    pub async fn import(ipfs: &Ipfs, data: ExtractedRootDocument) -> Result<Self, Error> {
        data.verify()?;

        let keypair = ipfs.keypair()?;
        let did_kp = get_keypair_did(keypair)?;

        let document: IdentityDocument = data.identity.into();

        let document = document.sign(&did_kp)?;

        let identity = ipfs.dag().put().serialize(document)?.await?;
        let has_friends = !data.friends.is_empty();
        let has_blocks = !data.block_list.is_empty();
        let has_block_by_list = !data.block_by_list.is_empty();
        let has_requests = !data.request.is_empty();
        let has_keystore = !data.conversation_keystore.is_empty();

        let friends = has_friends
            .then_some(ipfs.dag().put().serialize(data.friends)?.await.ok())
            .flatten();

        let blocks = has_blocks
            .then_some(ipfs.dag().put().serialize(data.block_list)?.await.ok())
            .flatten();
        let block_by = has_block_by_list
            .then_some(ipfs.dag().put().serialize(data.block_by_list)?.await.ok())
            .flatten();
        let request = has_requests
            .then_some(ipfs.dag().put().serialize(data.request)?.await.ok())
            .flatten();

        let conversations_keystore = has_keystore
            .then_some({
                let mut pointer_map: BTreeMap<String, Cid> = BTreeMap::new();
                for (k, v) in data.conversation_keystore {
                    if let Ok(cid) = ipfs.dag().put().serialize(v)?.await {
                        pointer_map.insert(k.to_string(), cid);
                    }
                }

                ipfs.dag().put().serialize(pointer_map)?.await.ok()
            })
            .flatten();

        let file_index = futures::future::ready(data.file_index.ok_or(Error::Other))
            .and_then(|root| async move {
                let document = DirectoryDocument::new(ipfs, &root).await?;
                let cid = ipfs.dag().put().serialize(document)?.await?;
                Ok::<_, Error>(cid)
            })
            .await
            .ok();

        let root_document = RootDocument {
            identity,
            created: data.created,
            modified: data.modified,
            conversations: None,
            conversations_keystore,
            friends,
            blocks,
            block_by,
            file_index,
            request,
            status: None,
            signature: None,
        };
        let root_document = root_document.sign(&did_kp)?;

        Ok(root_document)
    }
}

#[derive(Clone, Deserialize, Serialize)]
pub struct FileAttachmentDocument {
    pub id: Uuid,
    pub name: String,
    pub size: usize,
    pub creation: DateTime<Utc>,
    pub thumbnail: Option<Cid>,
    pub file_type: FileType,
    pub data: Cid,
}

impl FileAttachmentDocument {
    pub async fn new(ipfs: &Ipfs, file: &File) -> Result<Self, Error> {
        let file_document = FileDocument::new(ipfs, file).await?;
        file_document.to_attachment()
    }

    pub async fn resolve_to_file(&self, ipfs: &Ipfs, local: bool) -> Result<File, Error> {
        let file = File::new(&self.name);
        file.set_id(self.id);
        file.set_size(self.size);
        file.set_file_type(self.file_type.clone());

        if let Some(cid) = self.thumbnail {
            let mut dag_builder = ipfs.get_dag(cid).timeout(Duration::from_secs(10));
            if local {
                dag_builder = dag_builder.local()
            }
            let image: ImageDag = dag_builder.deserialized().await?;

            file.set_thumbnail_format(image.mime.into());

            let data = ipfs
                .unixfs()
                .cat(image.link, None, &[], local, Some(Duration::from_secs(10)))
                .await
                .unwrap_or_default();

            file.set_thumbnail(&data);
        }

        // Note:
        //  - because of the internal updates, we will set creation and modified timestamp last
        //  - `creation` should represent the time of when the file was attach and not the actual creation.
        //  - The file would not be `modified` per se but only making sure that creation and modified state
        //    matches.
        file.set_creation(self.creation);
        file.set_modified(Some(self.creation));

        Ok(file)
    }

    pub fn download<'a, P: AsRef<Path>>(
        &'a self,
        ipfs: &'a Ipfs,
        path: P,
        members: &'a [PeerId],
        timeout: Option<Duration>,
    ) -> BoxStream<'a, Progression> {
        let path = path.as_ref().to_path_buf();
        let progress_stream = async_stream::stream! {
            yield Progression::CurrentProgress {
                name: self.name.clone(),
                current: 0,
                total: Some(self.size),
            };

            let stream = ipfs.unixfs().get(self.data.into(), &path, members, false, timeout);

            for await event in stream {
                match event {
                    rust_ipfs::unixfs::UnixfsStatus::ProgressStatus { written, total_size } => {
                        yield Progression::CurrentProgress {
                            name: self.name.clone(),
                            current: written,
                            total: total_size
                        };
                    },
                    rust_ipfs::unixfs::UnixfsStatus::CompletedStatus { total_size, .. } => {
                        yield Progression::ProgressComplete {
                            name: self.name.clone(),
                            total: total_size,
                        };
                    },
                    rust_ipfs::unixfs::UnixfsStatus::FailedStatus { written, error, .. } => {
                        if let Err(e) = tokio::fs::remove_file(&path).await {
                            tracing::error!("Error removing file: {e}");
                        }
                        yield Progression::ProgressFailed {
                            name: self.name.clone(),
                            last_size: Some(written),
                            error: error.map(|e| e.to_string()),
                        };
                    },
                }
            }
        };

        progress_stream.boxed()
    }

    pub fn download_stream<'a>(
        &'a self,
        ipfs: &'a Ipfs,
        members: &'a [PeerId],
        timeout: Option<Duration>,
    ) -> BoxStream<'a, Result<Vec<u8>, Error>> {
        let progress_stream = async_stream::stream! {
            let stream = ipfs.unixfs().cat(self.data, None, members, false, timeout);

            for await result in stream {
                let result = result.map_err(anyhow::Error::from).map_err(Error::from);
                yield result;
            }
        };

        progress_stream.boxed()
    }
}<|MERGE_RESOLUTION|>--- conflicted
+++ resolved
@@ -6,27 +6,20 @@
 pub mod root;
 
 use chrono::{DateTime, Utc};
-<<<<<<< HEAD
+
 use futures::{stream::BoxStream, StreamExt, TryFutureExt};
-use ipfs::{Ipfs, PeerId};
-=======
-use futures::TryFutureExt;
-use ipfs::{Ipfs, Keypair};
->>>>>>> 2b40dd97
+use ipfs::{Ipfs, Keypair, PeerId};
 use libipld::Cid;
 use rust_ipfs as ipfs;
 use serde::{Deserialize, Serialize};
 use std::{collections::BTreeMap, path::Path, str::FromStr, time::Duration};
 use uuid::Uuid;
 use warp::{
-<<<<<<< HEAD
     constellation::{
+        directory::Directory,
         file::{File, FileType},
         Progression,
     },
-=======
-    constellation::directory::Directory,
->>>>>>> 2b40dd97
     crypto::{did_key::CoreSign, DID},
     error::Error,
     multipass::identity::{Identity, IdentityStatus},
@@ -34,11 +27,11 @@
 
 use crate::store::get_keypair_did;
 
-<<<<<<< HEAD
-use self::{files::FileDocument, identity::IdentityDocument, image_dag::ImageDag};
-=======
-use self::{files::DirectoryDocument, identity::IdentityDocument};
->>>>>>> 2b40dd97
+use self::{
+    files::{DirectoryDocument, FileDocument},
+    identity::IdentityDocument,
+    image_dag::ImageDag,
+};
 
 use super::{identity::Request, keystore::Keystore};
 
