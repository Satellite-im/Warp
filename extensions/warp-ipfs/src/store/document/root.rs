--- conflicted
+++ resolved
@@ -29,13 +29,10 @@
     Identity {
         response: oneshot::Sender<Result<IdentityDocument, Error>>,
     },
-<<<<<<< HEAD
-=======
     SetIdentityStatus {
         status: IdentityStatus,
         response: oneshot::Sender<Result<(), Error>>,
     },
->>>>>>> ac0dbefb
     AddFriend {
         did: DID,
         response: oneshot::Sender<Result<(), Error>>,
@@ -177,8 +174,6 @@
         rx.await.map_err(anyhow::Error::from)?
     }
 
-<<<<<<< HEAD
-=======
     pub async fn set_status_indicator(&self, status: IdentityStatus) -> Result<(), Error> {
         let (tx, rx) = oneshot::channel();
         let _ = self
@@ -192,7 +187,6 @@
         rx.await.map_err(anyhow::Error::from)?
     }
 
->>>>>>> ac0dbefb
     pub async fn add_friend(&self, did: &DID) -> Result<(), Error> {
         let (tx, rx) = oneshot::channel();
         let _ = self
@@ -466,12 +460,9 @@
                 RootDocumentCommand::ExportEncrypted { response } => {
                     let _ = response.send(self.export_bytes().await);
                 }
-<<<<<<< HEAD
-=======
                 RootDocumentCommand::SetIdentityStatus { status, response } => {
                     let _ = response.send(self.set_identity_status(status).await);
                 }
->>>>>>> ac0dbefb
             }
         }
     }
