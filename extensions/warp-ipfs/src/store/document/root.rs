--- conflicted
+++ resolved
@@ -2,26 +2,15 @@
 
 use chrono::Utc;
 use futures::{
-<<<<<<< HEAD
-    channel::{mpsc::Receiver, oneshot},
+    channel::{
+        mpsc::{self, Receiver},
+        oneshot,
+    },
     stream::{BoxStream, FuturesUnordered},
     SinkExt, StreamExt,
 };
 use libipld::Cid;
-use rust_ipfs::{Ipfs, IpfsPath};
-=======
-    channel::{
-        mpsc::{self, Receiver},
-        oneshot,
-    },
-    SinkExt, StreamExt,
-};
-use libipld::Cid;
-
 use rust_ipfs::{p2p::MultiaddrExt, Ipfs, IpfsPath};
-
-use std::{collections::BTreeMap, path::PathBuf, sync::Arc};
->>>>>>> ea20971b
 use tokio::select;
 use tokio_util::sync::{CancellationToken, DropGuard};
 use uuid::Uuid;
@@ -30,17 +19,12 @@
     multipass::identity::IdentityStatus,
 };
 
-<<<<<<< HEAD
-use crate::store::{
-    conversation::ConversationDocument, ecdh_decrypt, ecdh_encrypt, identity::Request,
-    keystore::Keystore, VecExt,
-=======
 use crate::{
     config,
     store::{
-        ecdh_decrypt, ecdh_encrypt, identity::Request, keystore::Keystore, VecExt, SHUTTLE_TIMEOUT,
-    },
->>>>>>> ea20971b
+        conversation::ConversationDocument, ecdh_decrypt, ecdh_encrypt, identity::Request,
+        keystore::Keystore, VecExt, SHUTTLE_TIMEOUT,
+    },
 };
 
 use super::{
@@ -656,7 +640,6 @@
                 RootDocumentCommand::SetRootIndex { root, response } => {
                     let _ = response.send(self.set_root_index(root).await);
                 }
-<<<<<<< HEAD
                 RootDocumentCommand::GetConversationDocument { id, response } => {
                     let _ = response.send(self.get_conversation_document(id).await);
                 }
@@ -665,8 +648,7 @@
                 }
                 RootDocumentCommand::ListConversationDocument { response } => {
                     let _ = response.send(self.list_conversation_stream().await);
-=======
->>>>>>> ea20971b
+                }
                 RootDocumentCommand::SetRootCid { cid, response } => {
                     let _ = response.send(self.set_root_cid(cid).await);
                 }
