--- conflicted
+++ resolved
@@ -527,19 +527,17 @@
                 RootDocumentCommand::SetIdentityStatus { status, response } => {
                     let _ = response.send(self.set_identity_status(status).await);
                 }
-<<<<<<< HEAD
                 RootDocumentCommand::IsBlocked { did, response } => {
-                    _ = response.send(self.is_blocked(&did).await)
+                    _ = response.send(self.is_blocked(&did).await);
                 }
                 RootDocumentCommand::IsBlockedBy { did, response } => {
-                    _ = response.send(self.is_blocked_by(&did).await)
-=======
+                    _ = response.send(self.is_blocked_by(&did).await);
+                }
                 RootDocumentCommand::GetRootIndex { response } => {
                     let _ = response.send(self.get_root_index().await);
                 }
                 RootDocumentCommand::SetRootIndex { root, response } => {
                     let _ = response.send(self.set_root_index(root).await);
->>>>>>> 2b40dd97
                 }
             }
         }
