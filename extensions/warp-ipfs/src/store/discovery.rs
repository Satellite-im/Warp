--- conflicted
+++ resolved
@@ -113,14 +113,11 @@
                         continue;
                     };
 
-<<<<<<< HEAD
-=======
                     if let Err(e) = self.ipfs.add_peer(peer_id, addr).await {
                         tracing::error!("Error adding peer to address book {e}");
                         continue;
                     }
 
->>>>>>> 8b8f6bda
                     peers.push(peer_id);
                 }
 
@@ -133,11 +130,7 @@
                         .rendezvous_register_namespace(namespace.clone(), None, *peer_id)
                         .await
                     {
-<<<<<<< HEAD
-                        println!("Error registering to namespace: {e}");
-=======
                         tracing::error!("Error registering to namespace: {e}");
->>>>>>> 8b8f6bda
                         continue;
                     }
 
@@ -396,7 +389,6 @@
                     }
                 }
                 loop {
-<<<<<<< HEAD
                     if ipfs.is_connected(peer_id).await.unwrap_or_default() {
                         tokio::time::sleep(Duration::from_secs(5)).await;
                         continue;
@@ -416,36 +408,13 @@
                         } => {
                             let opts = DialOpts::peer_id(peer_id).build();
 
-                            log::debug!("Dialing {peer_id}");
+                            tracing::debug!("Dialing {peer_id}");
 
                             if let Err(_e) = ipfs.connect(opts).await {
-                                log::error!("Error connecting to {peer_id}: {_e}");
+                                tracing::error!("Error connecting to {peer_id}: {_e}");
                                 tokio::time::sleep(Duration::from_secs(10)).await;
                                 continue;
-=======
-                    if !ipfs.is_connected(peer_id).await.unwrap_or_default() {
-                        match entry.config {
-                            // Used for provider. Doesnt do anything right now
-                            // TODO: Maybe have separate provider query in case
-                            //       Discovery task isnt enabled?
-                            DiscoveryConfig::Namespace {
-                                discovery_type: DiscoveryType::DHT,
-                                ..
-                            } => {}
-                            DiscoveryConfig::Namespace {
-                                discovery_type: DiscoveryType::RzPoint { .. },
-                                ..
-                            } => {
-                                let opts = DialOpts::peer_id(peer_id).build();
-
-                                tracing::debug!("Dialing {peer_id}");
-
-                                if let Err(_e) = ipfs.connect(opts).await {
-                                    tracing::error!("Error connecting to {peer_id}: {_e}");
-                                    tokio::time::sleep(Duration::from_secs(10)).await;
-                                    continue;
-                                }
->>>>>>> 8b8f6bda
+
                             }
                         }
                         // Check over DHT
@@ -456,7 +425,6 @@
                                 }
                                 _ = async {} => {}
                             }
-<<<<<<< HEAD
                         }
                         //TODO: Possibly obtain peer records from external node
                         //      of any connected peer, otherwise await on a response for
@@ -466,26 +434,12 @@
                                 .addresses(entry.relays.clone())
                                 .build();
 
-                            log::debug!("Dialing {peer_id}");
+                                tracing::debug!("Dialing {peer_id}");
 
                             if let Err(_e) = ipfs.connect(opts).await {
-                                log::error!("Error connecting to {peer_id}: {_e}");
+                                tracing::error!("Error connecting to {peer_id}: {_e}");
                                 tokio::time::sleep(Duration::from_secs(10)).await;
                                 continue;
-=======
-                            config::Discovery::None => {
-                                let opts = DialOpts::peer_id(peer_id)
-                                    .addresses(entry.relays.clone())
-                                    .build();
-
-                                tracing::debug!("Dialing {peer_id}");
-
-                                if let Err(_e) = ipfs.connect(opts).await {
-                                    tracing::error!("Error connecting to {peer_id}: {_e}");
-                                    tokio::time::sleep(Duration::from_secs(10)).await;
-                                    continue;
-                                }
->>>>>>> 8b8f6bda
                             }
                         }
                     }
