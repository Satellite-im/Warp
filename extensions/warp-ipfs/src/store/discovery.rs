<<<<<<< HEAD
use futures::{FutureExt, SinkExt, Stream, StreamExt};
use pollable_map::futures::FutureMap;
use rust_ipfs::libp2p::request_response::InboundRequestId;
use rust_ipfs::{
    libp2p::swarm::dial_opts::DialOpts, ConnectionEvents, Ipfs, Keypair, Multiaddr,
    PeerConnectionEvents, PeerId,
};
use std::cmp::Ordering;
use std::{collections::HashSet, fmt::Debug, hash::Hash};

use crate::rt::{AbortableJoinHandle, Executor, LocalExecutor};
use bytes::Bytes;
use futures::channel::oneshot;
use futures::future::BoxFuture;
use futures::stream::BoxStream;
use futures_timer::Delay;
use indexmap::IndexSet;
use pollable_map::stream::StreamMap;
use rust_ipfs::libp2p::swarm::ConnectionId;
use rust_ipfs::p2p::MultiaddrExt;
use serde::{Deserialize, Serialize};
use std::collections::{HashMap, VecDeque};
use std::future::Future;
use std::hash::Hasher;
use std::pin::Pin;
use std::task::{Context, Poll, Waker};
use std::time::Duration;
use tokio::sync::broadcast;
use tokio::time::Instant;

=======
use std::{collections::HashSet, fmt::Debug, hash::Hash, sync::Arc, time::Duration};

use futures::StreamExt;
use rust_ipfs::{libp2p::swarm::dial_opts::DialOpts, Ipfs, Multiaddr, PeerId};

use async_rt::AbortableJoinHandle;
use std::collections::{hash_map::Entry, HashMap};
use tokio::sync::{broadcast, RwLock};

use rust_ipfs::p2p::MultiaddrExt;

>>>>>>> e0e2029d
use warp::{crypto::DID, error::Error};

use super::{protocols, DidExt, PeerIdExt, PeerType};
use crate::config::{Discovery as DiscoveryConfig, DiscoveryType};
use crate::store::payload::{PayloadBuilder, PayloadMessage};

#[derive(Clone)]
pub struct Discovery {
    config: DiscoveryConfig,
<<<<<<< HEAD
    command_tx: futures::channel::mpsc::Sender<DiscoveryCommand>,
    broadcast_tx: broadcast::Sender<DID>,
    _handle: AbortableJoinHandle<()>,
}

impl Discovery {
    pub async fn new(
        ipfs: &Ipfs,
        keypair: &Keypair,
        config: &DiscoveryConfig,
        relays: &[Multiaddr],
    ) -> Self {
        let executor = LocalExecutor;
        let (command_tx, command_rx) = futures::channel::mpsc::channel(0);
        let (broadcast_tx, _) = broadcast::channel(2048);
        let mut task = DiscoveryTask::new(
            ipfs,
            keypair,
            command_rx,
            broadcast_tx.clone(),
            config,
            relays.to_vec(),
        )
        .await;
=======
    entries: Arc<RwLock<HashSet<DiscoveryEntry>>>,
    task: AbortableJoinHandle<()>,
    events: broadcast::Sender<DID>,
    relays: Vec<Multiaddr>,
}

impl Discovery {
    pub fn new(ipfs: &Ipfs, config: &DiscoveryConfig, relays: &[Multiaddr]) -> Self {
        let (events, _) = tokio::sync::broadcast::channel(2048);
        Self {
            ipfs: ipfs.clone(),
            config: config.clone(),
            entries: Arc::default(),
            task: AbortableJoinHandle::empty(),
            events,
            relays: relays.to_vec(),
        }
    }

    /// Start discovery task
    /// Note: This starting will only work across a provided namespace
    pub async fn start(&self) -> Result<(), Error> {
        match &self.config {
            DiscoveryConfig::Namespace {
                discovery_type: DiscoveryType::DHT,
                namespace,
            } => {
                let namespace = namespace.clone().unwrap_or_else(|| "warp-mp-ipfs".into());
                let cid = self.ipfs.put_dag(format!("discovery:{namespace}")).await?;

                let task = async_rt::task::spawn_abortable({
                    let discovery = self.clone();
                    async move {
                        let mut cached = HashSet::new();

                        if let Err(e) = discovery.ipfs.provide(cid).await {
                            //Maybe panic?
                            tracing::error!("Error providing key: {e}");
                            return;
                        }

                        loop {
                            if let Ok(mut stream) = discovery.ipfs.get_providers(cid).await {
                                while let Some(peer_id) = stream.next().await {
                                    if discovery
                                        .ipfs
                                        .is_connected(peer_id)
                                        .await
                                        .unwrap_or_default()
                                        && cached.insert(peer_id)
                                        && !discovery.contains(peer_id).await
                                    {
                                        let entry = DiscoveryEntry::new(
                                            &discovery.ipfs,
                                            peer_id,
                                            discovery.config.clone(),
                                            discovery.events.clone(),
                                            discovery.relays.clone(),
                                        )
                                        .await;
                                        if discovery.entries.write().await.insert(entry.clone()) {
                                            entry.start().await;
                                        }
                                    }
                                }
                            }
                            futures_timer::Delay::new(Duration::from_secs(1)).await;
                        }
                    }
                });

                unsafe {
                    let mut st_task = self.task.clone();
                    st_task.replace(task);
                }
            }
            DiscoveryConfig::Namespace {
                discovery_type: DiscoveryType::RzPoint { addresses },
                namespace,
            } => {
                let mut peers = vec![];
                for mut addr in addresses.iter().cloned() {
                    let Some(peer_id) = addr.extract_peer_id() else {
                        continue;
                    };

                    if let Err(e) = self.ipfs.add_peer((peer_id, addr)).await {
                        tracing::error!("Error adding peer to address book {e}");
                        continue;
                    }

                    peers.push(peer_id);
                }

                let namespace = namespace.clone().unwrap_or_else(|| "warp-mp-ipfs".into());
                let mut register_id = vec![];

                for peer_id in &peers {
                    if let Err(e) = self
                        .ipfs
                        .rendezvous_register_namespace(namespace.clone(), None, *peer_id)
                        .await
                    {
                        tracing::error!("Error registering to namespace: {e}");
                        continue;
                    }

                    register_id.push(*peer_id);
                }
>>>>>>> e0e2029d

        task.publish_discovery();

<<<<<<< HEAD
        let _handle = executor.spawn_abortable(task);
        Self {
            command_tx,
            config: config.clone(),
            broadcast_tx,
            _handle,
=======
                let task = async_rt::task::spawn_abortable({
                    let discovery = self.clone();
                    let register_id = register_id;
                    async move {
                        let mut meshed_map: HashMap<PeerId, HashSet<Multiaddr>> = HashMap::new();

                        loop {
                            for peer_id in &register_id {
                                let map = match discovery
                                    .ipfs
                                    .rendezvous_namespace_discovery(
                                        namespace.clone(),
                                        None,
                                        *peer_id,
                                    )
                                    .await
                                {
                                    Ok(map) => map,
                                    Err(e) => {
                                        tracing::error!(namespace = %namespace, error = %e, "failed to perform discovery over given namespace");
                                        continue;
                                    }
                                };

                                for (peer_id, addrs) in map {
                                    match meshed_map.entry(peer_id) {
                                        Entry::Occupied(mut entry) => {
                                            entry.get_mut().extend(addrs);
                                        }
                                        Entry::Vacant(entry) => {
                                            entry.insert(HashSet::from_iter(addrs.iter().cloned()));
                                            if !discovery
                                                .ipfs
                                                .is_connected(peer_id)
                                                .await
                                                .unwrap_or_default()
                                                && discovery.ipfs.connect(peer_id).await.is_ok()
                                                && !discovery.contains(peer_id).await
                                            {
                                                let entry = DiscoveryEntry::new(
                                                    &discovery.ipfs,
                                                    peer_id,
                                                    discovery.config.clone(),
                                                    discovery.events.clone(),
                                                    discovery.relays.clone(),
                                                )
                                                .await;

                                                if discovery
                                                    .entries
                                                    .write()
                                                    .await
                                                    .insert(entry.clone())
                                                {
                                                    entry.start().await;
                                                }
                                            }
                                        }
                                    }
                                }
                            }
                            futures_timer::Delay::new(Duration::from_secs(5)).await;
                        }
                    }
                });

                unsafe {
                    let mut st_task = self.task.clone();
                    st_task.replace(task);
                }
            }
            DiscoveryConfig::Shuttle { addresses: _ } => {}
            _ => {}
>>>>>>> e0e2029d
        }
    }

    pub fn events(&self) -> broadcast::Receiver<DID> {
        self.broadcast_tx.subscribe()
    }

    pub fn discovery_config(&self) -> &DiscoveryConfig {
        &self.config
    }

    #[tracing::instrument(skip(self))]
    pub async fn insert<P: Into<PeerType> + Debug>(&self, peer_type: P) -> Result<(), Error> {
        let peer_id = match &peer_type.into() {
            PeerType::PeerId(peer_id) => *peer_id,
            PeerType::DID(did_key) => did_key.to_peer_id()?,
        };

        let (tx, rx) = oneshot::channel();
        let _ = self
            .command_tx
            .clone()
            .send(DiscoveryCommand::Insert {
                peer_id,
                response: tx,
            })
            .await;

        rx.await.map_err(anyhow::Error::from)?
    }

    pub async fn remove<P: Into<PeerType>>(&self, peer_type: P) -> Result<(), Error> {
        let peer_id = match &peer_type.into() {
            PeerType::PeerId(peer_id) => *peer_id,
            PeerType::DID(did_key) => did_key.to_peer_id()?,
        };

        let (tx, rx) = oneshot::channel();
        let _ = self
            .command_tx
            .clone()
            .send(DiscoveryCommand::Remove {
                peer_id,
                response: tx,
            })
            .await;

        rx.await.map_err(anyhow::Error::from)?
    }

    pub async fn get<P: Into<PeerType>>(&self, peer_type: P) -> Result<DiscoveryRecord, Error> {
        let peer_id = match &peer_type.into() {
            PeerType::PeerId(peer_id) => *peer_id,
            PeerType::DID(did_key) => did_key.to_peer_id()?,
        };

        let (tx, rx) = oneshot::channel();
        let _ = self
            .command_tx
            .clone()
            .send(DiscoveryCommand::Get {
                peer_id,
                response: tx,
            })
            .await;

        rx.await.map_err(anyhow::Error::from)?
    }

    pub async fn contains<P: Into<PeerType>>(&self, peer_type: P) -> bool {
        let peer_id = match &peer_type.into() {
            PeerType::PeerId(peer_id) => *peer_id,
            PeerType::DID(did_key) => {
                let Ok(peer_id) = did_key.to_peer_id() else {
                    return false;
                };
                peer_id
            }
        };

        let (tx, rx) = oneshot::channel();
        let _ = self
            .command_tx
            .clone()
            .send(DiscoveryCommand::Contains {
                peer_id,
                response: tx,
            })
            .await;

        rx.await.unwrap_or_default()
    }

    pub async fn list(&self) -> HashSet<DiscoveryRecord> {
        let (tx, rx) = oneshot::channel();
        let _ = self
            .command_tx
            .clone()
            .send(DiscoveryCommand::List { response: tx })
            .await;

        let Ok(list) = rx.await else {
            return HashSet::new();
        };

        HashSet::from_iter(list)
    }
}

enum DiscoveryCommand {
    Insert {
        peer_id: PeerId,
        response: oneshot::Sender<Result<(), Error>>,
    },
    Get {
        peer_id: PeerId,
        response: oneshot::Sender<Result<DiscoveryRecord, Error>>,
    },
    Remove {
        peer_id: PeerId,
        response: oneshot::Sender<Result<(), Error>>,
    },
    Contains {
        peer_id: PeerId,
        response: oneshot::Sender<bool>,
    },
    List {
        response: oneshot::Sender<IndexSet<DiscoveryRecord>>,
    },
}

#[derive(Debug, Clone, Eq, PartialEq)]
pub struct DiscoveryRecord {
    peer_id: PeerId,
<<<<<<< HEAD
    addresses: HashSet<Multiaddr>,
=======
    config: DiscoveryConfig,
    drop_guard: Arc<RwLock<Option<AbortableJoinHandle<()>>>>,
    sender: broadcast::Sender<DID>,
    relays: Vec<Multiaddr>,
>>>>>>> e0e2029d
}

impl Hash for DiscoveryRecord {
    fn hash<H: Hasher>(&self, state: &mut H) {
        self.peer_id.hash(state)
    }
}

impl PartialOrd for DiscoveryRecord {
    fn partial_cmp(&self, other: &Self) -> Option<Ordering> {
        self.peer_id.partial_cmp(&other.peer_id)
    }
}

impl DiscoveryRecord {
    pub fn peer_id(&self) -> &PeerId {
        &self.peer_id
    }

    pub fn did_key(&self) -> DID {
        self.peer_id.to_did().unwrap()
    }

    pub fn addresses(&self) -> &HashSet<Multiaddr> {
        &self.addresses
    }
}

enum DiscoveryPeerStatus {
    Initial {
        fut: BoxFuture<'static, Result<BoxStream<'static, PeerConnectionEvents>, anyhow::Error>>,
    },
    Status {
        stream: BoxStream<'static, PeerConnectionEvents>,
    },
}

struct DiscoveryPeerTask {
    peer_id: PeerId,
    local_keypair: Keypair,
    ipfs: Ipfs,
    addresses: HashSet<Multiaddr>,
    connections: HashMap<ConnectionId, Multiaddr>,
    connected: bool,
    status: DiscoveryPeerStatus,
    dialing_task: Option<BoxFuture<'static, Result<ConnectionId, Error>>>,
    is_connected_fut: Option<BoxFuture<'static, bool>>,
    ping_fut: Option<BoxFuture<'static, Result<Duration, Error>>>,
    ping_timer: Option<Delay>,
    confirmed: bool,
    waker: Option<Waker>,
}

impl DiscoveryPeerTask {
    pub fn new(ipfs: &Ipfs, peer_id: PeerId, keypair: &Keypair) -> Self {
        let status = DiscoveryPeerStatus::Initial {
            fut: {
                let ipfs = ipfs.clone();
                async move { ipfs.peer_connection_events(peer_id).await }.boxed()
            },
        };

        let is_connected_fut = Some({
            let ipfs = ipfs.clone();
            async move { ipfs.is_connected(peer_id).await.unwrap_or_default() }.boxed()
        });

        Self {
            peer_id,
<<<<<<< HEAD
            ipfs: ipfs.clone(),
            local_keypair: keypair.clone(),
            addresses: HashSet::new(),
            connections: HashMap::new(),
            connected: false,
            status,
            is_connected_fut,
            confirmed: false,
            dialing_task: None,
            ping_fut: None,
            ping_timer: None,
            waker: None,
        }
    }

    pub fn set_connection(mut self, connection_id: ConnectionId, addr: Multiaddr) -> Self {
        self.addresses.insert(addr.clone());
        self.connections.insert(connection_id, addr);
        if self.ping_fut.is_none() && self.ping_timer.is_none() {
            self.ping();
=======
            config,
            drop_guard: Arc::default(),
            sender,
            relays,
>>>>>>> e0e2029d
        }
        self
    }

    pub fn set_addresses(mut self, addresses: impl IntoIterator<Item = Multiaddr>) -> Self {
        self.addresses.extend(addresses);
        self
    }
}

impl DiscoveryPeerTask {
    pub fn addresses(&self) -> &HashSet<Multiaddr> {
        &self.addresses
    }

    #[allow(dead_code)]
    pub fn is_connected(&self) -> bool {
        !self.connections.is_empty() || self.connected
    }

    pub fn dial(&mut self) {
        if !self.connections.is_empty() {
            return;
        }

        if self.dialing_task.is_some() {
            return;
        }

        let peer_id = self.peer_id;
        let ipfs = self.ipfs.clone();

        let opt = match self.addresses.is_empty() {
            true => DialOpts::peer_id(peer_id).build(),
            false => DialOpts::peer_id(peer_id)
                .addresses(Vec::from_iter(self.addresses.clone()))
                .build(),
        };

        let fut = async move { ipfs.connect(opt).await.map_err(Error::from) };

        self.dialing_task = Some(Box::pin(fut));

        if let Some(waker) = self.waker.take() {
            waker.wake();
        }
    }

    pub fn ping(&mut self) {
        if self.ping_fut.is_some() {
            return;
        }
        let ipfs = self.ipfs.clone();
        let peer_id = self.peer_id;
        let keypair = self.local_keypair.clone();
        let fut = async move {
            let pl = PayloadBuilder::new(&keypair, DiscoveryRequest::Ping).build()?;
            let bytes = pl.to_bytes()?;

            let start = Instant::now();
            let response = ipfs
                .send_request(peer_id, (protocols::DISCOVERY_PROTOCOL, bytes))
                .await?;
            let end = start.elapsed();

            let payload: PayloadMessage<DiscoveryResponse> = PayloadMessage::from_bytes(&response)?;

            match payload.message(None)? {
                DiscoveryResponse::Pong => {}
                _ => return Err(Error::Other),
            }
            Ok(end)
        };

        self.ping_fut = Some(Box::pin(fut));
    }
}

enum DiscoveryPeerEvent {
    Connected,
    Confirmed,
    Disconnected,
}

impl Stream for DiscoveryPeerTask {
    type Item = DiscoveryPeerEvent;
    #[tracing::instrument(name = "DiscoveryPeerTask::poll_next", skip(self), fields(peer_id = ?self.peer_id, connected = self.connected))]
    fn poll_next(mut self: Pin<&mut Self>, cx: &mut Context) -> Poll<Option<Self::Item>> {
        if let Some(fut) = self.is_connected_fut.as_mut() {
            if let Poll::Ready(connected) = fut.poll_unpin(cx) {
                self.connected = connected;
                self.is_connected_fut.take();
                let event = match connected {
                    true => {
                        self.ping();
                        DiscoveryPeerEvent::Connected
                    }
                    false => DiscoveryPeerEvent::Disconnected,
                };
                return Poll::Ready(Some(event));
            }
        }

        if let Some(fut) = self.dialing_task.as_mut() {
            if let Poll::Ready(result) = fut.poll_unpin(cx) {
                self.dialing_task.take();
                match result {
                    Ok(id) => {
                        tracing::info!(%id, "successful connection.");
                    }
                    Err(e) => {
                        tracing::error!(error = %e, "dialing failed");
                    }
                }
            }
        }

        loop {
            match self.status {
                DiscoveryPeerStatus::Initial { ref mut fut } => match fut.poll_unpin(cx) {
                    Poll::Ready(result) => {
                        let stream = result.expect("instance is valid");
                        self.status = DiscoveryPeerStatus::Status { stream };
                    }
                    Poll::Pending => break,
                },
                DiscoveryPeerStatus::Status { ref mut stream } => {
                    match stream.poll_next_unpin(cx) {
                        Poll::Ready(Some(event)) => {
                            let (id, addr) = match event {
                                PeerConnectionEvents::IncomingConnection {
                                    connection_id,
                                    addr,
                                } => (connection_id, addr),
                                PeerConnectionEvents::OutgoingConnection {
                                    connection_id,
                                    addr,
                                } => (connection_id, addr),
                                PeerConnectionEvents::ClosedConnection { connection_id } => {
                                    self.connections.remove(&connection_id);
                                    if self.connections.is_empty() {
                                        self.connected = false;
                                        self.ping_fut.take();
                                        self.ping_timer.take();
                                        return Poll::Ready(Some(DiscoveryPeerEvent::Disconnected));
                                    }
                                    continue;
                                }
                            };

                            let currently_connected = !self.connections.is_empty() | self.connected;
                            self.addresses.insert(addr.clone());
                            self.connections.insert(id, addr);
                            self.connected = true;
                            if !currently_connected {
                                self.ping();
                                return Poll::Ready(Some(DiscoveryPeerEvent::Connected));
                            }
                        }
                        Poll::Ready(None) => unreachable!(),
                        Poll::Pending => break,
                    }
                }
            }
        }

        if let Some(timer) = self.ping_timer.as_mut() {
            if timer.poll_unpin(cx).is_ready() {
                self.ping_timer.take();
                self.ping();
            }
        }

        if let Some(fut) = self.ping_fut.as_mut() {
            if let Poll::Ready(result) = fut.poll_unpin(cx) {
                self.ping_fut.take();
                match result {
                    Ok(duration) => {
                        tracing::info!(duration = duration.as_millis(), peer_id = ?self.peer_id, "peer responded to ping");
                        self.ping_timer = Some(Delay::new(Duration::from_secs(30)));
                        if !self.confirmed {
                            self.confirmed = true;
                            return Poll::Ready(Some(DiscoveryPeerEvent::Confirmed));
                        }
                    }
                    Err(e) => {
                        // TODO: probably close connection?
                        self.ping_timer = Some(Delay::new(Duration::from_secs(60)));
                        tracing::error!(error = %e, peer_id = ?self.peer_id, "pinging failed");
                    }
                }
            }
        }

        self.waker = Some(cx.waker().clone());
        Poll::Pending
    }
}

#[allow(dead_code)]
struct DiscoveryTask {
    ipfs: Ipfs,
    keypair: Keypair,
    pending_broadcast: VecDeque<PeerId>,
    config: DiscoveryConfig,
    relays: Vec<Multiaddr>,
    peers: StreamMap<PeerId, DiscoveryPeerTask>,
    command_rx: futures::channel::mpsc::Receiver<DiscoveryCommand>,
    connection_event: BoxStream<'static, ConnectionEvents>,

    discovery_request_st: BoxStream<'static, (PeerId, InboundRequestId, Bytes)>,

    responsing_fut:
        FutureMap<(PeerId, InboundRequestId), BoxFuture<'static, Result<(), anyhow::Error>>>,

    discovery_fut: Option<BoxFuture<'static, Result<Vec<PeerId>, Error>>>,

    broadcast_tx: broadcast::Sender<DID>,

    discovery_publish_confirmed: bool,

    discovery_publish_fut: Option<BoxFuture<'static, DiscoveryPublish>>,

    waker: Option<Waker>,
}

impl DiscoveryTask {
    pub async fn new(
        ipfs: &Ipfs,
        keypair: &Keypair,
        command_rx: futures::channel::mpsc::Receiver<DiscoveryCommand>,
        broadcast_tx: broadcast::Sender<DID>,
        config: &DiscoveryConfig,
        relays: Vec<Multiaddr>,
    ) -> Self {
        let connection_event = ipfs.connection_events().await.expect("should not fail");
        let discovery_request_st = ipfs
            .requests_subscribe(protocols::DISCOVERY_PROTOCOL)
            .await
            .expect("should not fail");

        Self {
            ipfs: ipfs.clone(),
            keypair: keypair.clone(),
            pending_broadcast: VecDeque::new(),
            config: config.clone(),
            relays,
            peers: StreamMap::new(),
            responsing_fut: FutureMap::new(),
            broadcast_tx,
            command_rx,
            connection_event,
            discovery_request_st,
            discovery_publish_confirmed: false,
            discovery_publish_fut: None,
            discovery_fut: None,
            waker: None,
        }
    }
}

#[derive(Clone, Debug, Serialize, Deserialize)]
#[serde(rename_all = "snake_case")]
enum DiscoveryRequest {
    Ping,
}

#[derive(Clone, Debug, Serialize, Deserialize)]
#[serde(rename_all = "snake_case")]
enum DiscoveryResponse {
    Pong,
    InvalidRequest,
}

enum DiscoveryPublish {
    Dht,
    Rz,
    None,
}

impl DiscoveryTask {
    #[allow(dead_code)]
    pub fn discovery(&mut self, ns: Option<String>) {
        match self.config {
            DiscoveryConfig::Shuttle { .. } => {}
            DiscoveryConfig::Namespace {
                ref namespace,
                ref discovery_type,
            } => {
                let namespace = namespace
                    .clone()
                    .or(ns)
                    .unwrap_or("satellite-warp".to_string());
                match discovery_type {
                    DiscoveryType::DHT => {
                        self.dht_discovery(namespace);
                    }
                    DiscoveryType::RzPoint { addresses } => {
                        let peers = addresses
                            .iter()
                            .filter_map(|addr| addr.clone().extract_peer_id())
                            .collect::<IndexSet<_>>();

                        if peers.is_empty() {
                            // We will use the first instance instead of the whole set for now
                            return;
                        }

                        let peer_id = peers.get_index(0).copied().expect("should not fail");
                        self.rz_discovery(namespace, peer_id);
                    }
                }
            }
            DiscoveryConfig::None => {}
        }
    }

    pub fn publish_discovery(&mut self) {
        let ipfs = self.ipfs.clone();
        let fut = match self.config {
            DiscoveryConfig::Shuttle { .. } => {
                futures::future::ready(DiscoveryPublish::None).boxed()
            }
            DiscoveryConfig::Namespace {
                ref namespace,
                ref discovery_type,
            } => {
                let namespace = namespace.clone().unwrap_or("satellite-warp".to_string());
                match discovery_type {
                    DiscoveryType::DHT => async move {
                        if let Err(e) = ipfs.dht_provide(namespace.as_bytes().to_vec()).await {
                            tracing::error!(error = %e, "cannot provide {namespace}");
                            return DiscoveryPublish::None;
                        }
                        DiscoveryPublish::Dht
                    }
                    .boxed(),
                    DiscoveryType::RzPoint { addresses } => {
                        let peers = addresses
                            .clone()
                            .into_iter()
                            .filter_map(|mut addr| addr.extract_peer_id())
                            .collect::<IndexSet<_>>();

                        if peers.is_empty() {
                            return;
                        }

                        // We will use the first instance instead of the whole set for now
                        let peer_id = peers.get_index(0).copied().expect("should not fail");

                        async move {
                            if let Err(e) = ipfs
                                .rendezvous_register_namespace(&namespace, None, peer_id)
                                .await
                            {
                                tracing::error!(error = %e, "cannot provide {namespace}");
                                return DiscoveryPublish::None;
                            }
                            DiscoveryPublish::Rz
                        }
                        .boxed()
                    }
                }
            }
            DiscoveryConfig::None => futures::future::ready(DiscoveryPublish::None).boxed(),
        };

<<<<<<< HEAD
        self.discovery_publish_fut = Some(fut);
    }

    pub fn dht_discovery(&mut self, namespace: String) {
        if self.discovery_fut.is_some() {
            return;
        }

        if !self.discovery_publish_confirmed {
            return;
        }

        let ipfs = self.ipfs.clone();
        let fut = async move {
            let bytes = namespace.as_bytes();
            let stream = ipfs.dht_get_providers(bytes.to_vec()).await?;
            // We collect instead of passing the stream through and polling there is to try to maintain compatibility in discovery
            // Note: This may change in the future where we would focus on a single discovery method (ie shuttle)
            let peers = stream.collect::<IndexSet<_>>().await;
            Ok::<_, Error>(Vec::from_iter(peers))
        };
=======
        let guard = async_rt::task::spawn_abortable(fut);
>>>>>>> e0e2029d

        self.discovery_fut.replace(Box::pin(fut));
    }

    pub fn rz_discovery(&mut self, namespace: String, rz_peer_id: PeerId) {
        if self.discovery_fut.is_some() {
            return;
        }

        if !self.discovery_publish_confirmed {
            return;
        }

        let ipfs = self.ipfs.clone();
        let fut = async move {
            let peers = ipfs
                .rendezvous_namespace_discovery(&namespace, None, rz_peer_id)
                .await?;
            let peers = peers.keys().copied().collect::<Vec<_>>();
            Ok::<_, Error>(peers)
        };
        self.discovery_fut.replace(Box::pin(fut));
    }
}

impl Future for DiscoveryTask {
    type Output = ();
    fn poll(mut self: Pin<&mut Self>, cx: &mut Context) -> Poll<Self::Output> {
        while let Some(peer_id) = self.pending_broadcast.pop_front() {
            if let Ok(did) = peer_id.to_did() {
                let _ = self.broadcast_tx.send(did);
            }
        }

        loop {
            match self.command_rx.poll_next_unpin(cx) {
                Poll::Ready(Some(command)) => match command {
                    DiscoveryCommand::Insert { peer_id, response } => {
                        if self.peers.contains_key(&peer_id) {
                            let _ = response.send(Err(Error::IdentityExist));
                            continue;
                        }

                        let mut task = DiscoveryPeerTask::new(&self.ipfs, peer_id, &self.keypair);
                        if !self.relays.is_empty() {
                            task = task.set_addresses(self.relays.clone());
                            task.dial();
                        }

                        self.peers.insert(peer_id, task);
                        let _ = response.send(Ok(()));
                    }
                    DiscoveryCommand::Remove { peer_id, response } => {
                        if !self.peers.contains_key(&peer_id) {
                            let _ = response.send(Err(Error::IdentityDoesntExist));
                            continue;
                        }
                        let _ = self.peers.remove(&peer_id);
                        let _ = response.send(Ok(()));
                    }
                    DiscoveryCommand::Contains { peer_id, response } => {
                        let _ = response.send(self.peers.contains_key(&peer_id));
                    }
                    DiscoveryCommand::Get { peer_id, response } => {
                        let Some(task) = self.peers.get(&peer_id) else {
                            let _ = response.send(Err(Error::IdentityDoesntExist));
                            continue;
                        };

                        let record = DiscoveryRecord {
                            peer_id,
                            addresses: task.addresses().clone(),
                        };

                        let _ = response.send(Ok(record));
                    }
                    DiscoveryCommand::List { response } => {
                        let list = self
                            .peers
                            .iter()
                            .map(|(peer_id, task)| DiscoveryRecord {
                                peer_id: *peer_id,
                                addresses: task.addresses().clone(),
                            })
                            .collect::<IndexSet<_>>();

                        let _ = response.send(list);
                    }
                },
                Poll::Ready(None) => unreachable!(),
                Poll::Pending => break,
            }
        }

        if let Some(fut) = self.discovery_publish_fut.as_mut() {
            if let Poll::Ready(discovery_publish_type) = fut.poll_unpin(cx) {
                self.discovery_publish_fut.take();
                self.discovery_publish_confirmed =
                    !matches!(discovery_publish_type, DiscoveryPublish::None);
                self.discovery(None);
            }
        }

        while let Poll::Ready(Some((peer_id, id, request))) =
            self.discovery_request_st.poll_next_unpin(cx)
        {
            let ipfs = self.ipfs.clone();
            let Ok(payload) = PayloadMessage::from_bytes(&request) else {
                let pl = PayloadBuilder::new(&self.keypair, DiscoveryResponse::InvalidRequest)
                    .build()
                    .expect("valid payload");
                let bytes = pl.to_bytes().expect("valid payload");
                self.responsing_fut.insert(
                    (peer_id, id),
                    async move { ipfs.send_response(peer_id, id, bytes).await }.boxed(),
                );
                continue;
            };

            if peer_id.ne(payload.sender()) {
                // TODO: When adding cosigner into the payload, we will check both fields before not only rejecting the connection
                let pl = PayloadBuilder::new(&self.keypair, DiscoveryResponse::InvalidRequest)
                    .build()
                    .expect("valid payload");
                let bytes = pl.to_bytes().expect("valid payload");
                self.responsing_fut.insert(
                    (peer_id, id),
                    async move { ipfs.send_response(peer_id, id, bytes).await }.boxed(),
                );
                continue;
            }

            let bytes = match payload.message(None) {
                Ok(DiscoveryRequest::Ping) => {
                    let pl = PayloadBuilder::new(&self.keypair, DiscoveryResponse::Pong)
                        .build()
                        .expect("valid payload");
                    pl.to_bytes().expect("valid payload")
                }
                _ => {
                    let pl = PayloadBuilder::new(&self.keypair, DiscoveryResponse::InvalidRequest)
                        .build()
                        .expect("valid payload");
                    pl.to_bytes().expect("valid payload")
                }
            };

            self.responsing_fut.insert(
                (peer_id, id),
                async move { ipfs.send_response(peer_id, id, bytes).await }.boxed(),
            );
        }

        while let Poll::Ready(Some(((peer_id, id), result))) =
            self.responsing_fut.poll_next_unpin(cx)
        {
            if let Err(e) = result {
                tracing::error!(%peer_id, error = %e, %id, "unable to respond to peer request");
            }
        }

        if let Some(fut) = self.discovery_fut.as_mut() {
            if let Poll::Ready(result) = fut.poll_unpin(cx) {
                self.discovery_fut.take();
                match result {
                    Ok(peers) => {
                        for peer_id in peers {
                            if self.peers.contains_key(&peer_id) {
                                continue;
                            }

                            let task = DiscoveryPeerTask::new(&self.ipfs, peer_id, &self.keypair);

                            self.peers.insert(peer_id, task);
                        }
                    }
                    Err(e) => {
                        tracing::error!(error = %e, "error discovering peers in given namespace");
                    }
                }
            }
        }

        loop {
            match self.connection_event.poll_next_unpin(cx) {
                Poll::Ready(Some(event)) => {
                    let (peer_id, id, addr) = match event {
                        ConnectionEvents::IncomingConnection {
                            peer_id,
                            connection_id,
                            addr,
                        } => (peer_id, connection_id, addr),
                        ConnectionEvents::OutgoingConnection {
                            peer_id,
                            connection_id,
                            addr,
                        } => (peer_id, connection_id, addr),
                        _ => continue,
                    };

                    if self.peers.contains_key(&peer_id) {
                        continue;
                    }

                    let task = DiscoveryPeerTask::new(&self.ipfs, peer_id, &self.keypair)
                        .set_connection(id, addr);

                    self.peers.insert(peer_id, task);
                }
                Poll::Ready(None) => unreachable!(),
                Poll::Pending => break,
            }
        }

        loop {
            match self.peers.poll_next_unpin(cx) {
                Poll::Ready(Some((peer_id, event))) => match event {
                    DiscoveryPeerEvent::Connected => {}
                    DiscoveryPeerEvent::Confirmed => {
                        // Since the peer is confirmed, we can send the broadcast out for the initial identity request
                        let peer_task = self.peers.get(&peer_id).expect("peer apart of task");
                        if !peer_task.is_connected() {
                            // note: peer state should be connected if it is confirmed. We could probably assert here
                            continue;
                        }
                        if !self.pending_broadcast.contains(&peer_id) {
                            self.pending_broadcast.push_back(peer_id);
                        }
                    }
                    DiscoveryPeerEvent::Disconnected => {
                        self.pending_broadcast.retain(|p| *p == peer_id);
                    }
                },
                Poll::Ready(None) => unreachable!(),
                Poll::Pending => break,
            }
        }

        self.waker = Some(cx.waker().clone());

        Poll::Pending
    }
}<|MERGE_RESOLUTION|>--- conflicted
+++ resolved
@@ -1,47 +1,28 @@
-<<<<<<< HEAD
-use futures::{FutureExt, SinkExt, Stream, StreamExt};
-use pollable_map::futures::FutureMap;
-use rust_ipfs::libp2p::request_response::InboundRequestId;
-use rust_ipfs::{
-    libp2p::swarm::dial_opts::DialOpts, ConnectionEvents, Ipfs, Keypair, Multiaddr,
-    PeerConnectionEvents, PeerId,
-};
-use std::cmp::Ordering;
-use std::{collections::HashSet, fmt::Debug, hash::Hash};
-
-use crate::rt::{AbortableJoinHandle, Executor, LocalExecutor};
+use async_rt::AbortableJoinHandle;
 use bytes::Bytes;
 use futures::channel::oneshot;
 use futures::future::BoxFuture;
 use futures::stream::BoxStream;
+use futures::{FutureExt, SinkExt, Stream, StreamExt};
 use futures_timer::Delay;
 use indexmap::IndexSet;
+use pollable_map::futures::FutureMap;
 use pollable_map::stream::StreamMap;
+use rust_ipfs::libp2p::request_response::InboundRequestId;
+use rust_ipfs::libp2p::swarm::dial_opts::DialOpts;
 use rust_ipfs::libp2p::swarm::ConnectionId;
 use rust_ipfs::p2p::MultiaddrExt;
+use rust_ipfs::{ConnectionEvents, Ipfs, Keypair, Multiaddr, PeerConnectionEvents, PeerId};
 use serde::{Deserialize, Serialize};
-use std::collections::{HashMap, VecDeque};
+use std::cmp::Ordering;
+use std::collections::{HashMap, HashSet, VecDeque};
+use std::fmt::Debug;
 use std::future::Future;
-use std::hash::Hasher;
+use std::hash::{Hash, Hasher};
 use std::pin::Pin;
 use std::task::{Context, Poll, Waker};
-use std::time::Duration;
+use std::time::{Duration, Instant};
 use tokio::sync::broadcast;
-use tokio::time::Instant;
-
-=======
-use std::{collections::HashSet, fmt::Debug, hash::Hash, sync::Arc, time::Duration};
-
-use futures::StreamExt;
-use rust_ipfs::{libp2p::swarm::dial_opts::DialOpts, Ipfs, Multiaddr, PeerId};
-
-use async_rt::AbortableJoinHandle;
-use std::collections::{hash_map::Entry, HashMap};
-use tokio::sync::{broadcast, RwLock};
-
-use rust_ipfs::p2p::MultiaddrExt;
-
->>>>>>> e0e2029d
 use warp::{crypto::DID, error::Error};
 
 use super::{protocols, DidExt, PeerIdExt, PeerType};
@@ -51,7 +32,6 @@
 #[derive(Clone)]
 pub struct Discovery {
     config: DiscoveryConfig,
-<<<<<<< HEAD
     command_tx: futures::channel::mpsc::Sender<DiscoveryCommand>,
     broadcast_tx: broadcast::Sender<DID>,
     _handle: AbortableJoinHandle<()>,
@@ -64,7 +44,6 @@
         config: &DiscoveryConfig,
         relays: &[Multiaddr],
     ) -> Self {
-        let executor = LocalExecutor;
         let (command_tx, command_rx) = futures::channel::mpsc::channel(0);
         let (broadcast_tx, _) = broadcast::channel(2048);
         let mut task = DiscoveryTask::new(
@@ -76,202 +55,15 @@
             relays.to_vec(),
         )
         .await;
-=======
-    entries: Arc<RwLock<HashSet<DiscoveryEntry>>>,
-    task: AbortableJoinHandle<()>,
-    events: broadcast::Sender<DID>,
-    relays: Vec<Multiaddr>,
-}
-
-impl Discovery {
-    pub fn new(ipfs: &Ipfs, config: &DiscoveryConfig, relays: &[Multiaddr]) -> Self {
-        let (events, _) = tokio::sync::broadcast::channel(2048);
-        Self {
-            ipfs: ipfs.clone(),
-            config: config.clone(),
-            entries: Arc::default(),
-            task: AbortableJoinHandle::empty(),
-            events,
-            relays: relays.to_vec(),
-        }
-    }
-
-    /// Start discovery task
-    /// Note: This starting will only work across a provided namespace
-    pub async fn start(&self) -> Result<(), Error> {
-        match &self.config {
-            DiscoveryConfig::Namespace {
-                discovery_type: DiscoveryType::DHT,
-                namespace,
-            } => {
-                let namespace = namespace.clone().unwrap_or_else(|| "warp-mp-ipfs".into());
-                let cid = self.ipfs.put_dag(format!("discovery:{namespace}")).await?;
-
-                let task = async_rt::task::spawn_abortable({
-                    let discovery = self.clone();
-                    async move {
-                        let mut cached = HashSet::new();
-
-                        if let Err(e) = discovery.ipfs.provide(cid).await {
-                            //Maybe panic?
-                            tracing::error!("Error providing key: {e}");
-                            return;
-                        }
-
-                        loop {
-                            if let Ok(mut stream) = discovery.ipfs.get_providers(cid).await {
-                                while let Some(peer_id) = stream.next().await {
-                                    if discovery
-                                        .ipfs
-                                        .is_connected(peer_id)
-                                        .await
-                                        .unwrap_or_default()
-                                        && cached.insert(peer_id)
-                                        && !discovery.contains(peer_id).await
-                                    {
-                                        let entry = DiscoveryEntry::new(
-                                            &discovery.ipfs,
-                                            peer_id,
-                                            discovery.config.clone(),
-                                            discovery.events.clone(),
-                                            discovery.relays.clone(),
-                                        )
-                                        .await;
-                                        if discovery.entries.write().await.insert(entry.clone()) {
-                                            entry.start().await;
-                                        }
-                                    }
-                                }
-                            }
-                            futures_timer::Delay::new(Duration::from_secs(1)).await;
-                        }
-                    }
-                });
-
-                unsafe {
-                    let mut st_task = self.task.clone();
-                    st_task.replace(task);
-                }
-            }
-            DiscoveryConfig::Namespace {
-                discovery_type: DiscoveryType::RzPoint { addresses },
-                namespace,
-            } => {
-                let mut peers = vec![];
-                for mut addr in addresses.iter().cloned() {
-                    let Some(peer_id) = addr.extract_peer_id() else {
-                        continue;
-                    };
-
-                    if let Err(e) = self.ipfs.add_peer((peer_id, addr)).await {
-                        tracing::error!("Error adding peer to address book {e}");
-                        continue;
-                    }
-
-                    peers.push(peer_id);
-                }
-
-                let namespace = namespace.clone().unwrap_or_else(|| "warp-mp-ipfs".into());
-                let mut register_id = vec![];
-
-                for peer_id in &peers {
-                    if let Err(e) = self
-                        .ipfs
-                        .rendezvous_register_namespace(namespace.clone(), None, *peer_id)
-                        .await
-                    {
-                        tracing::error!("Error registering to namespace: {e}");
-                        continue;
-                    }
-
-                    register_id.push(*peer_id);
-                }
->>>>>>> e0e2029d
 
         task.publish_discovery();
 
-<<<<<<< HEAD
-        let _handle = executor.spawn_abortable(task);
+        let _handle = async_rt::task::spawn_abortable(task);
         Self {
             command_tx,
             config: config.clone(),
             broadcast_tx,
             _handle,
-=======
-                let task = async_rt::task::spawn_abortable({
-                    let discovery = self.clone();
-                    let register_id = register_id;
-                    async move {
-                        let mut meshed_map: HashMap<PeerId, HashSet<Multiaddr>> = HashMap::new();
-
-                        loop {
-                            for peer_id in &register_id {
-                                let map = match discovery
-                                    .ipfs
-                                    .rendezvous_namespace_discovery(
-                                        namespace.clone(),
-                                        None,
-                                        *peer_id,
-                                    )
-                                    .await
-                                {
-                                    Ok(map) => map,
-                                    Err(e) => {
-                                        tracing::error!(namespace = %namespace, error = %e, "failed to perform discovery over given namespace");
-                                        continue;
-                                    }
-                                };
-
-                                for (peer_id, addrs) in map {
-                                    match meshed_map.entry(peer_id) {
-                                        Entry::Occupied(mut entry) => {
-                                            entry.get_mut().extend(addrs);
-                                        }
-                                        Entry::Vacant(entry) => {
-                                            entry.insert(HashSet::from_iter(addrs.iter().cloned()));
-                                            if !discovery
-                                                .ipfs
-                                                .is_connected(peer_id)
-                                                .await
-                                                .unwrap_or_default()
-                                                && discovery.ipfs.connect(peer_id).await.is_ok()
-                                                && !discovery.contains(peer_id).await
-                                            {
-                                                let entry = DiscoveryEntry::new(
-                                                    &discovery.ipfs,
-                                                    peer_id,
-                                                    discovery.config.clone(),
-                                                    discovery.events.clone(),
-                                                    discovery.relays.clone(),
-                                                )
-                                                .await;
-
-                                                if discovery
-                                                    .entries
-                                                    .write()
-                                                    .await
-                                                    .insert(entry.clone())
-                                                {
-                                                    entry.start().await;
-                                                }
-                                            }
-                                        }
-                                    }
-                                }
-                            }
-                            futures_timer::Delay::new(Duration::from_secs(5)).await;
-                        }
-                    }
-                });
-
-                unsafe {
-                    let mut st_task = self.task.clone();
-                    st_task.replace(task);
-                }
-            }
-            DiscoveryConfig::Shuttle { addresses: _ } => {}
-            _ => {}
->>>>>>> e0e2029d
         }
     }
 
@@ -406,14 +198,7 @@
 #[derive(Debug, Clone, Eq, PartialEq)]
 pub struct DiscoveryRecord {
     peer_id: PeerId,
-<<<<<<< HEAD
     addresses: HashSet<Multiaddr>,
-=======
-    config: DiscoveryConfig,
-    drop_guard: Arc<RwLock<Option<AbortableJoinHandle<()>>>>,
-    sender: broadcast::Sender<DID>,
-    relays: Vec<Multiaddr>,
->>>>>>> e0e2029d
 }
 
 impl Hash for DiscoveryRecord {
@@ -483,7 +268,6 @@
 
         Self {
             peer_id,
-<<<<<<< HEAD
             ipfs: ipfs.clone(),
             local_keypair: keypair.clone(),
             addresses: HashSet::new(),
@@ -504,12 +288,6 @@
         self.connections.insert(connection_id, addr);
         if self.ping_fut.is_none() && self.ping_timer.is_none() {
             self.ping();
-=======
-            config,
-            drop_guard: Arc::default(),
-            sender,
-            relays,
->>>>>>> e0e2029d
         }
         self
     }
@@ -878,7 +656,6 @@
             DiscoveryConfig::None => futures::future::ready(DiscoveryPublish::None).boxed(),
         };
 
-<<<<<<< HEAD
         self.discovery_publish_fut = Some(fut);
     }
 
@@ -900,9 +677,6 @@
             let peers = stream.collect::<IndexSet<_>>().await;
             Ok::<_, Error>(Vec::from_iter(peers))
         };
-=======
-        let guard = async_rt::task::spawn_abortable(fut);
->>>>>>> e0e2029d
 
         self.discovery_fut.replace(Box::pin(fut));
     }
