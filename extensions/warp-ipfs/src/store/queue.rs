--- conflicted
+++ resolved
@@ -1,17 +1,8 @@
-<<<<<<< HEAD
-use futures::{channel::mpsc, StreamExt};
-=======
-use std::{
-    collections::HashMap,
-    sync::Arc,
-    time::{Duration, Instant},
-};
-
 use futures::{channel::mpsc, StreamExt, TryFutureExt};
+
 use libipld::Cid;
->>>>>>> 54969708
 use rust_ipfs::Ipfs;
-use std::{collections::HashMap, path::PathBuf, sync::Arc, time::Duration};
+use std::{collections::HashMap, sync::Arc, time::Duration};
 use tokio::{sync::RwLock, task::JoinHandle};
 use tracing::error;
 use warp::{
