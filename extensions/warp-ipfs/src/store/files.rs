--- conflicted
+++ resolved
@@ -139,22 +139,12 @@
 
         let cid = (*self.index_cid.read()).ok_or(Error::Other)?;
 
-<<<<<<< HEAD
         let data = self
             .ipfs
             .unixfs()
-            .cat(IpfsPath::from(cid), None, &[], true, None)
+            .cat(cid, None, &[], true, None)
             .await
             .map_err(anyhow::Error::from)?;
-=======
-        let mut index_stream = self.ipfs.unixfs().cat(cid, None, &[], true, None).boxed();
-
-        let mut data = vec![];
-
-        while let Some(bytes) = index_stream.try_next().await.map_err(anyhow::Error::from)? {
-            data.extend(bytes);
-        }
->>>>>>> 8b8f6bda
 
         let key = self.ipfs.keypair().and_then(get_keypair_did)?;
 
