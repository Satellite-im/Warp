--- conflicted
+++ resolved
@@ -118,22 +118,12 @@
             return Ok(());
         }
 
-<<<<<<< HEAD
         let cid = (*self.index_cid.read()).ok_or(Error::Other)?;
-=======
-            let mut index_stream = self
-                .ipfs
-                .unixfs()
-                .cat(IpfsPath::from(cid), None, &[], true, None)
-                .await
-                .map_err(anyhow::Error::from)?
-                .boxed();
->>>>>>> 15c125a9
 
         let mut index_stream = self
             .ipfs
             .unixfs()
-            .cat(IpfsPath::from(cid), None, &[], true)
+            .cat(IpfsPath::from(cid), None, &[], true, None)
             .await
             .map_err(anyhow::Error::from)?
             .boxed();
