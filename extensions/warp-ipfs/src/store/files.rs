use std::{collections::VecDeque, ffi::OsStr, path::PathBuf, sync::Arc};

use chrono::{DateTime, Utc};
<<<<<<< HEAD
use futures::{stream::BoxStream, StreamExt};
=======
use futures::{
    channel::{mpsc, oneshot},
    future::BoxFuture,
    stream::{self, BoxStream},
    FutureExt, SinkExt, StreamExt,
};
>>>>>>> 5694dd6c
use libipld::Cid;
use rust_ipfs::{
    unixfs::{AddOption, UnixfsStatus},
    Ipfs, IpfsPath,
};

use tokio_util::{
    io::ReaderStream,
    sync::{CancellationToken, DropGuard},
};
use tracing::{Instrument, Span};
use warp::{
    constellation::{
        directory::Directory, ConstellationEventKind, ConstellationProgressStream, Progression,
    },
    error::Error,
};

use parking_lot::RwLock;

use crate::{
    config::{self, Config},
    thumbnail::ThumbnailGenerator,
    to_file_type,
};

use super::{
    document::root::RootDocumentMap, ecdh_decrypt, event_subscription::EventSubscription,
    get_keypair_did,
};

#[derive(Clone)]
pub struct FileStore {
    index: Directory,
    path: Arc<RwLock<PathBuf>>,
<<<<<<< HEAD
    thumbnail_store: ThumbnailGenerator,
    root: RootDocumentMap,

    ipfs: Ipfs,
    constellation_tx: EventSubscription<ConstellationEventKind>,

    signal: futures::channel::mpsc::UnboundedSender<()>,

=======
>>>>>>> 5694dd6c
    config: config::Config,
    command_sender: mpsc::Sender<FileTaskCommand>,
    _guard: Arc<DropGuard>,
}

impl FileStore {
    pub async fn new(
        ipfs: Ipfs,
        root: RootDocumentMap,
        config: &Config,
        constellation_tx: EventSubscription<ConstellationEventKind>,
        span: Span,
    ) -> Result<Self, Error> {
        if let Some(path) = config.path.as_ref() {
            if !path.exists() {
                tokio::fs::create_dir_all(path).await?;
            }
        }

        let config = config.clone();

        let index = Directory::new("root");
<<<<<<< HEAD
        let path = Arc::default();
        let thumbnail_store = ThumbnailGenerator::new(ipfs.clone());

        let (tx, mut rx) = futures::channel::mpsc::unbounded();

        let mut store = FileStore {
            index,
            path,
            root,
=======
        let thumbnail_store = ThumbnailGenerator::new(ipfs.clone());

        let (command_sender, command_receiver) = futures::channel::mpsc::channel(1);
        let (signal_tx, signal_rx) = futures::channel::mpsc::unbounded();

        let mut task = FileTask {
            index,
            path: Arc::default(),
            index_cid,
>>>>>>> 5694dd6c
            thumbnail_store,
            ipfs,
            constellation_tx,
            config,
            signal_tx,
            signal_rx,
            command_receiver,
        };

<<<<<<< HEAD
        if let Some(p) = store.config.path.as_ref() {
            let index_file = p.join("index_id");
            if index_file.is_file() {
                if let Err(e) = store.import().await {
                    tracing::error!("Error importing index: {e}");
                }
            }
        }

        if let Err(_e) = store.import_v0().await {}

        let signal = Some(store.signal.clone());
        store.index.rebuild_paths(&signal);
=======
        if let Err(e) = task.import().await {
            tracing::error!("Error importing index: {e}");
        }

        let mut index = task.index.clone();
        let path = task.path.clone();
        let config = task.config.clone();
>>>>>>> 5694dd6c

        let signal = Some(task.signal_tx.clone());
        index.rebuild_paths(&signal);

        let token = CancellationToken::new();
        let _guard = Arc::new(token.clone().drop_guard());

        tokio::spawn(async move {
            tokio::select! {
                _ = task.run().instrument(span) => {}
                _ = token.cancelled() => {}
            }
        });

        Ok(FileStore {
            index,
            config,
            path,
            command_sender,
            _guard,
        })
    }
}

impl FileStore {
    pub fn modified(&self) -> DateTime<Utc> {
        self.index.modified()
    }

    pub fn root_directory(&self) -> Directory {
        self.index.clone()
    }

    /// Get the current directory that is mutable.
    pub fn current_directory(&self) -> Result<Directory, Error> {
        self.open_directory(&self.get_path().to_string_lossy())
    }

    /// Returns a mutable directory from the filesystem
    pub fn open_directory(&self, path: &str) -> Result<Directory, Error> {
        match path.trim().is_empty() {
            true => Ok(self.root_directory()),
            false => self
                .root_directory()
                .get_item_by_path(path)
                .and_then(|item| item.get_directory()),
        }
    }

    /// Current size of the file system
    pub fn current_size(&self) -> usize {
        self.root_directory().size()
    }

    pub fn max_size(&self) -> usize {
        self.config.max_storage_size.unwrap_or(1024 * 1024 * 1024)
    }

    pub fn set_path(&mut self, path: PathBuf) {
        *self.path.write() = path;
    }

    pub fn get_path(&self) -> PathBuf {
        PathBuf::from(self.path.read().to_string_lossy().replace('\\', "/"))
    }

    pub async fn put(
        &mut self,
        name: impl Into<String>,
        path: impl Into<String>,
    ) -> Result<ConstellationProgressStream, Error> {
        let (tx, rx) = oneshot::channel();
        let _ = self
            .command_sender
            .clone()
            .send(FileTaskCommand::Put {
                name: name.into(),
                path: path.into(),
                response: tx,
            })
            .await;
        rx.await.map_err(anyhow::Error::from)?
    }

    pub async fn get(
        &self,
        name: impl Into<String>,
        path: impl Into<String>,
    ) -> Result<ConstellationProgressStream, Error> {
        let (tx, rx) = oneshot::channel();
        let _ = self
            .command_sender
            .clone()
            .send(FileTaskCommand::Get {
                name: name.into(),
                path: path.into(),
                response: tx,
            })
            .await;
        rx.await.map_err(anyhow::Error::from)?
    }

    pub async fn put_buffer(
        &mut self,
        name: impl Into<String>,
        buffer: impl Into<Vec<u8>>,
    ) -> Result<(), Error> {
        let (tx, rx) = oneshot::channel();
        let _ = self
            .command_sender
            .clone()
            .send(FileTaskCommand::PutBuffer {
                name: name.into(),
                buffer: buffer.into(),
                response: tx,
            })
            .await;
        rx.await.map_err(anyhow::Error::from)??.await
    }

    pub async fn get_buffer(&self, name: impl Into<String>) -> Result<Vec<u8>, Error> {
        let (tx, rx) = oneshot::channel();
        let _ = self
            .command_sender
            .clone()
            .send(FileTaskCommand::GetBuffer {
                name: name.into(),
                response: tx,
            })
            .await;
        rx.await.map_err(anyhow::Error::from)??.await
    }

    /// Used to upload file to the filesystem with data from a stream
    pub async fn put_stream(
        &mut self,
        name: impl Into<String>,
        total_size: impl Into<Option<usize>>,
        stream: BoxStream<'static, Vec<u8>>,
    ) -> Result<ConstellationProgressStream, Error> {
        let (tx, rx) = oneshot::channel();
        let _ = self
            .command_sender
            .clone()
            .send(FileTaskCommand::PutStream {
                name: name.into(),
                total_size: total_size.into(),
                stream,
                response: tx,
            })
            .await;
        rx.await.map_err(anyhow::Error::from)?
    }

    /// Used to download data from the filesystem using a stream
    pub async fn get_stream(
        &self,
        name: impl Into<String>,
    ) -> Result<BoxStream<'static, Result<Vec<u8>, Error>>, Error> {
        let (tx, rx) = oneshot::channel();
        let _ = self
            .command_sender
            .clone()
            .send(FileTaskCommand::GetStream {
                name: name.into(),
                response: tx,
            })
            .await;
        rx.await.map_err(anyhow::Error::from)?
    }

    /// Used to remove data from the filesystem
    pub async fn remove(&mut self, name: impl Into<String>, recursive: bool) -> Result<(), Error> {
        let (tx, rx) = oneshot::channel();
        let _ = self
            .command_sender
            .clone()
            .send(FileTaskCommand::Remove {
                name: name.into(),
                recursive,
                response: tx,
            })
            .await;
        rx.await.map_err(anyhow::Error::from)?
    }

    pub async fn rename(
        &mut self,
        current: impl Into<String>,
        new: impl Into<String>,
    ) -> Result<(), Error> {
        let (tx, rx) = oneshot::channel();
        let _ = self
            .command_sender
            .clone()
            .send(FileTaskCommand::Rename {
                current: current.into(),
                new: new.into(),
                response: tx,
            })
            .await;
        rx.await.map_err(anyhow::Error::from)?
    }

    pub async fn create_directory(
        &mut self,
        name: impl Into<String>,
        recursive: bool,
    ) -> Result<(), Error> {
        let (tx, rx) = oneshot::channel();
        let _ = self
            .command_sender
            .clone()
            .send(FileTaskCommand::CreateDirectory {
                name: name.into(),
                recursive,
                response: tx,
            })
            .await;
        rx.await.map_err(anyhow::Error::from)?
    }

    pub async fn sync_ref(&mut self, path: impl Into<String>) -> Result<(), Error> {
        let (tx, rx) = oneshot::channel();
        let _ = self
            .command_sender
            .clone()
            .send(FileTaskCommand::SyncRef {
                path: path.into(),
                response: tx,
            })
            .await;
        rx.await.map_err(anyhow::Error::from)??.await
    }
}

type GetStream = BoxStream<'static, Result<Vec<u8>, Error>>;
type GetBufferFutResult = BoxFuture<'static, Result<Vec<u8>, Error>>;
enum FileTaskCommand {
    Put {
        name: String,
        path: String,
        response: oneshot::Sender<Result<ConstellationProgressStream, Error>>,
    },
    PutBuffer {
        name: String,
        buffer: Vec<u8>,
        response: oneshot::Sender<Result<BoxFuture<'static, Result<(), Error>>, Error>>,
    },
    PutStream {
        name: String,
        total_size: Option<usize>,
        stream: BoxStream<'static, Vec<u8>>,
        response: oneshot::Sender<Result<ConstellationProgressStream, Error>>,
    },

    Get {
        name: String,
        path: String,
        response: oneshot::Sender<Result<ConstellationProgressStream, Error>>,
    },
    GetStream {
        name: String,
        response: oneshot::Sender<Result<GetStream, Error>>,
    },
    GetBuffer {
        name: String,
        response: oneshot::Sender<Result<GetBufferFutResult, Error>>,
    },

    Remove {
        name: String,
        recursive: bool,
        response: oneshot::Sender<Result<(), Error>>,
    },
    Rename {
        current: String,
        new: String,
        response: oneshot::Sender<Result<(), Error>>,
    },
    CreateDirectory {
        name: String,
        recursive: bool,
        response: oneshot::Sender<Result<(), Error>>,
    },
    SyncRef {
        path: String,
        response: oneshot::Sender<Result<BoxFuture<'static, Result<(), Error>>, Error>>,
    },
}

struct FileTask {
    index: Directory,
    path: Arc<RwLock<PathBuf>>,
    index_cid: Option<Cid>,
    config: config::Config,
    ipfs: Ipfs,
    signal_tx: futures::channel::mpsc::UnboundedSender<()>,
    signal_rx: futures::channel::mpsc::UnboundedReceiver<()>,
    thumbnail_store: ThumbnailGenerator,
    constellation_tx: EventSubscription<ConstellationEventKind>,
    command_receiver: futures::channel::mpsc::Receiver<FileTaskCommand>,
}

impl FileTask {
    async fn run(&mut self) {
        loop {
            tokio::select! {
                biased;
                Some(command) = self.command_receiver.next() => {
                    match command {
                        FileTaskCommand::Put {
                            name,
                            path,
                            response,
                        } => {
                            _ = response.send(self.put(&name, &path).await);
                        },
                        FileTaskCommand::PutBuffer {
                            name,
                            buffer,
                            response,
                        } => {
                            _ = response.send(self.put_buffer(name, buffer));
                        },
                        FileTaskCommand::PutStream {
                            name,
                            total_size,
                            stream,
                            response,
                        } => {
                            _ = response.send(self.put_stream(&name, total_size, stream));
                        },
                        FileTaskCommand::Get {
                            name,
                            path,
                            response,
                        } => {
                            _ = response.send(self.get(&name, &path));
                        },
                        FileTaskCommand::GetStream { name, response } => {
                            _ = response.send(self.get_stream(&name));
                        },
                        FileTaskCommand::GetBuffer { name, response } => {
                            _ = response.send(self.get_buffer(name));
                        },
                        FileTaskCommand::Remove {
                            name,
                            recursive,
                            response,
                        } => {
                            _ = response.send(self.remove(&name, recursive).await);
                        },
                        FileTaskCommand::Rename {
                            current,
                            new,
                            response,
                        } => {
                            _ = response.send(self.rename(&current, &new).await);
                        },
                        FileTaskCommand::CreateDirectory {
                            name,
                            recursive,
                            response,
                        } => {
                            _ = response.send(self.create_directory(&name, recursive));
                        },
                        FileTaskCommand::SyncRef { path, response } => {
                            _ = response.send(self.sync_ref(&path));
                        },
                    }
                },
                Some(_) = self.signal_rx.next() => {
                    if let Err(_e) = self.export().await {
                        tracing::error!("Error exporting index: {_e}");
                    }
                }
            }
        }
    }

    pub async fn import(&self) -> Result<(), Error> {
        if self.config.path.is_none() {
            return Ok(());
        }

<<<<<<< HEAD
        let path = match self.config.path.as_ref() {
            Some(path) => path,
            None => return Ok(()),
        };
=======
        tracing::info!("Importing index");
        let cid = self.index_cid.ok_or(Error::Other)?;
>>>>>>> 5694dd6c

        tracing::info!("Importing index");

        if let Ok(cid) = tokio::fs::read(path.join(".index_id"))
            .await
            .map(|bytes| String::from_utf8_lossy(&bytes).to_string())
            .and_then(|cid_str| {
                cid_str
                    .parse::<Cid>()
                    .map_err(|e| std::io::Error::new(std::io::ErrorKind::InvalidData, e))
            })
        {
            let data = self
                .ipfs
                .unixfs()
                .cat(cid, None, &[], true, None)
                .await
                .map_err(anyhow::Error::from)?;

            let key = self.ipfs.keypair().and_then(get_keypair_did)?;

            let index_bytes = ecdh_decrypt(&key, None, data)?;

            let directory_index: Directory = serde_json::from_slice(&index_bytes)?;

            self.index.set_items(directory_index.get_items());

            _ = self.export().await;

            if self.ipfs.is_pinned(&cid).await? {
                self.ipfs.remove_pin(&cid).recursive().await?;
            }

            self.ipfs.remove_block(cid, true).await?;
            _ = tokio::fs::remove_file(".index_id").await;
        }

        Ok(())
    }

    async fn import_v0(&self) -> Result<(), Error> {
        let index = self.root.get_root_index().await?;
        self.index.set_items(index.get_items());
        Ok(())
    }

    #[tracing::instrument(skip(self))]
    pub async fn export(&mut self) -> Result<(), Error> {
        tracing::trace!("Exporting index");

        let mut index = self.index.clone();
        let signal = Some(self.signal_tx.clone());

        index.rebuild_paths(&signal);

<<<<<<< HEAD
        self.root.set_root_index(index).await?;
=======
        let index = serde_json::to_string(&self.index)?;

        let key = self.ipfs.keypair().and_then(get_keypair_did)?;

        //TODO: Disable encryption of the index but instead store it all as a dag object.
        //      possibly even building an internal graph of the index instead
        let data = ecdh_encrypt(&key, None, index.as_bytes())?;

        let data_stream = stream::once(async move { Ok::<_, std::io::Error>(data) }).boxed();

        let ipfs_path = self
            .ipfs
            .unixfs()
            .add(
                data_stream,
                Some(AddOption {
                    pin: true,
                    ..Default::default()
                }),
            )
            .await?;

        tracing::trace!(path = %ipfs_path, "Index exported");

        let cid = ipfs_path
            .root()
            .cid()
            .ok_or(Error::OtherWithContext("unable to get cid".into()))?;

        let last_cid = self.index_cid.replace(*cid);

        if let Some(path) = self.config.path.as_ref() {
            if let Err(_e) = tokio::fs::write(path.join(".index_id"), cid.to_string()).await {
                tracing::error!(cid = %cid, "Error writing index: {_e}");
            }
        }

        if let Some(last_cid) = last_cid {
            if *cid != last_cid {
                if self.ipfs.is_pinned(&last_cid).await? {
                    tracing::trace!(cid = %last_cid, "Unpinning block");
                    self.ipfs.remove_pin(&last_cid).recursive().await?;
                    tracing::trace!(cid = %last_cid, "Block unpinned");
                }

                tracing::trace!(cid = %last_cid, "Removing block");
                let b = self.ipfs.remove_block(last_cid, true).await?;
                tracing::trace!(cid = %last_cid, amount_removed = b.len(), "Blocks removed");
            }
        }
>>>>>>> 5694dd6c

        tracing::trace!("Index exported");
        Ok(())
    }
<<<<<<< HEAD
}

impl FileStore {
    pub fn modified(&self) -> DateTime<Utc> {
        self.index.modified()
    }

    pub fn root_directory(&self) -> Directory {
        self.index.clone()
    }
=======
>>>>>>> 5694dd6c

    /// Get the current directory that is mutable.
    fn current_directory(&self) -> Result<Directory, Error> {
        self.open_directory(&self.get_path().to_string_lossy())
    }

    /// Returns a mutable directory from the filesystem
    fn open_directory(&self, path: &str) -> Result<Directory, Error> {
        match path.trim().is_empty() {
            true => Ok(self.root_directory()),
            false => self
                .root_directory()
                .get_item_by_path(path)
                .and_then(|item| item.get_directory()),
        }
    }

    fn root_directory(&self) -> Directory {
        self.index.clone()
    }

    /// Current size of the file system
    fn current_size(&self) -> usize {
        self.root_directory().size()
    }

    fn max_size(&self) -> usize {
        self.config.max_storage_size.unwrap_or(1024 * 1024 * 1024)
    }

    fn get_path(&self) -> PathBuf {
        PathBuf::from(self.path.read().to_string_lossy().replace('\\', "/"))
    }

    async fn put(&mut self, name: &str, path: &str) -> Result<ConstellationProgressStream, Error> {
        let (name, dest_path) = split_file_from_path(name)?;

        let ipfs = self.ipfs.clone();

        let path = PathBuf::from(path);
        if !path.is_file() {
            return Err(Error::FileNotFound);
        }

        let file_size = tokio::fs::metadata(&path).await?.len();

        if self.current_size() + (file_size as usize) >= self.max_size() {
            return Err(Error::InvalidLength {
                context: path
                    .file_name()
                    .and_then(OsStr::to_str)
                    .map(str::to_string)
                    .unwrap_or("path".to_string()),
                current: self.current_size() + file_size as usize,
                minimum: None,
                maximum: Some(self.max_size()),
            });
        }

        let current_directory = match dest_path {
            Some(dest) => self.root_directory().get_last_directory_from_path(&dest)?,
            None => self.current_directory()?,
        };

        if current_directory.get_item(&name).is_ok() {
            return Err(Error::FileExist);
        }

        let ((width, height), exact) = (
            self.config.thumbnail_size,
            self.config.thumbnail_exact_format,
        );

        let thumbnail_store = self.thumbnail_store.clone();

        let ticket = thumbnail_store.insert(&path, width, height, exact).await?;

        let background = self.config.thumbnail_task;

        let constellation_tx = self.constellation_tx.clone();

        let progress_stream = async_stream::stream! {
            let _current_guard = current_directory.signal_guard();
            let mut last_written = 0;

            let mut total_written = 0;
            let mut returned_path = None;

            let mut stream = ipfs.unixfs().add(path.clone(), Some(AddOption { pin: true, ..Default::default() }));

            while let Some(status) = stream.next().await {
                let name = name.clone();
                match status {
                    UnixfsStatus::CompletedStatus { path, written, total_size } => {
                        returned_path = Some(path);
                        total_written = written;
                        last_written = written;
                        yield Progression::CurrentProgress {
                            name,
                            current: written,
                            total: total_size,
                        };
                    }
                    UnixfsStatus::FailedStatus {
                        written, error, ..
                    } => {
                        last_written = written;
                        yield Progression::ProgressFailed {
                            name,
                            last_size: Some(last_written),
                            error: error.map(|e| e.to_string()),
                        };
                        return;
                    }
                    UnixfsStatus::ProgressStatus { written, total_size } => {
                        last_written = written;
                        yield Progression::CurrentProgress {
                            name,
                            current: written,
                            total: total_size,
                        };
                    }
                }
            }
            let ipfs_path = match
                returned_path {
                    Some(path) => path,
                    None => {
                        yield Progression::ProgressFailed {
                            name,
                            last_size: Some(last_written),
                            error: Some("IpfsPath not set".into()),
                        };
                        return;
                    }
                };

            let file = warp::constellation::file::File::new(&name);
            file.set_size(total_written);
            file.set_reference(&format!("{ipfs_path}"));
            file.set_file_type(to_file_type(&name));

            if let Err(e) = current_directory.add_item(file.clone()) {
                yield Progression::ProgressFailed {
                    name,
                    last_size: Some(last_written),
                    error: Some(e.to_string()),
                };
                return;
            }

            let task = {
                let store = thumbnail_store.clone();
                let file = file.clone();
                async move {
                    match store.get(ticket).await {
                        Ok((extension_type, path, thumbnail)) => {
                            file.set_thumbnail(&thumbnail);
                            file.set_thumbnail_format(extension_type.into());
                            file.set_thumbnail_reference(&path.to_string());
                        }
                        Err(e) => {
                            tracing::error!(error = %e, ticket = %ticket, "Error generating thumbnail");
                        }
                    }
                }
            };

            if !background {
                task.await;
            } else {
                tokio::spawn(task);
            }

            yield Progression::ProgressComplete {
                name: name.to_string(),
                total: Some(total_written),
            };

            constellation_tx.emit(ConstellationEventKind::Uploaded {
                filename: name.to_string(),
                size: Some(total_written)
            }).await;
        };

        Ok(progress_stream.boxed())
    }

    fn get(&self, name: &str, path: &str) -> Result<ConstellationProgressStream, Error> {
        let ipfs = self.ipfs.clone();

        let path = PathBuf::from(path);
        let item = self.current_directory()?.get_item_by_path(name)?;
        let file = item.get_file()?;
        let reference = file.reference().ok_or(Error::Other)?.parse::<IpfsPath>()?; //Reference not found
        let fs_tx = self.constellation_tx.clone();
        let name = name.to_string();

        let stream = async_stream::stream! {
            let mut stream = ipfs.get_unixfs(reference, &path);
            while let Some(status) = stream.next().await {
                match status {
                    UnixfsStatus::CompletedStatus { total_size, .. } => {
                        yield Progression::ProgressComplete {
                            name: name.to_string(),
                            total: total_size,
                        };
                    }
                    UnixfsStatus::FailedStatus {
                        written, error, ..
                    } => {
                        yield Progression::ProgressFailed {
                            name: name.to_string(),
                            last_size: Some(written),
                            error: error.map(|e| e.to_string()),
                        };
                        return;
                    }
                    UnixfsStatus::ProgressStatus { written, total_size } => {
                        yield Progression::CurrentProgress {
                            name: name.to_string(),
                            current: written,
                            total: total_size,
                        };
                    }
                }
            }

            fs_tx
                .emit(ConstellationEventKind::Downloaded {
                    filename: file.name(),
                    size: Some(file.size()),
                    location: Some(path),
                })
                .await;

        };

        Ok(stream.boxed())
    }

    fn put_buffer(
        &self,
        name: String,
        buffer: Vec<u8>,
    ) -> Result<BoxFuture<'static, Result<(), Error>>, Error> {
        let ipfs = self.ipfs.clone();
        let thumbnail_store = self.thumbnail_store.clone();
        let tx = self.constellation_tx.clone();
        let thumbnail_size = self.config.thumbnail_size;
        let thumbnail_format = self.config.thumbnail_exact_format;

        let (name, dest_path) = split_file_from_path(name)?;

        if self.current_size() + buffer.len() >= self.max_size() {
            return Err(Error::InvalidLength {
                context: "buffer".into(),
                current: self.current_size() + buffer.len(),
                minimum: None,
                maximum: Some(self.max_size()),
            });
        }

        let current_directory = match dest_path {
            Some(dest) => self.root_directory().get_last_directory_from_path(&dest)?,
            None => self.current_directory()?,
        };

        Ok(async move {
            let _current_guard = current_directory.signal_guard();

            if current_directory.get_item_by_path(&name).is_ok() {
                return Err(Error::FileExist);
            }

            let ((width, height), exact) = (thumbnail_size, thumbnail_format);

            let ticket = thumbnail_store
                .insert_buffer(&name, &buffer, width, height, exact)
                .await;

            let reader = ReaderStream::new(std::io::Cursor::new(&buffer))
                .map(|result| result.map(|x| x.into()))
                .boxed();

            let mut total_written = 0;
            let mut returned_path = None;

            let mut stream = ipfs.unixfs().add(
                reader,
                Some(AddOption {
                    pin: true,
                    ..Default::default()
                }),
            );

            while let Some(status) = stream.next().await {
                match status {
                    UnixfsStatus::CompletedStatus { path, written, .. } => {
                        returned_path = Some(path);
                        total_written = written;
                    }
                    UnixfsStatus::FailedStatus { error, .. } => {
                        return Err(error.map(Error::Any).unwrap_or(Error::Other))
                    }
                    _ => {}
                }
            }

            let ipfs_path = returned_path.ok_or_else(|| anyhow::anyhow!("Cid was never set"))?;

            let file = warp::constellation::file::File::new(&name);
            file.set_size(total_written);
            file.set_reference(&format!("{ipfs_path}"));
            file.set_file_type(to_file_type(&name));

            match thumbnail_store.get(ticket).await {
                Ok((extension_type, path, thumbnail)) => {
                    file.set_thumbnail(&thumbnail);
                    file.set_thumbnail_format(extension_type.into());
                    file.set_thumbnail_reference(&path.to_string());
                }
                Err(e) => {
                    tracing::error!(error = %e, ticket = %ticket, "Error generating thumbnail");
                }
            }

            current_directory.add_item(file)?;

            tx.emit(ConstellationEventKind::Uploaded {
                filename: name.to_string(),
                size: Some(total_written),
            })
            .await;
            Ok(())
        }
        .boxed())
    }

    fn get_buffer(
        &self,
        name: impl Into<String>,
    ) -> Result<BoxFuture<'static, Result<Vec<u8>, Error>>, Error> {
        let name = name.into();
        let ipfs = self.ipfs.clone();
        let current_directory = self.current_directory()?;
        let tx = self.constellation_tx.clone();

        Ok(async move {
            let item = current_directory.get_item_by_path(&name)?;
            let file = item.get_file()?;
            let reference = file.reference().ok_or(Error::Other)?; //Reference not found

            let buffer = ipfs
                .cat_unixfs(reference.parse::<IpfsPath>()?, None)
                .await
                .map_err(anyhow::Error::new)?;

            tx.emit(ConstellationEventKind::Downloaded {
                filename: file.name(),
                size: Some(file.size()),
                location: None,
            })
            .await;

            Ok(buffer)
        }
        .boxed())
    }

    /// Used to upload file to the filesystem with data from a stream
    fn put_stream(
        &mut self,
        name: &str,
        total_size: Option<usize>,
        stream: BoxStream<'static, Vec<u8>>,
    ) -> Result<ConstellationProgressStream, Error> {
        let (name, dest_path) = split_file_from_path(name)?;

        let ipfs = self.ipfs.clone();

        let current_directory = match dest_path {
            Some(dest) => self.root_directory().get_last_directory_from_path(&dest)?,
            None => self.current_directory()?,
        };

        if current_directory.get_item_by_path(&name).is_ok() {
            return Err(Error::FileExist);
        }

        let stream = stream.map(Ok::<_, std::io::Error>).boxed();
        let constellation_tx = self.constellation_tx.clone();
        let max_size = self.max_size();
        let root = self.root_directory();

        let progress_stream = async_stream::stream! {

            let mut last_written = 0;

            let mut total_written = 0;
            let mut returned_path = None;

            let mut stream = ipfs.unixfs().add(stream, Some(AddOption { pin: true, ..Default::default() }));

            while let Some(status) = stream.next().await {
                let n = name.clone();
                match status {
                    UnixfsStatus::CompletedStatus { path, written, .. } => {
                        returned_path = Some(path);
                        total_written = written;
                        last_written = written;
                        yield Progression::CurrentProgress {
                            name: n,
                            current: written,
                            total: total_size,
                        };
                    }
                    UnixfsStatus::FailedStatus {
                        written, error, ..
                    } => {
                        last_written = written;
                        yield Progression::ProgressFailed {
                            name: n,
                            last_size: Some(last_written),
                            error: error.map(|e| e.to_string()),
                        };
                        return;
                    }
                    UnixfsStatus::ProgressStatus { written, .. } => {
                        last_written = written;
                        yield Progression::CurrentProgress {
                            name: n,
                            current: written,
                            total: total_size,
                        };
                    }
                }

                if root.size() + last_written >= max_size {
                    yield Progression::ProgressFailed {
                        name,
                        last_size: Some(last_written),
                        error: Some(Error::InvalidLength {
                            context: "buffer".into(),
                            current: root.size() + last_written,
                            minimum: None,
                            maximum: Some(max_size),
                        }).map(|e| e.to_string())
                    };
                    return;
                }

            }
            let ipfs_path = match
                returned_path {
                    Some(path) => path,
                    None => {
                        yield Progression::ProgressFailed {
                            name,
                            last_size: Some(last_written),
                            error: Some("IpfsPath not set".into()),
                        };
                        return;
                    }
                };

            let _current_guard = current_directory.signal_guard();

            let file = warp::constellation::file::File::new(&name);
            file.set_size(total_written);
            file.set_reference(&format!("{ipfs_path}"));
            file.set_file_type(to_file_type(&name));

            if let Err(e) = current_directory.add_item(file) {
                yield Progression::ProgressFailed {
                    name,
                    last_size: Some(last_written),
                    error: Some(e.to_string()),
                };
                return;
            }

            yield Progression::ProgressComplete {
                name: name.to_string(),
                total: Some(total_written),
            };

            constellation_tx.emit(ConstellationEventKind::Uploaded {
                filename: name.to_string(),
                size: Some(total_written)
            }).await;
        };

        Ok(progress_stream.boxed())
    }

    /// Used to download data from the filesystem using a stream
    fn get_stream(&self, name: &str) -> Result<BoxStream<'static, Result<Vec<u8>, Error>>, Error> {
        let ipfs = self.ipfs.clone();

        let item = self.current_directory()?.get_item_by_path(name)?;
        let file = item.get_file()?;
        let size = file.size();
        let reference = file.reference().ok_or(Error::Other)?; //Reference not found

        let tx = self.constellation_tx.clone();

        let stream = async_stream::stream! {
            let cat_stream = ipfs
                .cat_unixfs(reference.parse::<IpfsPath>()?, None);

            for await data in cat_stream {
                match data {
                    Ok(data) => yield Ok(data),
                    Err(e) => yield Err(Error::from(anyhow::anyhow!("{e}"))),
                }
            }

            let _ = tx.emit(ConstellationEventKind::Downloaded { filename: file.name(), size: Some(size), location: None }).await;
        };

        //TODO: Validate file against the hashed reference
        Ok(stream.boxed())
    }

    /// Used to remove data from the filesystem
    async fn remove(&mut self, name: &str, _: bool) -> Result<(), Error> {
        let ipfs = self.ipfs.clone();
        //TODO: Recursively delete directory but for now only support deleting a file
        let directory = self.current_directory()?;
        let _g = directory.signal_guard();

        let item = directory.get_item_by_path(name)?;

        let file = item.get_file()?;
        let reference = file
            .reference()
            .ok_or(Error::ObjectNotFound)?
            .parse::<IpfsPath>()?; //Reference not found

        let cid = reference
            .root()
            .cid()
            .cloned()
            .ok_or_else(|| anyhow::anyhow!("Invalid path root"))?;

        if ipfs.is_pinned(&cid).await? {
            ipfs.remove_pin(&cid).recursive().await?;
        }

        directory.remove_item(&item.name())?;

        let blocks = ipfs.remove_block(cid, true).await.unwrap_or_default();
        tracing::info!(blocks = blocks.len(), "blocks removed");

        self.constellation_tx
            .emit(ConstellationEventKind::Deleted {
                item_name: name.to_string(),
            })
            .await;

        Ok(())
    }

    async fn rename(&mut self, current: &str, new: &str) -> Result<(), Error> {
        let (current, dest_path) = split_file_from_path(current)?;

        let current_directory = match dest_path {
            Some(dest) => self.root_directory().get_last_directory_from_path(&dest)?,
            None => self.current_directory()?,
        };

        let _g = current_directory.signal_guard();
        if current_directory.has_item(new) {
            return Err(Error::DuplicateName);
        }

        current_directory.rename_item(&current, new)?;

        self.constellation_tx
            .emit(ConstellationEventKind::Renamed {
                old_item_name: current.to_string(),
                new_item_name: new.to_string(),
            })
            .await;
        Ok(())
    }

    fn create_directory(&mut self, name: &str, recursive: bool) -> Result<(), Error> {
        let directory = self.current_directory()?;
        let _g = directory.signal_guard();

        //Prevent creating recursive/nested directorieis if `recursive` isnt true
        if name.contains('/') && !recursive {
            return Err(Error::InvalidDirectory);
        }

        if directory.has_item(name) || directory.get_item_by_path(name).is_ok() {
            return Err(Error::DirectoryExist);
        }

        directory.add_directory(Directory::new(name))?;

        Ok(())
    }

    fn sync_ref(&mut self, path: &str) -> Result<BoxFuture<'static, Result<(), Error>>, Error> {
        let ipfs = self.ipfs.clone();
        let thumbnail_store = self.thumbnail_store.clone();
        let thumbnail_size = self.config.thumbnail_size;
        let thumbnail_format = self.config.thumbnail_exact_format;

        let directory = self.current_directory()?;
        let file = directory
            .get_item_by_path(path)
            .and_then(|item| item.get_file())?;

        let reference = file.reference().ok_or(Error::FileNotFound)?;

        Ok(async move {
            let buffer = ipfs
                .cat_unixfs(reference.parse::<IpfsPath>()?, None)
                .await
                .map_err(anyhow::Error::from)?;

            let ((width, height), exact) = (thumbnail_size, thumbnail_format);

            // Generate the thumbnail for the file
            let id = thumbnail_store
                .insert_buffer(file.name(), &buffer, width, height, exact)
                .await;

            if let Ok((extension_type, path, thumbnail)) = thumbnail_store.get(id).await {
                file.set_thumbnail(&thumbnail);
                file.set_thumbnail_format(extension_type.into());
                file.set_thumbnail_reference(&path.to_string());
            }

            Ok(())
        }
        .boxed())
    }
}

fn split_file_from_path(name: impl Into<String>) -> Result<(String, Option<String>), Error> {
    let name = name.into();
    let mut split_path = name.split('/').collect::<VecDeque<_>>();
    if split_path.is_empty() {
        return Err(Error::InvalidLength {
            context: "name".into(),
            current: 0,
            minimum: Some(2),
            maximum: Some(256),
        });
    }

    // get expected filename
    let name = split_path.pop_back().expect("valid name").trim();
    let split_path = Vec::from_iter(split_path);
    if name.len() < 2 || name.len() > 256 {
        return Err(Error::InvalidLength {
            context: "name".into(),
            current: name.len(),
            minimum: Some(2),
            maximum: Some(256),
        });
    }
    let dest_path = (!split_path.is_empty()).then(|| split_path.join("/"));
    Ok((name.to_string(), dest_path))
}<|MERGE_RESOLUTION|>--- conflicted
+++ resolved
@@ -1,16 +1,14 @@
 use std::{collections::VecDeque, ffi::OsStr, path::PathBuf, sync::Arc};
 
 use chrono::{DateTime, Utc};
-<<<<<<< HEAD
-use futures::{stream::BoxStream, StreamExt};
-=======
+
 use futures::{
     channel::{mpsc, oneshot},
     future::BoxFuture,
-    stream::{self, BoxStream},
+    stream::BoxStream,
     FutureExt, SinkExt, StreamExt,
 };
->>>>>>> 5694dd6c
+
 use libipld::Cid;
 use rust_ipfs::{
     unixfs::{AddOption, UnixfsStatus},
@@ -46,17 +44,6 @@
 pub struct FileStore {
     index: Directory,
     path: Arc<RwLock<PathBuf>>,
-<<<<<<< HEAD
-    thumbnail_store: ThumbnailGenerator,
-    root: RootDocumentMap,
-
-    ipfs: Ipfs,
-    constellation_tx: EventSubscription<ConstellationEventKind>,
-
-    signal: futures::channel::mpsc::UnboundedSender<()>,
-
-=======
->>>>>>> 5694dd6c
     config: config::Config,
     command_sender: mpsc::Sender<FileTaskCommand>,
     _guard: Arc<DropGuard>,
@@ -79,17 +66,7 @@
         let config = config.clone();
 
         let index = Directory::new("root");
-<<<<<<< HEAD
-        let path = Arc::default();
-        let thumbnail_store = ThumbnailGenerator::new(ipfs.clone());
-
-        let (tx, mut rx) = futures::channel::mpsc::unbounded();
-
-        let mut store = FileStore {
-            index,
-            path,
-            root,
-=======
+
         let thumbnail_store = ThumbnailGenerator::new(ipfs.clone());
 
         let (command_sender, command_receiver) = futures::channel::mpsc::channel(1);
@@ -98,8 +75,7 @@
         let mut task = FileTask {
             index,
             path: Arc::default(),
-            index_cid,
->>>>>>> 5694dd6c
+            root,
             thumbnail_store,
             ipfs,
             constellation_tx,
@@ -109,29 +85,23 @@
             command_receiver,
         };
 
-<<<<<<< HEAD
-        if let Some(p) = store.config.path.as_ref() {
+        if let Some(p) = task.config.path.as_ref() {
             let index_file = p.join("index_id");
+            // Since this file exist, we will attempt to migrate into root document
             if index_file.is_file() {
-                if let Err(e) = store.import().await {
+                if let Err(e) = task.import_v0().await {
                     tracing::error!("Error importing index: {e}");
                 }
             }
         }
 
-        if let Err(_e) = store.import_v0().await {}
-
-        let signal = Some(store.signal.clone());
-        store.index.rebuild_paths(&signal);
-=======
-        if let Err(e) = task.import().await {
+        if let Err(e) = task.import_v1().await {
             tracing::error!("Error importing index: {e}");
         }
 
         let mut index = task.index.clone();
         let path = task.path.clone();
         let config = task.config.clone();
->>>>>>> 5694dd6c
 
         let signal = Some(task.signal_tx.clone());
         index.rebuild_paths(&signal);
@@ -426,7 +396,7 @@
 struct FileTask {
     index: Directory,
     path: Arc<RwLock<PathBuf>>,
-    index_cid: Option<Cid>,
+    root: RootDocumentMap,
     config: config::Config,
     ipfs: Ipfs,
     signal_tx: futures::channel::mpsc::UnboundedSender<()>,
@@ -513,22 +483,15 @@
         }
     }
 
-    pub async fn import(&self) -> Result<(), Error> {
+    pub async fn import_v0(&self) -> Result<(), Error> {
         if self.config.path.is_none() {
             return Ok(());
         }
 
-<<<<<<< HEAD
         let path = match self.config.path.as_ref() {
             Some(path) => path,
             None => return Ok(()),
         };
-=======
-        tracing::info!("Importing index");
-        let cid = self.index_cid.ok_or(Error::Other)?;
->>>>>>> 5694dd6c
-
-        tracing::info!("Importing index");
 
         if let Ok(cid) = tokio::fs::read(path.join(".index_id"))
             .await
@@ -539,6 +502,7 @@
                     .map_err(|e| std::io::Error::new(std::io::ErrorKind::InvalidData, e))
             })
         {
+            tracing::info!("Importing index");
             let data = self
                 .ipfs
                 .unixfs()
@@ -561,20 +525,20 @@
             }
 
             self.ipfs.remove_block(cid, true).await?;
-            _ = tokio::fs::remove_file(".index_id").await;
+            _ = tokio::fs::remove_file(path.join(".index_id")).await;
         }
 
         Ok(())
     }
 
-    async fn import_v0(&self) -> Result<(), Error> {
+    async fn import_v1(&self) -> Result<(), Error> {
         let index = self.root.get_root_index().await?;
         self.index.set_items(index.get_items());
         Ok(())
     }
 
     #[tracing::instrument(skip(self))]
-    pub async fn export(&mut self) -> Result<(), Error> {
+    pub async fn export(&self) -> Result<(), Error> {
         tracing::trace!("Exporting index");
 
         let mut index = self.index.clone();
@@ -582,77 +546,17 @@
 
         index.rebuild_paths(&signal);
 
-<<<<<<< HEAD
         self.root.set_root_index(index).await?;
-=======
-        let index = serde_json::to_string(&self.index)?;
-
-        let key = self.ipfs.keypair().and_then(get_keypair_did)?;
-
-        //TODO: Disable encryption of the index but instead store it all as a dag object.
-        //      possibly even building an internal graph of the index instead
-        let data = ecdh_encrypt(&key, None, index.as_bytes())?;
-
-        let data_stream = stream::once(async move { Ok::<_, std::io::Error>(data) }).boxed();
-
-        let ipfs_path = self
-            .ipfs
-            .unixfs()
-            .add(
-                data_stream,
-                Some(AddOption {
-                    pin: true,
-                    ..Default::default()
-                }),
-            )
-            .await?;
-
-        tracing::trace!(path = %ipfs_path, "Index exported");
-
-        let cid = ipfs_path
-            .root()
-            .cid()
-            .ok_or(Error::OtherWithContext("unable to get cid".into()))?;
-
-        let last_cid = self.index_cid.replace(*cid);
-
-        if let Some(path) = self.config.path.as_ref() {
-            if let Err(_e) = tokio::fs::write(path.join(".index_id"), cid.to_string()).await {
-                tracing::error!(cid = %cid, "Error writing index: {_e}");
-            }
-        }
-
-        if let Some(last_cid) = last_cid {
-            if *cid != last_cid {
-                if self.ipfs.is_pinned(&last_cid).await? {
-                    tracing::trace!(cid = %last_cid, "Unpinning block");
-                    self.ipfs.remove_pin(&last_cid).recursive().await?;
-                    tracing::trace!(cid = %last_cid, "Block unpinned");
-                }
-
-                tracing::trace!(cid = %last_cid, "Removing block");
-                let b = self.ipfs.remove_block(last_cid, true).await?;
-                tracing::trace!(cid = %last_cid, amount_removed = b.len(), "Blocks removed");
-            }
-        }
->>>>>>> 5694dd6c
 
         tracing::trace!("Index exported");
         Ok(())
     }
-<<<<<<< HEAD
 }
 
-impl FileStore {
-    pub fn modified(&self) -> DateTime<Utc> {
-        self.index.modified()
-    }
-
+impl FileTask {
     pub fn root_directory(&self) -> Directory {
         self.index.clone()
     }
-=======
->>>>>>> 5694dd6c
 
     /// Get the current directory that is mutable.
     fn current_directory(&self) -> Result<Directory, Error> {
@@ -668,10 +572,6 @@
                 .get_item_by_path(path)
                 .and_then(|item| item.get_directory()),
         }
-    }
-
-    fn root_directory(&self) -> Directory {
-        self.index.clone()
     }
 
     /// Current size of the file system
