//We are cloning the Cid rather than dereferencing to be sure that we are not holding
//onto the lock.
#![allow(clippy::clone_on_copy)]
use crate::{
<<<<<<< HEAD
    behaviour::phonebook::PhoneBookCommand,
    config::{self, Discovery as DiscoveryConfig, DiscoveryType, UpdateEvents},
=======
    config::{self, Discovery as DiscoveryConfig, UpdateEvents},
>>>>>>> b067f74c
    store::{did_to_libp2p_pub, discovery::Discovery, DidExt, PeerIdExt, PeerTopic},
};
use chrono::Utc;

use futures::{
    channel::oneshot::{self, Canceled},
    SinkExt, StreamExt,
};
use ipfs::{
    libp2p::request_response::{RequestId, ResponseChannel},
    p2p::MultiaddrExt,
    Ipfs, IpfsPath, Keypair,
};

use libipld::Cid;
use rust_ipfs as ipfs;
use serde::{de::DeserializeOwned, Deserialize, Serialize};
use std::{
    collections::{HashMap, HashSet},
    path::PathBuf,
    time::{Duration, Instant},
};

use tokio::sync::{broadcast, RwLock};
use tracing::{
    log::{self, error},
    warn,
};

use warp::{
    constellation::file::FileType,
    crypto::zeroize::Zeroizing,
    multipass::identity::{IdentityImage, Platform},
};
use warp::{
    crypto::{did_key::Generate, DIDKey, Ed25519KeyPair, Fingerprint, DID},
    error::Error,
    multipass::{
        identity::{Identity, IdentityStatus, SHORT_ID_SIZE},
        MultiPassEventKind,
    },
    sync::Arc,
    tesseract::Tesseract,
};

use super::{
    connected_to_peer, did_keypair,
    document::{
        cache::IdentityCache, identity::IdentityDocument, image_dag::get_image,
        root::RootDocumentMap, utils::GetLocalDag, ExtractedRootDocument, RootDocument, ToCid,
    },
    ecdh_decrypt, ecdh_encrypt,
    phonebook::PhoneBook,
    queue::Queue,
};

#[allow(clippy::type_complexity)]
#[derive(Clone)]
#[allow(clippy::type_complexity)]
pub struct IdentityStore {
    ipfs: Ipfs,

    root_document: RootDocumentMap,

    identity_cache: IdentityCache,

    online_status: Arc<tokio::sync::RwLock<Option<IdentityStatus>>>,

    // keypair
    did_key: Arc<DID>,

    // Queue to handle sending friend request
    queue: Queue,

    phonebook: PhoneBook,

    signal: Arc<RwLock<HashMap<DID, oneshot::Sender<Result<(), Error>>>>>,

    discovery: Discovery,

    config: config::Config,

    tesseract: Tesseract,

    event: broadcast::Sender<MultiPassEventKind>,

    _process_identity_event: Arc<
        Option<
            futures::channel::mpsc::Receiver<(
                RequestId,
                ResponseChannel<shuttle::identity::protocol::Response>,
                either::Either<
                    shuttle::identity::protocol::Request,
                    shuttle::identity::protocol::Response,
                >,
                futures::channel::oneshot::Sender<(
                    ResponseChannel<shuttle::identity::protocol::Response>,
                    either::Either<
                        shuttle::identity::protocol::Request,
                        shuttle::identity::protocol::Response,
                    >,
                )>,
            )>,
        >,
    >,

    identity_command: Option<futures::channel::mpsc::Sender<shuttle::identity::IdentityCommand>>,
}

#[derive(Debug, Clone, Hash, PartialEq, Eq, Serialize, Deserialize)]
pub enum Request {
    In(DID),
    Out(DID),
}

impl From<Request> for RequestType {
    fn from(request: Request) -> Self {
        RequestType::from(&request)
    }
}

impl From<&Request> for RequestType {
    fn from(request: &Request) -> Self {
        match request {
            Request::In(_) => RequestType::Incoming,
            Request::Out(_) => RequestType::Outgoing,
        }
    }
}

impl Request {
    pub fn r#type(&self) -> RequestType {
        self.into()
    }

    pub fn did(&self) -> &DID {
        match self {
            Request::In(did) => did,
            Request::Out(did) => did,
        }
    }
}

#[derive(Deserialize, Serialize, Debug, Clone, Copy, PartialEq, Hash, Eq)]
#[serde(rename_all = "lowercase", tag = "type")]
pub enum Event {
    /// Event indicating a friend request
    Request,
    /// Event accepting the request
    Accept,
    /// Remove identity as a friend
    Remove,
    /// Reject friend request, if any
    Reject,
    /// Retract a sent friend request
    Retract,
    /// Block user
    Block,
    /// Unblock user
    Unblock,
    /// Indiciation of a response to a request
    Response,
}

#[derive(Deserialize, Serialize, Debug, Clone, PartialEq, Hash, Eq)]
pub struct RequestResponsePayload {
    pub sender: DID,
    pub event: Event,
}

#[derive(Deserialize, Serialize, Debug, Clone, Copy, PartialEq, Eq)]
pub enum RequestType {
    Incoming,
    Outgoing,
}

#[allow(clippy::large_enum_variant)]
#[derive(Debug, Clone)]
pub enum LookupBy {
    DidKey(DID),
    DidKeys(Vec<DID>),
    Username(String),
    ShortId(String),
}

#[derive(Debug, Clone, Serialize, Deserialize)]
#[serde(rename_all = "lowercase")]
#[allow(clippy::large_enum_variant)]
pub enum IdentityEvent {
    /// Send a request event
    Request { option: RequestOption },

    /// Event receiving identity payload
    Receive { option: ResponseOption },
}

#[derive(Debug, Clone, Serialize, Deserialize)]
#[serde(rename_all = "lowercase")]
pub enum RequestOption {
    /// Identity request
    Identity,
    /// Pictures
    Image {
        banner: Option<Cid>,
        picture: Option<Cid>,
    },
}

#[derive(Clone, Serialize, Deserialize)]
#[serde(rename_all = "lowercase")]
#[allow(clippy::large_enum_variant)]
pub enum ResponseOption {
    /// Identity request
    Identity { identity: IdentityDocument },
    /// Pictures
    Image {
        cid: Cid,
        ty: FileType,
        data: Vec<u8>,
    },
}

impl std::fmt::Debug for ResponseOption {
    fn fmt(&self, f: &mut std::fmt::Formatter<'_>) -> std::fmt::Result {
        match self {
            ResponseOption::Identity { identity } => f
                .debug_struct("ResponseOption::Identity")
                .field("identity", &identity.did)
                .finish(),
            ResponseOption::Image { cid, .. } => f
                .debug_struct("ResponseOption::Image")
                .field("cid", &cid.to_string())
                .finish(),
        }
    }
}

impl IdentityStore {
    #[allow(clippy::type_complexity)]
    #[allow(clippy::too_many_arguments)]
    pub async fn new(
        ipfs: Ipfs,
        path: Option<PathBuf>,
        tesseract: Tesseract,
        tx: broadcast::Sender<MultiPassEventKind>,
        phonebook: PhoneBook,
        config: &config::Config,
        discovery: Discovery,
        (identity_command, _process_identity_event): (
            Option<futures::channel::mpsc::Sender<shuttle::identity::IdentityCommand>>,
            Option<
                futures::channel::mpsc::Receiver<(
                    RequestId,
                    ResponseChannel<shuttle::identity::protocol::Response>,
                    either::Either<
                        shuttle::identity::protocol::Request,
                        shuttle::identity::protocol::Response,
                    >,
                    futures::channel::oneshot::Sender<(
                        ResponseChannel<shuttle::identity::protocol::Response>,
                        either::Either<
                            shuttle::identity::protocol::Request,
                            shuttle::identity::protocol::Response,
                        >,
                    )>,
                )>,
            >,
        ),
    ) -> Result<Self, Error> {
        if let Some(path) = path.as_ref() {
            if !path.exists() {
                tokio::fs::create_dir_all(path).await?;
            }
        }
        let config = config.clone();

        let identity_cache = IdentityCache::new(&ipfs, path.clone()).await;

        let online_status = Arc::default();

        let event = tx.clone();

        let did_key = Arc::new(did_keypair(&tesseract)?);

        let root_document = RootDocumentMap::new(&ipfs, did_key.clone(), path.clone()).await;

        let queue = Queue::new(
            ipfs.clone(),
            did_key.clone(),
            config.path.clone(),
            discovery.clone(),
        );

        let signal = Default::default();

        let store = Self {
            ipfs,
            root_document,
            identity_cache,
            online_status,
            discovery,
            config,
            tesseract,
            event,
            identity_command,
            _process_identity_event: Arc::new(_process_identity_event),
            did_key,
            queue,
            phonebook,
            signal,
        };

        if let Ok(ident) = store.own_identity().await {
            log::info!("Identity loaded with {}", ident.did_key());
        }

        let did = store.get_keypair_did()?;

        let event_stream = store.ipfs.pubsub_subscribe(did.events()).await?;
        let main_stream = store
            .ipfs
            .pubsub_subscribe("/identity/announce".into())
            .await?;

        store.discovery.start().await?;

        let mut discovery_rx = store.discovery.events();

        log::info!("Loading queue");
        if let Err(_e) = store.queue.load().await {}

        let phonebook = &store.phonebook;
        log::info!("Loading friends list into phonebook");
        if let Ok(friends) = store.friends_list().await {
            if let Err(_e) = phonebook.add_friend_list(friends).await {
                error!("Error adding friends in phonebook: {_e}");
            }
        }

        // scan through friends list to see if there is any incoming request or outgoing request matching
        // and clear them out of the request list as a precautionary measure
        let friends = store.friends_list().await.unwrap_or_default();

        for friend in friends {
            let list = store.list_all_raw_request().await.unwrap_or_default();

            // cleanup outgoing
            for req in list.iter().filter(|req| req.did().eq(&friend)) {
                let _ = store.root_document.remove_request(req).await;
            }
        }

        let friend_stream = store.ipfs.pubsub_subscribe(store.did_key.inbox()).await?;

        tokio::spawn({
            let mut store = store.clone();
            async move {
                let _main_stream = main_stream;

                futures::pin_mut!(event_stream);
                futures::pin_mut!(friend_stream);

                let auto_push = store.config.store_setting.auto_push.is_some();

                let interval = store
                    .config
                    .store_setting
                    .auto_push
                    .map(|i| {
                        if i.as_millis() < 300000 {
                            Duration::from_millis(300000)
                        } else {
                            i
                        }
                    })
                    .unwrap_or(Duration::from_millis(300000));

                let mut tick = tokio::time::interval(interval);

                loop {
                    tokio::select! {
                        biased;
                        Some(message) = event_stream.next() => {
                            let entry = match message.source {
                                Some(peer_id) => match store.discovery.get(peer_id).await.ok() {
                                    Some(entry) => entry.peer_id().to_did().ok(),
                                    None => {
                                        let _ = store.discovery.insert(peer_id).await.ok();
                                        peer_id.to_did().ok()
                                    },
                                },
                                None => continue,
                            };

                            let Some(in_did) = entry else {
                                continue;
                            };

                            log::info!("Received event from {in_did}");

                            let event = match ecdh_decrypt(&store.did_key, Some(&in_did), &message.data).and_then(|bytes| {
                                serde_json::from_slice::<IdentityEvent>(&bytes).map_err(Error::from)
                            }) {
                                Ok(e) => e,
                                Err(e) => {
                                    error!("Failed to decrypt payload from {in_did}: {e}");
                                    continue;
                                }
                            };

                            log::debug!("Event: {event:?}");

                            if let Err(e) = store.process_message(&in_did, event).await {
                                error!("Failed to process identity message from {in_did}: {e}");
                            }


                        }
                        Some(event) = friend_stream.next() => {
                            let Some(peer_id) = event.source else {
                                //Note: Due to configuration, we should ALWAYS have a peer set in its source
                                //      thus we can ignore the request if no peer is provided
                                continue;
                            };

                            let Ok(did) = peer_id.to_did() else {
                                //Note: The peer id is embedded with ed25519 public key, therefore we can decode it into a did key
                                //      otherwise we can ignore
                                continue;
                            };

                            let mut signal = store.signal.write().await.remove(&did);

                            log::trace!("received payload size: {} bytes", event.data.len());

                            log::info!("Received event from {did}");

                            let data = match ecdh_decrypt(&store.did_key, Some(&did), &event.data).and_then(|bytes| {
                                serde_json::from_slice::<RequestResponsePayload>(&bytes).map_err(Error::from)
                            }) {
                                Ok(pl) => pl,
                                Err(e) => {
                                    if let Some(tx) = signal {
                                        let _ = tx.send(Err(e));
                                    }
                                    continue;
                                }
                            };

                            log::debug!("Event from {did}: {:?}", data.event);

                            let result = store.check_request_message(&did, data, &mut signal).await.map_err(|e| {
                                error!("Error processing message: {e}");
                                e
                            });

                            if let Some(tx) = signal {
                                let _ = tx.send(result);
                            }
                        }
                        // Used as the initial request/push
                        Ok(push) = discovery_rx.recv() => {
                            if let Err(e) = store.request(&push, RequestOption::Identity).await {
                                error!("Error requesting identity: {e}");
                            }
                            if let Err(e) = store.push(&push).await {
                                error!("Error pushing identity: {e}");
                            }
                        }
                        _ = tick.tick() => {
                            if auto_push {
                                store.push_to_all().await;
                            }
                        }
                    }
                }
            }
        });

        tokio::task::yield_now().await;
        Ok(store)
    }

    pub(crate) fn phonebook(&self) -> &PhoneBook {
        &self.phonebook
    }

    //TODO: Implement Errors
    #[tracing::instrument(skip(self, data, signal))]
    async fn check_request_message(
        &mut self,
        did: &DID,
        data: RequestResponsePayload,
        signal: &mut Option<oneshot::Sender<Result<(), Error>>>,
    ) -> Result<(), Error> {
        if self
            .list_incoming_request()
            .await
            .unwrap_or_default()
            .contains(&data.sender)
            && data.event == Event::Request
        {
            warn!("Request exist locally. Skipping");
            return Ok(());
        }

        // Before we validate the request, we should check to see if the key is blocked
        // If it is, skip the request so we dont wait resources storing it.
        if self.is_blocked(&data.sender).await? && !matches!(data.event, Event::Block) {
            log::warn!("Received event from a blocked identity.");
            let payload = RequestResponsePayload {
                sender: (*self.did_key).clone(),
                event: Event::Block,
            };

            return self
                .broadcast_request((&data.sender, &payload), false, true)
                .await;
        }

        match data.event {
            Event::Accept => {
                let list = self.list_all_raw_request().await?;

                let Some(item) = list
                    .iter()
                    .filter(|req| req.r#type() == RequestType::Outgoing)
                    .find(|req| data.sender.eq(req.did()))
                    .cloned()
                else {
                    return Err(Error::from(anyhow::anyhow!(
                        "Unable to locate pending request. Already been accepted or rejected?"
                    )));
                };

                // Maybe just try the function instead and have it be a hard error?
                if self.root_document.remove_request(&item).await.is_err() {
                    return Err(Error::from(anyhow::anyhow!(
                        "Unable to locate pending request. Already been accepted or rejected?"
                    )));
                }

                self.add_friend(item.did()).await?;
            }
            Event::Request => {
                if self.is_friend(&data.sender).await? {
                    log::debug!("Friend already exist. Remitting event");
                    let payload = RequestResponsePayload {
                        sender: (*self.did_key).clone(),
                        event: Event::Accept,
                    };

                    return self
                        .broadcast_request((&data.sender, &payload), false, false)
                        .await;
                }

                let list = self.list_all_raw_request().await?;

                if let Some(inner_req) = list
                    .iter()
                    .find(|request| {
                        request.r#type() == RequestType::Outgoing && data.sender.eq(request.did())
                    })
                    .cloned()
                {
                    //Because there is also a corresponding outgoing request for the incoming request
                    //we can automatically add them
                    self.root_document.remove_request(&inner_req).await?;
                    self.add_friend(inner_req.did()).await?;
                } else {
                    self.root_document
                        .add_request(&Request::In(data.sender.clone()))
                        .await?;

                    let from = data.sender.clone();

                    if self.identity_cache.get(&from).await.is_err() {
                        self.request(&from, RequestOption::Identity).await?;
                    }

                    self.emit_event(MultiPassEventKind::FriendRequestReceived { from });
                }
                let payload = RequestResponsePayload {
                    sender: (*self.did_key).clone(),
                    event: Event::Response,
                };

                self.broadcast_request((&data.sender, &payload), false, false)
                    .await?;
            }
            Event::Reject => {
                let list = self.list_all_raw_request().await?;
                let internal_request = list
                    .iter()
                    .find(|request| {
                        request.r#type() == RequestType::Outgoing && data.sender.eq(request.did())
                    })
                    .cloned()
                    .ok_or(Error::FriendRequestDoesntExist)?;

                self.root_document.remove_request(&internal_request).await?;

                self.emit_event(MultiPassEventKind::OutgoingFriendRequestRejected {
                    did: data.sender,
                });
            }
            Event::Remove => {
                if self.is_friend(&data.sender).await? {
                    self.remove_friend(&data.sender, false).await?;
                }
            }
            Event::Retract => {
                let list = self.list_all_raw_request().await?;
                let internal_request = list
                    .iter()
                    .find(|request| {
                        request.r#type() == RequestType::Incoming && data.sender.eq(request.did())
                    })
                    .cloned()
                    .ok_or(Error::FriendRequestDoesntExist)?;

                self.root_document.remove_request(&internal_request).await?;

                self.emit_event(MultiPassEventKind::IncomingFriendRequestClosed {
                    did: data.sender,
                });
            }
            Event::Block => {
                if self.has_request_from(&data.sender).await? {
                    self.emit_event(MultiPassEventKind::IncomingFriendRequestClosed {
                        did: data.sender.clone(),
                    });
                } else if self.sent_friend_request_to(&data.sender).await? {
                    self.emit_event(MultiPassEventKind::OutgoingFriendRequestRejected {
                        did: data.sender.clone(),
                    });
                }

                let list = self.list_all_raw_request().await?;
                for req in list.iter().filter(|req| req.did().eq(&data.sender)) {
                    self.root_document.remove_request(req).await?;
                }

                if self.is_friend(&data.sender).await? {
                    self.remove_friend(&data.sender, false).await?;
                }

                let completed = self.root_document.add_block_by(&data.sender).await.is_ok();
                if completed {
                    let sender = data.sender.clone();

                    let _ = self.push(&sender).await.ok();
                    let _ = self.request(&sender, RequestOption::Identity).await.ok();

                    self.emit_event(MultiPassEventKind::BlockedBy { did: data.sender });
                }

                if let Some(tx) = signal.take() {
                    log::debug!("Signaling broadcast of response...");
                    let _ = tx.send(Err(Error::BlockedByUser));
                }
            }
            Event::Unblock => {
                let completed = self
                    .root_document
                    .remove_block_by(&data.sender)
                    .await
                    .is_ok();

                if completed {
                    let sender = data.sender.clone();

                    let _ = self.push(&sender).await.ok();
                    let _ = self.request(&sender, RequestOption::Identity).await.ok();

                    self.emit_event(MultiPassEventKind::UnblockedBy { did: data.sender });
                }
            }
            Event::Response => {
                if let Some(tx) = signal.take() {
                    log::debug!("Signaling broadcast of response...");
                    let _ = tx.send(Ok(()));
                }
            }
        };

        Ok(())
    }

    async fn push_iter<I: IntoIterator<Item = DID>>(&self, list: I) {
        for did in list {
            if let Err(e) = self.push(&did).await {
                log::error!("Error pushing identity to {did}: {e}");
            }
        }
    }

    pub async fn push_to_all(&self) {
        let list = self
            .discovery
            .list()
            .await
            .iter()
            .filter_map(|entry| entry.peer_id().to_did().ok())
            .collect::<Vec<_>>();
        self.push_iter(list).await
    }

    #[tracing::instrument(skip(self))]
    pub async fn request(&self, out_did: &DID, option: RequestOption) -> Result<(), Error> {
        let out_peer_id = out_did.to_peer_id()?;

        if !self.ipfs.is_connected(out_peer_id).await? {
            return Err(Error::IdentityDoesntExist);
        }

        let pk_did = &*self.did_key;

        let event = IdentityEvent::Request { option };

        let payload_bytes = serde_json::to_vec(&event)?;

        let bytes = ecdh_encrypt(pk_did, Some(out_did), payload_bytes)?;

        log::trace!("Payload size: {} bytes", bytes.len());

        log::info!("Sending event to {out_did}");

        if self
            .ipfs
            .pubsub_peers(Some(out_did.events()))
            .await?
            .contains(&out_peer_id)
        {
            let timer = Instant::now();
            self.ipfs.pubsub_publish(out_did.events(), bytes).await?;
            let end = timer.elapsed();
            log::info!("Event sent to {out_did}");
            log::trace!("Took {}ms to send event", end.as_millis());
        }

        Ok(())
    }

    #[tracing::instrument(skip(self))]
    pub async fn push(&self, out_did: &DID) -> Result<(), Error> {
        let out_peer_id = out_did.to_peer_id()?;

        if !self.ipfs.is_connected(out_peer_id).await? {
            return Err(Error::IdentityDoesntExist);
        }

        let pk_did = &*self.did_key;

        let mut identity = self.own_identity_document().await?;

        let is_friend = self.is_friend(out_did).await.unwrap_or_default();

        let is_blocked = self.is_blocked(out_did).await.unwrap_or_default();

        let is_blocked_by = self.is_blocked_by(out_did).await.unwrap_or_default();

        let share_platform = self.config.store_setting.share_platform;

        let platform =
            (share_platform && (!is_blocked || !is_blocked_by)).then_some(self.own_platform());

        let status = self.online_status.read().await.clone().and_then(|status| {
            (!is_blocked || !is_blocked_by)
                .then_some(status)
                .or(Some(IdentityStatus::Offline))
        });

        let profile_picture = identity.profile_picture;
        let profile_banner = identity.profile_banner;

        let include_pictures = (matches!(
            self.config.store_setting.update_events,
            UpdateEvents::Enabled
        ) || matches!(
            self.config.store_setting.update_events,
            UpdateEvents::FriendsOnly | UpdateEvents::EmitFriendsOnly
        ) && is_friend)
            && (!is_blocked && !is_blocked_by);

        log::trace!("Including cid in push: {include_pictures}");

        identity.profile_picture =
            profile_picture.and_then(|picture| include_pictures.then_some(picture));
        identity.profile_banner =
            profile_banner.and_then(|banner| include_pictures.then_some(banner));

        identity.status = status;
        identity.platform = platform;

        let kp_did = self.get_keypair_did()?;

        let payload = identity.sign(&kp_did)?;

        let event = IdentityEvent::Receive {
            option: ResponseOption::Identity { identity: payload },
        };

        let payload_bytes = serde_json::to_vec(&event)?;

        let bytes = ecdh_encrypt(pk_did, Some(out_did), payload_bytes)?;

        log::trace!("Payload size: {} bytes", bytes.len());

        log::info!("Sending event to {out_did}");

        if self
            .ipfs
            .pubsub_peers(Some(out_did.events()))
            .await?
            .contains(&out_peer_id)
        {
            let timer = Instant::now();
            self.ipfs.pubsub_publish(out_did.events(), bytes).await?;
            let end = timer.elapsed();
            log::info!("Event sent to {out_did}");
            log::trace!("Took {}ms to send event", end.as_millis());
        }

        Ok(())
    }

    #[tracing::instrument(skip(self))]
    pub async fn push_profile_picture(&self, out_did: &DID, cid: Cid) -> Result<(), Error> {
        let out_peer_id = out_did.to_peer_id()?;

        if !self.ipfs.is_connected(out_peer_id).await? {
            return Err(Error::IdentityDoesntExist);
        }

        let pk_did = &*self.did_key;

        let identity = self.own_identity_document().await?;

        let Some(picture_cid) = identity.profile_picture else {
            return Ok(());
        };

        if cid != picture_cid {
            log::debug!("Requested profile picture does not match current picture.");
            return Ok(());
        }

        let image = super::document::image_dag::get_image(
            &self.ipfs,
            cid,
            &[],
            true,
            Some(2 * 1024 * 1024),
        )
        .await?;

        let event = IdentityEvent::Receive {
            option: ResponseOption::Image {
                cid,
                ty: image.image_type().clone(),
                data: image.data().to_vec(),
            },
        };

        let payload_bytes = serde_json::to_vec(&event)?;

        let bytes = ecdh_encrypt(pk_did, Some(out_did), payload_bytes)?;

        log::trace!("Payload size: {} bytes", bytes.len());

        log::info!("Sending event to {out_did}");

        if self
            .ipfs
            .pubsub_peers(Some(out_did.events()))
            .await?
            .contains(&out_peer_id)
        {
            let timer = Instant::now();
            self.ipfs.pubsub_publish(out_did.events(), bytes).await?;
            let end = timer.elapsed();
            log::info!("Event sent to {out_did}");
            log::trace!("Took {}ms to send event", end.as_millis());
        }

        Ok(())
    }

    #[tracing::instrument(skip(self))]
    pub async fn push_profile_banner(&self, out_did: &DID, cid: Cid) -> Result<(), Error> {
        let out_peer_id = out_did.to_peer_id()?;

        if !self.ipfs.is_connected(out_peer_id).await? {
            return Err(Error::IdentityDoesntExist);
        }

        let pk_did = &*self.did_key;

        let identity = self.own_identity_document().await?;

        let Some(banner_cid) = identity.profile_banner else {
            return Ok(());
        };

        if cid != banner_cid {
            return Ok(());
        }

        let image = super::document::image_dag::get_image(
            &self.ipfs,
            cid,
            &[],
            true,
            Some(2 * 1024 * 1024),
        )
        .await?;

        let event = IdentityEvent::Receive {
            option: ResponseOption::Image {
                cid,
                ty: image.image_type().clone(),
                data: image.data().to_vec(),
            },
        };

        let payload_bytes = serde_json::to_vec(&event)?;

        let bytes = ecdh_encrypt(pk_did, Some(out_did), payload_bytes)?;

        log::trace!("Payload size: {} bytes", bytes.len());

        log::info!("Sending event to {out_did}");

        if self
            .ipfs
            .pubsub_peers(Some(out_did.events()))
            .await?
            .contains(&out_peer_id)
        {
            let timer = Instant::now();
            self.ipfs.pubsub_publish(out_did.events(), bytes).await?;
            let end = timer.elapsed();
            log::info!("Event sent to {out_did}");
            log::trace!("Took {}ms to send event", end.as_millis());
        }

        Ok(())
    }

    #[tracing::instrument(skip(self))]
    #[allow(clippy::if_same_then_else)]
    async fn process_message(&mut self, in_did: &DID, event: IdentityEvent) -> anyhow::Result<()> {
        match event {
            IdentityEvent::Request { option } => match option {
                RequestOption::Identity => self.push(in_did).await?,
                RequestOption::Image { banner, picture } => {
                    if let Some(cid) = banner {
                        self.push_profile_banner(in_did, cid).await?;
                    }
                    if let Some(cid) = picture {
                        self.push_profile_picture(in_did, cid).await?;
                    }
                }
            },
            IdentityEvent::Receive {
                option: ResponseOption::Identity { identity },
            } => {
                //TODO: Validate public key against peer that sent it
                // let _pk = did_to_libp2p_pub(&raw_object.did)?;

                //TODO: Remove upon offline implementation
                anyhow::ensure!(identity.did.eq(in_did), "Payload doesnt match identity");

                // Validate after making sure the identity did matches the payload
                identity.verify()?;

                if let Ok(own_id) = self.own_identity().await {
                    anyhow::ensure!(
                        own_id.did_key() != identity.did,
                        "Cannot accept own identity"
                    );
                }

                if !self.discovery.contains(identity.did.clone()).await {
                    if let Err(e) = self.discovery.insert(identity.did.clone()).await {
                        log::warn!("Error inserting into discovery service: {e}");
                    }
                }

                let previous_identity = self.identity_cache.get(&identity.did).await.ok();

                self.identity_cache.insert(&identity).await?;

                match previous_identity {
                    Some(document) => {
                        if document.different(&identity) {
                            log::info!("Updating local cache of {}", identity.did);

                            let document_did = identity.did.clone();

                            let mut emit = false;

                            if matches!(
                                self.config.store_setting.update_events,
                                UpdateEvents::Enabled
                            ) {
                                emit = true;
                            } else if matches!(
                                self.config.store_setting.update_events,
                                UpdateEvents::FriendsOnly | UpdateEvents::EmitFriendsOnly
                            ) && self.is_friend(&document_did).await.unwrap_or_default()
                            {
                                emit = true;
                            }

                            if document.profile_picture != identity.profile_picture
                                && identity.profile_picture.is_some()
                            {
                                log::info!("Requesting profile picture from {}", identity.did);

                                if !self.config.store_setting.fetch_over_bitswap {
                                    if let Err(e) = self
                                        .request(
                                            in_did,
                                            RequestOption::Image {
                                                banner: None,
                                                picture: identity.profile_picture,
                                            },
                                        )
                                        .await
                                    {
                                        error!(
                                            "Error requesting profile picture from {in_did}: {e}"
                                        );
                                    }
                                } else {
                                    let identity_profile_picture =
                                        identity.profile_picture.expect("Cid is provided");
                                    tokio::spawn({
                                        let ipfs = self.ipfs.clone();
                                        let emit = emit;
                                        let store = self.clone();
                                        let did = in_did.clone();
                                        async move {
                                            let peer_id = vec![did.to_peer_id()?];
                                            let _ = super::document::image_dag::get_image(
                                                &ipfs,
                                                identity_profile_picture,
                                                &peer_id,
                                                false,
                                                Some(2 * 1024 * 1024),
                                            )
                                            .await
                                            .map_err(|e| {
                                                log::error!("Error fetching image from {did}: {e}");
                                                e
                                            })?;

                                            log::trace!("Image pointed to {identity_profile_picture} for {did} downloaded");

                                            if emit {
                                                store.emit_event(
                                                    MultiPassEventKind::IdentityUpdate { did },
                                                );
                                            }

                                            Ok::<_, anyhow::Error>(())
                                        }
                                    });
                                }
                            }
                            if document.profile_banner != identity.profile_banner
                                && identity.profile_banner.is_some()
                            {
                                log::info!("Requesting profile banner from {}", identity.did);

                                if !self.config.store_setting.fetch_over_bitswap {
                                    if let Err(e) = self
                                        .request(
                                            in_did,
                                            RequestOption::Image {
                                                banner: identity.profile_banner,
                                                picture: None,
                                            },
                                        )
                                        .await
                                    {
                                        error!(
                                            "Error requesting profile banner from {in_did}: {e}"
                                        );
                                    }
                                } else {
                                    let identity_profile_banner =
                                        identity.profile_banner.expect("Cid is provided");
                                    tokio::spawn({
                                        let ipfs = self.ipfs.clone();
                                        let emit = emit;
                                        let did = in_did.clone();
                                        let store = self.clone();
                                        async move {
                                            let peer_id = vec![did.to_peer_id()?];

                                            let _ = super::document::image_dag::get_image(
                                                &ipfs,
                                                identity_profile_banner,
                                                &peer_id,
                                                false,
                                                Some(2 * 1024 * 1024),
                                            )
                                            .await
                                            .map_err(|e| {
                                                log::error!("Error fetching image from {did}: {e}");
                                                e
                                            })?;

                                            log::trace!("Image pointed to {identity_profile_banner} for {did} downloaded");

                                            if emit {
                                                store.emit_event(
                                                    MultiPassEventKind::IdentityUpdate { did },
                                                );
                                            }

                                            Ok::<_, anyhow::Error>(())
                                        }
                                    });
                                }
                            }

                            if emit {
                                log::trace!("Emitting identity update event");
                                self.emit_event(MultiPassEventKind::IdentityUpdate {
                                    did: document.did.clone(),
                                });
                            }
                        }
                    }
                    None => {
                        log::info!("{} identity document cached", identity.did);

                        let document_did = identity.did.clone();

                        if matches!(
                            self.config.store_setting.update_events,
                            UpdateEvents::Enabled
                        ) {
                            let did = document_did.clone();
                            self.emit_event(MultiPassEventKind::IdentityUpdate { did });
                        }

                        let mut emit = false;
                        if matches!(
                            self.config.store_setting.update_events,
                            UpdateEvents::Enabled
                        ) {
                            emit = true;
                        } else if matches!(
                            self.config.store_setting.update_events,
                            UpdateEvents::FriendsOnly | UpdateEvents::EmitFriendsOnly
                        ) && self.is_friend(&document_did).await.unwrap_or_default()
                        {
                            emit = true;
                        }

                        if emit {
                            let mut picture = None;
                            let mut banner = None;

                            if let Some(cid) = identity.profile_picture {
                                picture = Some(cid);
                            }

                            if let Some(cid) = identity.profile_banner {
                                banner = Some(cid)
                            }

                            if banner.is_some() || picture.is_some() {
                                if !self.config.store_setting.fetch_over_bitswap {
                                    self.request(in_did, RequestOption::Image { banner, picture })
                                        .await?;
                                } else {
                                    if let Some(picture) = picture {
                                        tokio::spawn({
                                            let ipfs = self.ipfs.clone();
                                            let did = in_did.clone();
                                            let store = self.clone();
                                            async move {
                                                let peer_id = vec![did.to_peer_id()?];
                                                let _ = super::document::image_dag::get_image(
                                                    &ipfs,
                                                    picture,
                                                    &peer_id,
                                                    false,
                                                    Some(2 * 1024 * 1024),
                                                )
                                                .await
                                                .map_err(|e| {
                                                    log::error!(
                                                        "Error fetching image from {did}: {e}"
                                                    );
                                                    e
                                                })?;

                                                log::trace!("Image pointed to {picture} for {did} downloaded");

                                                store.emit_event(
                                                    MultiPassEventKind::IdentityUpdate { did },
                                                );

                                                Ok::<_, anyhow::Error>(())
                                            }
                                        });
                                    }
                                    if let Some(banner) = banner {
                                        tokio::spawn({
                                            let store = self.clone();
                                            let ipfs = self.ipfs.clone();

                                            let did = in_did.clone();
                                            async move {
                                                let peer_id = vec![did.to_peer_id()?];
                                                let _ = super::document::image_dag::get_image(
                                                    &ipfs,
                                                    banner,
                                                    &peer_id,
                                                    false,
                                                    Some(2 * 1024 * 1024),
                                                )
                                                .await
                                                .map_err(|e| {
                                                    log::error!(
                                                        "Error fetching image from {did}: {e}"
                                                    );
                                                    e
                                                })?;

                                                log::trace!("Image pointed to {banner} for {did} downloaded");

                                                store.emit_event(
                                                    MultiPassEventKind::IdentityUpdate { did },
                                                );

                                                Ok::<_, anyhow::Error>(())
                                            }
                                        });
                                    }
                                }
                            }
                        }
                    }
                };
            }
            //Used when receiving an image (eg banner, pfp) from a peer
            IdentityEvent::Receive {
                option: ResponseOption::Image { cid, ty, data },
            } => {
                let cache = self.identity_cache.get(in_did).await?;

                if cache.profile_picture == Some(cid) || cache.profile_banner == Some(cid) {
                    tokio::spawn({
                        let store = self.clone();
                        let did = in_did.clone();
                        async move {
                            let added_cid = super::document::image_dag::store_photo(
                                &store.ipfs,
                                futures::stream::iter(Ok::<_, std::io::Error>(Ok(data))).boxed(),
                                ty,
                                Some(2 * 1024 * 1024),
                            )
                            .await?;

                            debug_assert_eq!(added_cid, cid);
                            store.emit_event(MultiPassEventKind::IdentityUpdate { did });
                            Ok::<_, Error>(())
                        }
                    });
                }
            }
        };
        Ok(())
    }

    fn own_platform(&self) -> Platform {
        if self.config.store_setting.share_platform {
            if cfg!(any(
                target_os = "windows",
                target_os = "macos",
                target_os = "linux",
                target_os = "freebsd",
                target_os = "dragonfly",
                target_os = "openbsd",
                target_os = "netbsd"
            )) {
                Platform::Desktop
            } else if cfg!(any(target_os = "android", target_os = "ios")) {
                Platform::Mobile
            } else {
                Platform::Unknown
            }
        } else {
            Platform::Unknown
        }
    }

    pub fn discovery_type(&self) -> &DiscoveryConfig {
        self.discovery.discovery_config()
    }

    #[tracing::instrument(skip(self, extracted))]
    pub async fn import_identity(
        &mut self,
        extracted: ExtractedRootDocument,
    ) -> Result<Identity, Error> {
        extracted.verify()?;

        let identity = extracted.identity.clone();

        let document = RootDocument::import(&self.ipfs, extracted).await?;

        self.root_document.set(document).await?;

        log::info!("Loading friends list into phonebook");
        if let Ok(friends) = self.friends_list().await {
            let phonebook = self.phonebook();

            if let Err(_e) = phonebook.add_friend_list(friends).await {
                error!("Error adding friends in phonebook: {_e}");
            }
        }

        Ok(identity)
    }

    #[tracing::instrument(skip(self))]
    pub async fn create_identity(&mut self, username: Option<&str>) -> Result<Identity, Error> {
        let raw_kp = self.get_raw_keypair()?;

        if self.own_identity().await.is_ok() {
            return Err(Error::IdentityExist);
        }

        let public_key =
            DIDKey::Ed25519(Ed25519KeyPair::from_public_key(&raw_kp.public().to_bytes()));

        let username = username
            .map(str::to_string)
            .unwrap_or_else(warp::multipass::generator::generate_name);

        let fingerprint = public_key.fingerprint();
        let bytes = fingerprint.as_bytes();

        let time = Utc::now();

        let identity = IdentityDocument {
            username,
            short_id: bytes[bytes.len() - SHORT_ID_SIZE..]
                .try_into()
                .map_err(anyhow::Error::from)?,
            did: public_key.into(),
            created: Some(time),
            modified: Some(time),
            status_message: None,
            profile_banner: None,
            profile_picture: None,
            platform: None,
            status: None,
            signature: None,
        };

        let did_kp = self.get_keypair_did()?;
        let identity = identity.sign(&did_kp)?;

        let ident_cid = identity.to_cid(&self.ipfs).await?;

        let root_document = RootDocument {
            identity: ident_cid,
            ..Default::default()
        };

        self.root_document.set(root_document).await?;

        if let Some(sender) = self.identity_command.as_mut() {
            if let DiscoveryConfig::Namespace {
                discovery_type: DiscoveryType::RzPoint { addresses },
                ..
            } = self.discovery.discovery_config()
            {
                for addr in addresses {
                    let Some(peer_id) = addr.peer_id() else {
                        continue;
                    };

                    let (tx, rx) = futures::channel::oneshot::channel();
                    let _ = sender
                        .send(shuttle::identity::IdentityCommand::Register {
                            peer_id,
                            identity: identity.clone().into(),
                            response: tx,
                        })
                        .await;

                    match tokio::time::timeout(Duration::from_secs(20), rx).await {
                        Ok(Ok(Ok(_))) => {
                            break;
                        }
                        Ok(Ok(Err(e))) => {
                            log::error!("Error registering identity to {peer_id}: {e}");
                            break;
                        }
                        Ok(Err(Canceled)) => {
                            log::error!("Channel been unexpectedly closed for {peer_id}");
                            continue;
                        }
                        Err(_) => {
                            log::error!("Request timeout for {peer_id}");
                            continue;
                        }
                    }
                }
            }
        }

        let identity = identity.resolve()?;

        Ok(identity)
    }

    pub async fn import_identity_remote(&mut self, did: DID) -> Result<Vec<u8>, Error> {
        if let Some(sender) = self.identity_command.as_mut() {
            if let DiscoveryConfig::Namespace {
                discovery_type: DiscoveryType::RzPoint { addresses },
                ..
            } = self.discovery.discovery_config()
            {
                for addr in addresses {
                    let Some(peer_id) = addr.peer_id() else {
                        continue;
                    };

                    let (tx, rx) = futures::channel::oneshot::channel();
                    let _ = sender
                        .send(shuttle::identity::IdentityCommand::Fetch {
                            peer_id,
                            did: did.clone(),
                            response: tx,
                        })
                        .await;

                    match tokio::time::timeout(Duration::from_secs(20), rx).await {
                        Ok(Ok(Ok(package))) => {
                            return Ok(package);
                        }
                        Ok(Ok(Err(e))) => {
                            log::error!("Error importing from {peer_id}: {e}");
                            break;
                        }
                        Ok(Err(Canceled)) => {
                            log::error!("Channel been unexpectedly closed for {peer_id}");
                            continue;
                        }
                        Err(_) => {
                            log::error!("Request timeout for {peer_id}");
                            continue;
                        }
                    }
                }
            }
        }
        Err(Error::IdentityDoesntExist)
    }

    pub async fn export_identity_document(&mut self) -> Result<(), Error> {
        let document = self.own_identity_document().await?;

        if let Some(sender) = self.identity_command.as_mut() {
            if let DiscoveryConfig::Namespace {
                discovery_type: DiscoveryType::RzPoint { addresses },
                ..
            } = self.discovery.discovery_config()
            {
                for addr in addresses {
                    let Some(peer_id) = addr.peer_id() else {
                        continue;
                    };

                    let (tx, rx) = futures::channel::oneshot::channel();
                    let _ = sender
                        .send(shuttle::identity::IdentityCommand::Synchronized {
                            peer_id,
                            identity: document.clone().into(),
                            package: None,
                            response: tx,
                        })
                        .await;

                    match tokio::time::timeout(Duration::from_secs(20), rx).await {
                        Ok(Ok(Ok(_))) => {
                            break;
                        }
                        Ok(Ok(Err(e))) => {
                            log::error!("Error exporting to {peer_id}: {e}");
                            break;
                        }
                        Ok(Err(Canceled)) => {
                            log::error!("Channel been unexpectedly closed for {peer_id}");
                            continue;
                        }
                        Err(_) => {
                            log::error!("Request timeout for {peer_id}");
                            continue;
                        }
                    }
                }
            }
        }
        Ok(())
    }

    pub async fn export_identity_remote(&mut self, package: Vec<u8>) -> Result<(), Error> {
        let document = self.own_identity_document().await?;

        if let Some(sender) = self.identity_command.as_mut() {
            if let DiscoveryConfig::Namespace {
                discovery_type: DiscoveryType::RzPoint { addresses },
                ..
            } = self.discovery.discovery_config()
            {
                for addr in addresses {
                    let Some(peer_id) = addr.peer_id() else {
                        continue;
                    };

                    let (tx, rx) = futures::channel::oneshot::channel();
                    let _ = sender
                        .send(shuttle::identity::IdentityCommand::Synchronized {
                            peer_id,
                            identity: document.clone().into(),
                            package: Some(package.clone()),
                            response: tx,
                        })
                        .await;

                    match tokio::time::timeout(Duration::from_secs(20), rx).await {
                        Ok(Ok(Ok(_))) => {
                            break;
                        }
                        Ok(Ok(Err(e))) => {
                            log::error!("Error exporting to {peer_id}: {e}");
                            break;
                        }
                        Ok(Err(Canceled)) => {
                            log::error!("Channel been unexpectedly closed for {peer_id}");
                            continue;
                        }
                        Err(_) => {
                            log::error!("Request timeout for {peer_id}");
                            continue;
                        }
                    }
                }
            }
        }
        Ok(())
    }

    pub async fn local_id_created(&self) -> bool {
        self.own_identity().await.is_ok()
    }

    pub(crate) fn root_document(&self) -> &RootDocumentMap {
        &self.root_document
    }

    //Note: We are calling `IdentityStore::cache` multiple times, but shouldnt have any impact on performance.
    pub async fn lookup(&self, lookup: LookupBy) -> Result<Vec<Identity>, Error> {
        let own_did = self
            .own_identity()
            .await
            .map(|identity| identity.did_key())
            .map_err(|_| Error::OtherWithContext("Identity store may not be initialized".into()))?;

        let mut preidentity = vec![];

        let mut idents_docs = match &lookup {
            //Note: If this returns more than one identity, then its likely due to frontend cache not clearing out.
            //TODO: Maybe move cache into the backend to serve as a secondary cache
            LookupBy::DidKey(pubkey) => {
                //Maybe we should omit our own key here?
                if *pubkey == own_did {
                    return self.own_identity().await.map(|i| vec![i]);
                }

                if !self.discovery.contains(pubkey).await {
                    self.discovery.insert(pubkey).await?;
                }

                self.identity_cache
                    .list()
                    .await?
                    .iter()
                    .filter(|ident| ident.did == *pubkey)
                    .cloned()
                    .collect::<Vec<_>>()
            }
            LookupBy::DidKeys(list) => {
                let mut items = HashSet::new();
                let cache = self.identity_cache.list().await?;

                for pubkey in list {
                    if !pubkey.eq(&own_did) && !self.discovery.contains(pubkey).await {
                        if let Err(e) = self.discovery.insert(pubkey).await {
                            log::error!("Error inserting {pubkey} into discovery: {e}")
                        }
                    }
                }

                for pubkey in list {
                    if own_did.eq(pubkey) {
                        let own_identity = match self.own_identity().await {
                            Ok(id) => id,
                            Err(_) => continue,
                        };
                        if !preidentity.contains(&own_identity) {
                            preidentity.push(own_identity);
                        }
                        continue;
                    }

                    if let Some(cache) = cache.iter().find(|cache| cache.did.eq(pubkey)) {
                        items.insert(cache.clone());
                    }
                }
                Vec::from_iter(items)
            }
            LookupBy::Username(username) if username.contains('#') => {
                let cache = self.identity_cache.list().await?;
                let split_data = username.split('#').collect::<Vec<&str>>();

                if split_data.len() != 2 {
                    cache
                        .iter()
                        .filter(|ident| {
                            ident
                                .username
                                .to_lowercase()
                                .contains(&username.to_lowercase())
                        })
                        .cloned()
                        .collect::<Vec<_>>()
                } else {
                    match (
                        split_data.first().map(|s| s.to_lowercase()),
                        split_data.last().map(|s| s.to_lowercase()),
                    ) {
                        (Some(name), Some(code)) => cache
                            .iter()
                            .filter(|ident| {
                                ident.username.to_lowercase().eq(&name)
                                    && String::from_utf8_lossy(&ident.short_id)
                                        .to_lowercase()
                                        .eq(&code)
                            })
                            .cloned()
                            .collect::<Vec<_>>(),
                        _ => vec![],
                    }
                }
            }
            LookupBy::Username(username) => {
                let username = username.to_lowercase();
                self.identity_cache
                    .list()
                    .await?
                    .iter()
                    .filter(|ident| ident.username.to_lowercase().contains(&username))
                    .cloned()
                    .collect::<Vec<_>>()
            }
            LookupBy::ShortId(id) => self
                .identity_cache
                .list()
                .await?
                .iter()
                .filter(|ident| String::from_utf8_lossy(&ident.short_id).eq(id))
                .cloned()
                .collect::<Vec<_>>(),
        };
        if idents_docs.is_empty() {
            if let Some(sender) = self.identity_command.clone().as_mut() {
                let kind = match lookup {
                    LookupBy::DidKey(did) => shuttle::identity::protocol::Lookup::PublicKey { did },
                    LookupBy::DidKeys(list) => {
                        shuttle::identity::protocol::Lookup::PublicKeys { dids: list }
                    }
                    LookupBy::Username(username) => {
                        shuttle::identity::protocol::Lookup::Username { username, count: 0 }
                    }
                    LookupBy::ShortId(short_id) => shuttle::identity::protocol::Lookup::ShortId {
                        short_id: short_id.try_into()?,
                    },
                };
                if let DiscoveryConfig::Namespace {
                    discovery_type: DiscoveryType::RzPoint { addresses },
                    ..
                } = self.discovery.discovery_config()
                {
                    for addr in addresses {
                        let Some(peer_id) = addr.peer_id() else {
                            continue;
                        };

                        let (tx, rx) = futures::channel::oneshot::channel();
                        let _ = sender
                            .send(shuttle::identity::IdentityCommand::Lookup {
                                peer_id,
                                kind: kind.clone(),
                                response: tx,
                            })
                            .await;

                        match tokio::time::timeout(Duration::from_secs(20), rx).await {
                            Ok(Ok(Ok(list))) => {
                                for ident in &list {
                                    if self.discovery.contains(&ident.did).await {
                                        continue;
                                    }
                                    let _ = self.discovery.insert(&ident.did).await;
                                }
                                idents_docs.extend(list.iter().cloned().map(|doc| doc.into()));
                                break;
                            }
                            Ok(Ok(Err(e))) => {
                                error!("Error registering identity to {peer_id}: {e}");
                                break;
                            }
                            Ok(Err(Canceled)) => {
                                error!("Channel been unexpectedly closed for {peer_id}");
                                continue;
                            }
                            Err(_) => {
                                error!("Request timed out for {peer_id}");
                                continue;
                            }
                        }
                    }
                }
            }
        }

        let mut list = idents_docs
            .iter()
            .filter(|document| document.did != own_did)
            .filter_map(|doc| doc.resolve().ok())
            .collect::<Vec<_>>();

        list.extend(preidentity);

        Ok(list)
    }

    pub async fn identity_update(&mut self, identity: IdentityDocument) -> Result<(), Error> {
        let kp = self.get_keypair_did()?;

        let identity = identity.sign(&kp)?;

        log::debug!("Updating document");
        let mut root_document = self.root_document.get().await?;
        let ident_cid = identity.to_cid(&self.ipfs).await?;
        root_document.identity = ident_cid;

        self.root_document
            .set(root_document)
            .await
            .map(|_| log::debug!("Root document updated"))
            .map_err(|e| {
                log::error!("Updating root document failed: {e}");
                e
            })?;
        let _ = self.export_identity_document().await;

        Ok(())
    }

    //TODO: Add a check to check directly through pubsub_peer (maybe even using connected peers) or through a separate server
    #[tracing::instrument(skip(self))]
    pub async fn identity_status(&self, did: &DID) -> Result<IdentityStatus, Error> {
        let own_did = self
            .own_identity()
            .await
            .map(|identity| identity.did_key())
            .map_err(|_| Error::OtherWithContext("Identity store may not be initialized".into()))?;

        if own_did.eq(did) {
            return self
                .online_status
                .read()
                .await
                .or(Some(IdentityStatus::Online))
                .ok_or(Error::MultiPassExtensionUnavailable);
        }

        //Note: This is checked because we may not be connected to those peers with the 2 options below
        //      while with `Discovery::Provider`, they at some point should have been connected or discovered
        if !matches!(
            self.discovery_type(),
            DiscoveryConfig::Direct | DiscoveryConfig::None
        ) {
            self.lookup(LookupBy::DidKey(did.clone()))
                .await?
                .first()
                .cloned()
                .ok_or(Error::IdentityDoesntExist)?;
        }

        let status: IdentityStatus = connected_to_peer(&self.ipfs, did.clone())
            .await
            .map(|ctype| ctype.into())
            .map_err(Error::from)?;

        if matches!(status, IdentityStatus::Offline) {
            return Ok(status);
        }

        self.identity_cache
            .get(did)
            .await
            .ok()
            .and_then(|cache| cache.status)
            .or(Some(status))
            .ok_or(Error::IdentityDoesntExist)
    }

    #[tracing::instrument(skip(self))]
    pub async fn set_identity_status(&mut self, status: IdentityStatus) -> Result<(), Error> {
        self.root_document.set_status_indicator(status).await?;
        *self.online_status.write().await = Some(status);
        self.push_to_all().await;
        Ok(())
    }

    #[tracing::instrument(skip(self))]
    pub async fn identity_platform(&self, did: &DID) -> Result<Platform, Error> {
        let own_did = self
            .own_identity()
            .await
            .map(|identity| identity.did_key())
            .map_err(|_| Error::OtherWithContext("Identity store may not be initialized".into()))?;

        if own_did.eq(did) {
            return Ok(self.own_platform());
        }

        let identity_status = self.identity_status(did).await?;

        if matches!(identity_status, IdentityStatus::Offline) {
            return Ok(Platform::Unknown);
        }

        self.identity_cache
            .get(did)
            .await
            .ok()
            .and_then(|cache| cache.platform)
            .ok_or(Error::IdentityDoesntExist)
    }

    pub fn get_keypair(&self) -> anyhow::Result<Keypair> {
        match self.tesseract.retrieve("keypair") {
            Ok(keypair) => {
                let kp = bs58::decode(keypair).into_vec()?;
                let id_kp = warp::crypto::ed25519_dalek::Keypair::from_bytes(&kp)?;
                let bytes = Zeroizing::new(id_kp.secret.to_bytes());
                Ok(Keypair::ed25519_from_bytes(bytes)?)
            }
            Err(_) => anyhow::bail!(Error::PrivateKeyInvalid),
        }
    }

    pub fn get_keypair_did(&self) -> anyhow::Result<DID> {
        let kp = Zeroizing::new(self.get_raw_keypair()?.to_bytes());
        let kp = warp::crypto::ed25519_dalek::Keypair::from_bytes(&*kp)?;
        let did = DIDKey::Ed25519(Ed25519KeyPair::from_secret_key(kp.secret.as_bytes()));
        Ok(did.into())
    }

    pub fn get_raw_keypair(&self) -> anyhow::Result<ipfs::libp2p::identity::ed25519::Keypair> {
        self.get_keypair()?
            .try_into_ed25519()
            .map_err(anyhow::Error::from)
    }

    pub async fn get_local_dag<D: DeserializeOwned>(&self, path: IpfsPath) -> Result<D, Error> {
        path.get_local_dag(&self.ipfs).await
    }

    pub async fn own_identity_document(&self) -> Result<IdentityDocument, Error> {
        let identity = self.root_document.identity().await?;
        identity.verify()?;
        Ok(identity)
    }

    pub async fn own_identity(&self) -> Result<Identity, Error> {
        let identity = self.own_identity_document().await?;
        *self.online_status.write().await = identity.status;
        Ok(identity.into())
    }

    #[tracing::instrument(skip(self))]
    pub async fn identity_picture(&self, did: &DID) -> Result<IdentityImage, Error> {
        if self.config.store_setting.disable_images {
            return Err(Error::InvalidIdentityPicture);
        }

        let document = match self.own_identity_document().await {
            Ok(document) if document.did.eq(did) => document,
            Err(_) | Ok(_) => self.identity_cache.get(did).await?,
        };

        if let Some(cid) = document.profile_picture {
            let data = match get_image(&self.ipfs, cid, &[], true, Some(2 * 1024 * 1024)).await {
                Ok(data) => data,
                Err(_) => {
                    return Err(Error::InvalidIdentityPicture);
                }
            };

            return Ok(data);
        }

        if let Some(cb) = self.config.store_setting.default_profile_picture.as_deref() {
            let identity = document.resolve()?;
            let (picture, ty) = cb(&identity)?;
            let mut image = IdentityImage::default();
            image.set_data(picture);
            image.set_image_type(ty);

            return Ok(image);
        }

        Err(Error::InvalidIdentityPicture)
    }

    #[tracing::instrument(skip(self))]
    pub async fn identity_banner(&self, did: &DID) -> Result<IdentityImage, Error> {
        if self.config.store_setting.disable_images {
            return Err(Error::InvalidIdentityBanner);
        }

        let document = match self.own_identity_document().await {
            Ok(document) if document.did.eq(did) => document,
            Err(_) | Ok(_) => self.identity_cache.get(did).await?,
        };

        if let Some(cid) = document.profile_banner {
            let data = match get_image(&self.ipfs, cid, &[], true, Some(2 * 1024 * 1024)).await {
                Ok(data) => data,
                Err(_) => {
                    return Err(Error::InvalidIdentityPicture);
                }
            };

            return Ok(data);
        }

        Err(Error::InvalidIdentityBanner)
    }

    #[tracing::instrument(skip(self))]
    pub async fn delete_photo(&mut self, cid: Cid) -> Result<(), Error> {
        let ipfs = self.ipfs.clone();

        let mut pinned_blocks: HashSet<_> = HashSet::from_iter(
            ipfs.list_pins(None)
                .await
                .filter_map(|r| async move {
                    match r {
                        Ok(v) => Some(v.0),
                        Err(_) => None,
                    }
                })
                .collect::<Vec<_>>()
                .await,
        );

        if ipfs.is_pinned(&cid).await? {
            ipfs.remove_pin(&cid, true).await?;
        }

        let new_pinned_blocks: HashSet<_> = HashSet::from_iter(
            ipfs.list_pins(None)
                .await
                .filter_map(|r| async move {
                    match r {
                        Ok(v) => Some(v.0),
                        Err(_) => None,
                    }
                })
                .collect::<Vec<_>>()
                .await,
        );

        for s_cid in new_pinned_blocks.iter() {
            pinned_blocks.remove(s_cid);
        }

        for cid in pinned_blocks {
            ipfs.remove_block(cid).await?;
        }

        Ok(())
    }

    pub fn validate_identity(&self, identity: &Identity) -> Result<(), Error> {
        {
            let len = identity.username().chars().count();
            if !(4..=64).contains(&len) {
                return Err(Error::InvalidLength {
                    context: "username".into(),
                    current: len,
                    minimum: Some(4),
                    maximum: Some(64),
                });
            }
        }
        {
            //Note: The only reason why this would ever error is if the short id is different. Likely from an update to `SHORT_ID_SIZE`
            //      but other possibility would be through alteration to the `Identity` being sent in some way
            let len = identity.short_id().len();
            if len != SHORT_ID_SIZE {
                return Err(Error::InvalidLength {
                    context: "short id".into(),
                    current: len,
                    minimum: Some(SHORT_ID_SIZE),
                    maximum: Some(SHORT_ID_SIZE),
                });
            }
        }
        {
            let fingerprint = identity.did_key().fingerprint();
            let bytes = fingerprint.as_bytes();

            let short_id: [u8; SHORT_ID_SIZE] = bytes[bytes.len() - SHORT_ID_SIZE..]
                .try_into()
                .map_err(anyhow::Error::from)?;

            if identity.short_id() != short_id.into() {
                return Err(Error::PublicKeyInvalid);
            }
        }
        {
            if let Some(status) = identity.status_message() {
                let len = status.chars().count();
                if len >= 512 {
                    return Err(Error::InvalidLength {
                        context: "status".into(),
                        current: len,
                        minimum: None,
                        maximum: Some(512),
                    });
                }
            }
        }
        Ok(())
    }

    pub fn clear_internal_cache(&mut self) {}

    pub fn emit_event(&self, event: MultiPassEventKind) {
        let _ = self.event.send(event);
    }
}

impl IdentityStore {
    #[tracing::instrument(skip(self))]
    pub async fn send_request(&mut self, pubkey: &DID) -> Result<(), Error> {
        let local_public_key = (*self.did_key).clone();

        if local_public_key.eq(pubkey) {
            return Err(Error::CannotSendSelfFriendRequest);
        }

        if self.is_friend(pubkey).await? {
            return Err(Error::FriendExist);
        }

        if self.is_blocked_by(pubkey).await? {
            return Err(Error::BlockedByUser);
        }

        if self.is_blocked(pubkey).await? {
            return Err(Error::PublicKeyIsBlocked);
        }

        if self.has_request_from(pubkey).await? {
            return self.accept_request(pubkey).await;
        }

        let list = self.list_all_raw_request().await?;

        if list
            .iter()
            .any(|request| request.r#type() == RequestType::Outgoing && request.did().eq(pubkey))
        {
            // since the request has already been sent, we should not be sending it again
            return Err(Error::FriendRequestExist);
        }

        let payload = RequestResponsePayload {
            sender: local_public_key,
            event: Event::Request,
        };

        self.broadcast_request((pubkey, &payload), true, true).await
    }

    #[tracing::instrument(skip(self))]
    pub async fn accept_request(&mut self, pubkey: &DID) -> Result<(), Error> {
        let local_public_key = (*self.did_key).clone();

        if local_public_key.eq(pubkey) {
            return Err(Error::CannotAcceptSelfAsFriend);
        }

        if !self.has_request_from(pubkey).await? {
            return Err(Error::FriendRequestDoesntExist);
        }

        let list = self.list_all_raw_request().await?;

        let internal_request = list
            .iter()
            .find(|request| request.r#type() == RequestType::Incoming && request.did().eq(pubkey))
            .ok_or(Error::CannotFindFriendRequest)?;

        if self.is_friend(pubkey).await? {
            warn!("Already friends. Removing request");

            self.root_document.remove_request(internal_request).await?;

            return Ok(());
        }

        let payload = RequestResponsePayload {
            event: Event::Accept,
            sender: local_public_key,
        };

        self.add_friend(pubkey).await?;

        self.root_document.remove_request(internal_request).await?;

        self.broadcast_request((pubkey, &payload), false, true)
            .await
    }

    #[tracing::instrument(skip(self))]
    pub async fn reject_request(&mut self, pubkey: &DID) -> Result<(), Error> {
        let local_public_key = (*self.did_key).clone();

        if local_public_key.eq(pubkey) {
            return Err(Error::CannotDenySelfAsFriend);
        }

        if !self.has_request_from(pubkey).await? {
            return Err(Error::FriendRequestDoesntExist);
        }

        let list = self.list_all_raw_request().await?;

        // Although the request been validated before storing, we should validate again just to be safe
        let internal_request = list
            .iter()
            .find(|request| request.r#type() == RequestType::Incoming && request.did().eq(pubkey))
            .ok_or(Error::CannotFindFriendRequest)?;

        let payload = RequestResponsePayload {
            sender: local_public_key,
            event: Event::Reject,
        };

        self.root_document.remove_request(internal_request).await?;

        self.broadcast_request((pubkey, &payload), false, true)
            .await
    }

    #[tracing::instrument(skip(self))]
    pub async fn close_request(&mut self, pubkey: &DID) -> Result<(), Error> {
        let local_public_key = (*self.did_key).clone();

        let list = self.list_all_raw_request().await?;

        let internal_request = list
            .iter()
            .find(|request| request.r#type() == RequestType::Outgoing && request.did().eq(pubkey))
            .ok_or(Error::CannotFindFriendRequest)?;

        let payload = RequestResponsePayload {
            sender: local_public_key,
            event: Event::Retract,
        };

        self.root_document.remove_request(internal_request).await?;

        if let Some(entry) = self.queue.get(pubkey).await {
            if entry.event == Event::Request {
                self.queue.remove(pubkey).await;
                self.emit_event(MultiPassEventKind::OutgoingFriendRequestClosed {
                    did: pubkey.clone(),
                });

                return Ok(());
            }
        }

        self.broadcast_request((pubkey, &payload), false, true)
            .await
    }

    #[tracing::instrument(skip(self))]
    pub async fn has_request_from(&self, pubkey: &DID) -> Result<bool, Error> {
        self.list_incoming_request()
            .await
            .map(|list| list.contains(pubkey))
    }
}

impl IdentityStore {
    #[tracing::instrument(skip(self))]
    pub async fn block_list(&self) -> Result<Vec<DID>, Error> {
        self.root_document.get_blocks().await
    }

    #[tracing::instrument(skip(self))]
    pub async fn is_blocked(&self, public_key: &DID) -> Result<bool, Error> {
        self.block_list()
            .await
            .map(|list| list.contains(public_key))
    }

    #[tracing::instrument(skip(self))]
    pub async fn block(&mut self, pubkey: &DID) -> Result<(), Error> {
        let local_public_key = (*self.did_key).clone();

        if local_public_key.eq(pubkey) {
            return Err(Error::CannotBlockOwnKey);
        }

        if self.is_blocked(pubkey).await? {
            return Err(Error::PublicKeyIsBlocked);
        }

        self.root_document.add_block(pubkey).await?;

        // Remove anything from queue related to the key
        self.queue.remove(pubkey).await;

        let list = self.list_all_raw_request().await?;
        for req in list.iter().filter(|req| req.did().eq(pubkey)) {
            self.root_document.remove_request(req).await?;
        }

        if self.is_friend(pubkey).await? {
            if let Err(e) = self.remove_friend(pubkey, false).await {
                error!("Error removing item from friend list: {e}");
            }
        }

        // Since we want to broadcast the remove request, banning the peer after would not allow that to happen
        // Although this may get uncomment in the future to block connections regardless if its sent or not, or
        // if we decide to send the request through a relay to broadcast it to the peer, however
        // the moment this extension is reloaded the block list are considered as a "banned peer" in libp2p

        // let peer_id = did_to_libp2p_pub(pubkey)?.to_peer_id();

        // self.ipfs.ban_peer(peer_id).await?;
        let payload = RequestResponsePayload {
            sender: local_public_key,
            event: Event::Block,
        };

        self.broadcast_request((pubkey, &payload), false, true)
            .await
    }

    #[tracing::instrument(skip(self))]
    pub async fn unblock(&mut self, pubkey: &DID) -> Result<(), Error> {
        let local_public_key = (*self.did_key).clone();

        if local_public_key.eq(pubkey) {
            return Err(Error::CannotUnblockOwnKey);
        }

        if !self.is_blocked(pubkey).await? {
            return Err(Error::PublicKeyIsntBlocked);
        }

        self.root_document.remove_block(pubkey).await?;

        let peer_id = did_to_libp2p_pub(pubkey)?.to_peer_id();
        self.ipfs.unban_peer(peer_id).await?;

        let payload = RequestResponsePayload {
            sender: local_public_key,
            event: Event::Unblock,
        };

        self.broadcast_request((pubkey, &payload), false, true)
            .await
    }
}

impl IdentityStore {
    pub async fn block_by_list(&self) -> Result<Vec<DID>, Error> {
        self.root_document.get_block_by().await
    }

    pub async fn is_blocked_by(&self, pubkey: &DID) -> Result<bool, Error> {
        self.block_by_list().await.map(|list| list.contains(pubkey))
    }
}

impl IdentityStore {
    pub async fn friends_list(&self) -> Result<Vec<DID>, Error> {
        self.root_document.get_friends().await
    }

    // Should not be called directly but only after a request is accepted
    #[tracing::instrument(skip(self))]
    pub async fn add_friend(&mut self, pubkey: &DID) -> Result<(), Error> {
        if self.is_friend(pubkey).await? {
            return Err(Error::FriendExist);
        }

        if self.is_blocked(pubkey).await? {
            return Err(Error::PublicKeyIsBlocked);
        }

        self.root_document.add_friend(pubkey).await?;

        let phonebook = self.phonebook();
        if let Err(_e) = phonebook.add_friend(pubkey).await {
            error!("Error: {_e}");
        }

        // Push to give an update in the event any wasnt transmitted during the initial push
        // We dont care if this errors or not.
        let _ = self.push(pubkey).await.ok();

        self.emit_event(MultiPassEventKind::FriendAdded {
            did: pubkey.clone(),
        });

        Ok(())
    }

    #[tracing::instrument(skip(self, broadcast))]
    pub async fn remove_friend(&mut self, pubkey: &DID, broadcast: bool) -> Result<(), Error> {
        if !self.is_friend(pubkey).await? {
            return Err(Error::FriendDoesntExist);
        }

        self.root_document.remove_friend(pubkey).await?;

        let phonebook = self.phonebook();

        if let Err(_e) = phonebook.remove_friend(pubkey).await {
            error!("Error: {_e}");
        }

        if broadcast {
            let local_public_key = (*self.did_key).clone();

            let payload = RequestResponsePayload {
                sender: local_public_key,
                event: Event::Remove,
            };

            self.broadcast_request((pubkey, &payload), false, true)
                .await?;
        }

        self.emit_event(MultiPassEventKind::FriendRemoved {
            did: pubkey.clone(),
        });

        Ok(())
    }

    #[tracing::instrument(skip(self))]
    pub async fn is_friend(&self, pubkey: &DID) -> Result<bool, Error> {
        self.friends_list().await.map(|list| list.contains(pubkey))
    }
}

impl IdentityStore {
    pub async fn list_all_raw_request(&self) -> Result<Vec<Request>, Error> {
        self.root_document.get_requests().await
    }

    pub async fn received_friend_request_from(&self, did: &DID) -> Result<bool, Error> {
        self.list_incoming_request()
            .await
            .map(|list| list.iter().any(|request| request.eq(did)))
    }

    #[tracing::instrument(skip(self))]
    pub async fn list_incoming_request(&self) -> Result<Vec<DID>, Error> {
        self.list_all_raw_request().await.map(|list| {
            list.iter()
                .filter_map(|request| match request {
                    Request::In(request) => Some(request),
                    _ => None,
                })
                .cloned()
                .collect::<Vec<_>>()
        })
    }

    #[tracing::instrument(skip(self))]
    pub async fn sent_friend_request_to(&self, did: &DID) -> Result<bool, Error> {
        self.list_outgoing_request()
            .await
            .map(|list| list.iter().any(|request| request.eq(did)))
    }

    #[tracing::instrument(skip(self))]
    pub async fn list_outgoing_request(&self) -> Result<Vec<DID>, Error> {
        self.list_all_raw_request().await.map(|list| {
            list.iter()
                .filter_map(|request| match request {
                    Request::Out(request) => Some(request),
                    _ => None,
                })
                .cloned()
                .collect::<Vec<_>>()
        })
    }

    #[tracing::instrument(skip(self))]
    pub async fn broadcast_request(
        &mut self,
        (recipient, payload): (&DID, &RequestResponsePayload),
        store_request: bool,
        queue_broadcast: bool,
    ) -> Result<(), Error> {
        let remote_peer_id = did_to_libp2p_pub(recipient)?.to_peer_id();

        if !self.discovery.contains(recipient).await {
            self.discovery.insert(recipient).await?;
        }

        if store_request {
            let outgoing_request = Request::Out(recipient.clone());
            let list = self.list_all_raw_request().await?;
            if !list.contains(&outgoing_request) {
                self.root_document.add_request(&outgoing_request).await?;
            }
        }

        let kp = &*self.did_key;

        let payload_bytes = serde_json::to_vec(&payload)?;

        let bytes = ecdh_encrypt(kp, Some(recipient), payload_bytes)?;

        log::trace!("Request Payload size: {} bytes", bytes.len());

        log::info!("Sending event to {recipient}");

        let peers = self.ipfs.pubsub_peers(Some(recipient.inbox())).await?;

        let mut queued = false;

        let wait = self
            .config
            .store_setting
            .friend_request_response_duration
            .is_some();

        let mut rx = (matches!(payload.event, Event::Request) && wait).then_some({
            let (tx, rx) = oneshot::channel();
            self.signal.write().await.insert(recipient.clone(), tx);
            rx
        });

        let start = Instant::now();
        if !peers.contains(&remote_peer_id)
            || (peers.contains(&remote_peer_id)
                && self
                    .ipfs
                    .pubsub_publish(recipient.inbox(), bytes)
                    .await
                    .is_err())
                && queue_broadcast
        {
            self.queue.insert(recipient, payload.clone()).await;
            queued = true;
            self.signal.write().await.remove(recipient);
        }

        if !queued {
            let end = start.elapsed();
            log::trace!("Took {}ms to send event", end.as_millis());
        }

        if !queued && matches!(payload.event, Event::Request) {
            if let Some(rx) = std::mem::take(&mut rx) {
                if let Some(timeout) = self.config.store_setting.friend_request_response_duration {
                    let start = Instant::now();
                    if let Ok(Ok(res)) = tokio::time::timeout(timeout, rx).await {
                        let end = start.elapsed();
                        log::trace!("Took {}ms to receive a response", end.as_millis());
                        res?
                    }
                }
            }
        }

        match payload.event {
            Event::Request => {
                self.emit_event(MultiPassEventKind::FriendRequestSent {
                    to: recipient.clone(),
                });
            }
            Event::Retract => {
                self.emit_event(MultiPassEventKind::OutgoingFriendRequestClosed {
                    did: recipient.clone(),
                });
            }
            Event::Reject => {
                self.emit_event(MultiPassEventKind::IncomingFriendRequestRejected {
                    did: recipient.clone(),
                });
            }
            Event::Block => {
                let _ = self.push(recipient).await;
                let _ = self.request(recipient, RequestOption::Identity).await;
                self.emit_event(MultiPassEventKind::Blocked {
                    did: recipient.clone(),
                });
            }
            Event::Unblock => {
                let _ = self.push(recipient).await;
                let _ = self.request(recipient, RequestOption::Identity).await;

                self.emit_event(MultiPassEventKind::Unblocked {
                    did: recipient.clone(),
                });
            }
            _ => {}
        };
        Ok(())
    }
}<|MERGE_RESOLUTION|>--- conflicted
+++ resolved
@@ -2,12 +2,7 @@
 //onto the lock.
 #![allow(clippy::clone_on_copy)]
 use crate::{
-<<<<<<< HEAD
-    behaviour::phonebook::PhoneBookCommand,
     config::{self, Discovery as DiscoveryConfig, DiscoveryType, UpdateEvents},
-=======
-    config::{self, Discovery as DiscoveryConfig, UpdateEvents},
->>>>>>> b067f74c
     store::{did_to_libp2p_pub, discovery::Discovery, DidExt, PeerIdExt, PeerTopic},
 };
 use chrono::Utc;
