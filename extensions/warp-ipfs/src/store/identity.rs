//We are cloning the Cid rather than dereferencing to be sure that we are not holding
//onto the lock.
#![allow(clippy::clone_on_copy)]
use crate::{
    config::{self, Discovery as DiscoveryConfig, UpdateEvents},
    store::{did_to_libp2p_pub, discovery::Discovery, DidExt, PeerIdExt, PeerTopic},
};
use chrono::{DateTime, Utc};

use futures::{channel::oneshot, stream::SelectAll, StreamExt};
use ipfs::{Ipfs, Keypair};
use libipld::Cid;
use rust_ipfs as ipfs;
use serde::{Deserialize, Serialize};
use std::{
    collections::HashMap,
    path::PathBuf,
    time::{Duration, Instant},
};

use tokio::sync::RwLock;
use tracing::{error, warn};

use warp::{
    constellation::file::FileType,
    crypto::{did_key::CoreSign, zeroize::Zeroizing},
    multipass::identity::{IdentityImage, Platform},
};
use warp::{
    crypto::{did_key::Generate, DIDKey, Ed25519KeyPair, Fingerprint, DID},
    error::Error,
    multipass::{
        identity::{Identity, IdentityStatus, SHORT_ID_SIZE},
        MultiPassEventKind,
    },
    sync::Arc,
    tesseract::Tesseract,
};

use super::{
    connected_to_peer, did_keypair,
    document::{
        cache::IdentityCache, identity::IdentityDocument, image_dag::get_image,
        root::RootDocumentMap, ExtractedRootDocument, RootDocument,
    },
    ecdh_decrypt, ecdh_encrypt,
    event_subscription::EventSubscription,
    phonebook::PhoneBook,
    queue::Queue,
    request::PayloadRequest,
};

#[derive(Clone)]
#[allow(clippy::type_complexity)]
pub struct IdentityStore {
    ipfs: Ipfs,

    root_document: RootDocumentMap,

    identity_cache: IdentityCache,

    // keypair
    did_key: Arc<DID>,

    // Queue to handle sending friend request
    queue: Queue,

    phonebook: PhoneBook,

    signal: Arc<RwLock<HashMap<DID, oneshot::Sender<Result<(), Error>>>>>,

    discovery: Discovery,

    config: config::Config,

    tesseract: Tesseract,

    event: EventSubscription<MultiPassEventKind>,
}

#[derive(Debug, Clone, Eq, Serialize, Deserialize)]
#[serde(tag = "direction", rename_all = "lowercase")]
pub enum Request {
    In { did: DID, date: DateTime<Utc> },
    Out { did: DID, date: DateTime<Utc> },
}

impl Request {
    pub fn request_in(did: DID) -> Self {
        let date = Utc::now();
        Request::In { did, date }
    }
    pub fn request_out(did: DID) -> Self {
        let date = Utc::now();
        Request::Out { did, date }
    }
}

impl PartialEq for Request {
    fn eq(&self, other: &Self) -> bool {
        match (self, other) {
            (Request::In { did: left, .. }, Request::In { did: right, .. }) => left.eq(right),
            (Request::Out { did: left, .. }, Request::Out { did: right, .. }) => left.eq(right),
            _ => false,
        }
    }
}

impl From<Request> for RequestType {
    fn from(request: Request) -> Self {
        RequestType::from(&request)
    }
}

impl From<&Request> for RequestType {
    fn from(request: &Request) -> Self {
        match request {
            Request::In { .. } => RequestType::Incoming,
            Request::Out { .. } => RequestType::Outgoing,
        }
    }
}

impl Request {
    pub fn r#type(&self) -> RequestType {
        self.into()
    }

    pub fn did(&self) -> &DID {
        match self {
            Request::In { did, .. } => did,
            Request::Out { did, .. } => did,
        }
    }

    pub fn date(&self) -> DateTime<Utc> {
        match self {
            Request::In { date, .. } => *date,
            Request::Out { date, .. } => *date,
        }
    }
}

#[derive(Deserialize, Serialize, Debug, Clone, Copy, PartialEq, Hash, Eq)]
#[serde(rename_all = "lowercase", tag = "type")]
pub enum Event {
    /// Event indicating a friend request
    Request,
    /// Event accepting the request
    Accept,
    /// Remove identity as a friend
    Remove,
    /// Reject friend request, if any
    Reject,
    /// Retract a sent friend request
    Retract,
    /// Block user
    Block,
    /// Unblock user
    Unblock,
    /// Indiciation of a response to a request
    Response,
}

#[derive(Deserialize, Serialize, Debug, Clone, PartialEq, Hash, Eq)]
pub struct RequestResponsePayload {
    #[serde(default)]
    pub version: RequestResponsePayloadVersion,
    pub sender: DID,
    pub event: Event,
    #[serde(skip_serializing_if = "Option::is_none")]
    pub created: Option<DateTime<Utc>>,
    #[serde(skip_serializing_if = "Option::is_none")]
    pub signature: Option<Vec<u8>>,
}

#[derive(Default, Deserialize, Serialize, Debug, Clone, Copy, PartialEq, Hash, Eq)]
#[serde(rename_all = "lowercase", tag = "type")]
pub enum RequestResponsePayloadVersion {
    /// Original design. Does not include `version`, `created`, or `signature` fields.
    /// Note: Use for backwards compatibility, but may be deprecated in the future
    #[default]
    V0,
    V1,
}

impl RequestResponsePayload {
    pub fn new(keypair: &DID, event: Event) -> Result<Self, Error> {
        let request = Self::new_unsigned(keypair, event);
        request.sign(keypair)
    }

    pub fn new_unsigned(keypair: &DID, event: Event) -> Self {
        Self {
            version: RequestResponsePayloadVersion::V1,
            sender: keypair.clone(),
            event,
            created: None,
            signature: None,
        }
    }

    pub fn sign(mut self, keypair: &DID) -> Result<Self, Error> {
        self.signature = None;
        self.created = Some(Utc::now());
        let bytes = serde_json::to_vec(&self)?;
        let signature = keypair.sign(&bytes);
        self.signature = Some(signature);
        Ok(self)
    }

    pub fn verify(&self) -> Result<(), Error> {
        let mut doc = self.clone();
        let signature = doc.signature.take().ok_or(Error::InvalidSignature)?;
        let bytes = serde_json::to_vec(&doc)?;
        doc.sender
            .verify(&bytes, &signature)
            .map_err(|_| Error::InvalidSignature)
    }
}

#[derive(Deserialize, Serialize, Debug, Clone, Copy, PartialEq, Eq)]
pub enum RequestType {
    Incoming,
    Outgoing,
}

#[allow(clippy::large_enum_variant)]
#[derive(Debug, Clone)]
pub enum LookupBy {
    DidKey(DID),
    DidKeys(Vec<DID>),
    Username(String),
    ShortId(String),
}

#[derive(Debug, Clone, Serialize, Deserialize)]
#[serde(rename_all = "lowercase")]
#[allow(clippy::large_enum_variant)]
pub enum IdentityEvent {
    /// Send a request event
    Request { option: RequestOption },

    /// Event receiving identity payload
    Receive { option: ResponseOption },
}

#[derive(Debug, Clone, Serialize, Deserialize)]
#[serde(rename_all = "lowercase")]
pub enum RequestOption {
    /// Identity request
    Identity,
    /// Pictures
    Image {
        banner: Option<Cid>,
        picture: Option<Cid>,
    },
}

#[derive(Clone, Serialize, Deserialize)]
#[serde(rename_all = "lowercase")]
#[allow(clippy::large_enum_variant)]
pub enum ResponseOption {
    /// Identity request
    Identity { identity: IdentityDocument },
    /// Pictures
    Image {
        cid: Cid,
        ty: FileType,
        data: Vec<u8>,
    },
}

impl std::fmt::Debug for ResponseOption {
    fn fmt(&self, f: &mut std::fmt::Formatter<'_>) -> std::fmt::Result {
        match self {
            ResponseOption::Identity { identity } => f
                .debug_struct("ResponseOption::Identity")
                .field("identity", &identity.did)
                .finish(),
            ResponseOption::Image { cid, .. } => f
                .debug_struct("ResponseOption::Image")
                .field("cid", &cid.to_string())
                .finish(),
        }
    }
}

impl IdentityStore {
    pub async fn new(
        ipfs: Ipfs,
        path: Option<PathBuf>,
        tesseract: Tesseract,
        tx: EventSubscription<MultiPassEventKind>,
        phonebook: PhoneBook,
        config: &config::Config,
        discovery: Discovery,
    ) -> Result<Self, Error> {
        if let Some(path) = path.as_ref() {
            if !path.exists() {
                tokio::fs::create_dir_all(path).await?;
            }
        }
        let config = config.clone();

        let identity_cache = IdentityCache::new(&ipfs, path.clone()).await;

        let event = tx.clone();

        let did_key = Arc::new(did_keypair(&tesseract)?);

        let root_document = RootDocumentMap::new(&ipfs, did_key.clone(), path.clone()).await;

        let queue = Queue::new(
            ipfs.clone(),
            did_key.clone(),
            config.path.clone(),
            discovery.clone(),
        );

        let signal = Default::default();

        let store = Self {
            ipfs,
            root_document,
            identity_cache,
            discovery,
            config,
            tesseract,
            event,
            did_key,
            queue,
            phonebook,
            signal,
        };

        if let Ok(ident) = store.own_identity().await {
            tracing::info!(did = %ident.did_key(), "Identity loaded");
        }

        let did = store.get_keypair_did()?;

        let event_stream = store.ipfs.pubsub_subscribe(did.events()).await?;
        let identity_announce_stream = store
            .ipfs
            .pubsub_subscribe("/identity/announce/v0".into())
            .await?;

        store.discovery.start().await?;

        let mut discovery_rx = store.discovery.events();

        tracing::info!("Loading queue");
        if let Err(_e) = store.queue.load().await {}

        let phonebook = &store.phonebook;

        // scan through friends list to see if there is any incoming request or outgoing request matching
        // and clear them out of the request list as a precautionary measure
        let friends = store.friends_list().await.unwrap_or_default();

        if !friends.is_empty() {
            tracing::info!("Loading friends list into phonebook");
            if let Err(_e) = phonebook.add_friend_list(&friends).await {
                error!("Error adding friends in phonebook: {_e}");
            }
            _ = store.announce_identity_to_mesh().await;
        }

        for friend in friends {
            let list = store.list_all_raw_request().await.unwrap_or_default();

            // cleanup outgoing
            for req in list.iter().filter(|req| req.did().eq(&friend)) {
                let _ = store.root_document.remove_request(req).await;
            }
        }

        let friend_stream = store.ipfs.pubsub_subscribe(store.did_key.inbox()).await?;

        tokio::spawn({
            let mut store = store.clone();
            async move {
                futures::pin_mut!(identity_announce_stream);
                futures::pin_mut!(event_stream);
                futures::pin_mut!(friend_stream);

                let auto_push = store.config.store_setting.auto_push.is_some();

                let interval = store
                    .config
                    .store_setting
                    .auto_push
                    .map(|i| {
                        if i.as_millis() < 300000 {
                            Duration::from_millis(300000)
                        } else {
                            i
                        }
                    })
                    .unwrap_or(Duration::from_millis(300000));

                let mut tick = tokio::time::interval(interval);

                loop {
                    tokio::select! {
                        biased;
                        Some(message) = identity_announce_stream.next() => {
                            let payload: PayloadRequest<IdentityDocument> = match serde_json::from_slice(&message.data) {
                                Ok(p) => p,
                                Err(e) => {
                                    tracing::error!(from = ?message.source, "Unable to decode payload: {e}");
                                    continue;
                                }
                            };

                            //TODO: Validate the date to be sure it doesnt fall out of range (or that we received a old message)
                            let from_did = match payload.sender().to_did() {
                                Ok(did) => did,
                                Err(_e) => {
                                    continue;
                                }
                            };

                            let identity = payload.message().clone();

                            //Maybe establish a connection?
                            //Note: Although it would be prefer not to establish a connection, it may be ideal to check to determine
                            //      the actual source of the payload to determine if its a message propagated over the mesh from the peer
                            //      a third party sending it on behalf of the user, or directly from the user. This would make sure we
                            //      are connecting to the exact peer directly and not a different source but even if we didnt connect
                            //      we can continue receiving message from the network
                            let from_did = match from_did == identity.did {
                                true => from_did,
                                false => identity.did.clone()
                            };

                            let event = IdentityEvent::Receive {
                                option: ResponseOption::Identity { identity },
                            };

                            //Ignore requesting images if there is a change for now.
                            if let Err(e) = store.process_message(&from_did, event, true).await {
                                error!("Failed to process identity message from {from_did}: {e}");
                            }
                        }
                        Some(message) = event_stream.next() => {
                            let entry = match message.source {
                                Some(peer_id) => match store.discovery.get(peer_id).await.ok() {
                                    Some(entry) => entry.peer_id().to_did().ok(),
                                    None => {
                                        let _ = store.discovery.insert(peer_id).await.ok();
                                        peer_id.to_did().ok()
                                    },
                                },
                                None => continue,
                            };

                            let Some(in_did) = entry else {
                                continue;
                            };

                            tracing::info!("Received event from {in_did}");

                            let event = match ecdh_decrypt(&store.did_key, Some(&in_did), &message.data).and_then(|bytes| {
                                serde_json::from_slice::<IdentityEvent>(&bytes).map_err(Error::from)
                            }) {
                                Ok(e) => e,
                                Err(e) => {
                                    error!("Failed to decrypt payload from {in_did}: {e}");
                                    continue;
                                }
                            };

                            tracing::debug!(from = %in_did, event = ?event);

                            if let Err(e) = store.process_message(&in_did, event, false).await {
                                error!("Failed to process identity message from {in_did}: {e}");
                            }


                        }
                        Some(event) = friend_stream.next() => {
                            let Some(peer_id) = event.source else {
                                //Note: Due to configuration, we should ALWAYS have a peer set in its source
                                //      thus we can ignore the request if no peer is provided
                                continue;
                            };

                            let Ok(did) = peer_id.to_did() else {
                                //Note: The peer id is embedded with ed25519 public key, therefore we can decode it into a did key
                                //      otherwise we can ignore
                                continue;
                            };

                            let mut signal = store.signal.write().await.remove(&did);

                            tracing::trace!("received payload size: {} bytes", event.data.len());

                            tracing::info!("Received event from {did}");

                            let data = match ecdh_decrypt(&store.did_key, Some(&did), &event.data).and_then(|bytes| {
                                serde_json::from_slice::<RequestResponsePayload>(&bytes).map_err(Error::from)
                            }) {
                                Ok(pl) => pl,
                                Err(e) => {
                                    if let Some(tx) = signal {
                                        let _ = tx.send(Err(e));
                                    }
                                    continue;
                                }
                            };

                            tracing::debug!("Event from {did}: {:?}", data.event);

                            let result = store.check_request_message(&did, data, &mut signal).await.map_err(|e| {
                                error!("Error processing message: {e}");
                                e
                            });

                            if let Some(tx) = signal {
                                let _ = tx.send(result);
                            }
                        }
                        // Used as the initial request/push
                        Ok(push) = discovery_rx.recv() => {
                            if let Err(e) = store.request(&push, RequestOption::Identity).await {
                                error!("Error requesting identity: {e}");
                            }
                            if let Err(e) = store.push(&push).await {
                                error!("Error pushing identity: {e}");
                            }
                        }
                        _ = tick.tick() => {
                            if auto_push {
                                store.push_to_all().await;
                            }
                        }
                    }
                }
            }
        });

        tokio::task::yield_now().await;
        Ok(store)
    }

    pub(crate) fn phonebook(&self) -> &PhoneBook {
        &self.phonebook
    }

    //TODO: Implement Errors
    #[tracing::instrument(skip(self, data, signal))]
    async fn check_request_message(
        &mut self,
        did: &DID,
        data: RequestResponsePayload,
        signal: &mut Option<oneshot::Sender<Result<(), Error>>>,
    ) -> Result<(), Error> {
        if let Err(e) = data.verify() {
            match data.version {
                RequestResponsePayloadVersion::V0 => {
                    tracing::warn!(
                        sender = %data.sender,
                        "Request received from a old implementation. Unable to verify signature."
                    );
                }
                _ => {
                    tracing::warn!(
                        sender = %data.sender,
                        error = %e,
                        "Unable to verify signature. Ignoreing request"
                    );
                    return Ok(());
                }
            };
        }

        if self
            .list_incoming_request()
            .await
            .unwrap_or_default()
            .contains(&data.sender)
            && data.event == Event::Request
        {
            warn!("Request exist locally. Skipping");
            return Ok(());
        }

        // Before we validate the request, we should check to see if the key is blocked
        // If it is, skip the request so we dont wait resources storing it.
        if self.is_blocked(&data.sender).await? && !matches!(data.event, Event::Block) {
            tracing::warn!("Received event from a blocked identity.");
            let payload = RequestResponsePayload::new(&self.did_key, Event::Block)?;

            return self
                .broadcast_request(&data.sender, &payload, false, true)
                .await;
        }

        match data.event {
            Event::Accept => {
                let list = self.list_all_raw_request().await?;

                let Some(item) = list
                    .iter()
                    .filter(|req| req.r#type() == RequestType::Outgoing)
                    .find(|req| data.sender.eq(req.did()))
                    .cloned()
                else {
                    return Err(Error::from(anyhow::anyhow!(
                        "Unable to locate pending request. Already been accepted or rejected?"
                    )));
                };

                // Maybe just try the function instead and have it be a hard error?
                if self.root_document.remove_request(&item).await.is_err() {
                    return Err(Error::from(anyhow::anyhow!(
                        "Unable to locate pending request. Already been accepted or rejected?"
                    )));
                }

                self.add_friend(item.did()).await?;
            }
            Event::Request => {
                if self.is_friend(&data.sender).await? {
                    tracing::debug!("Friend already exist. Remitting event");

                    let payload = RequestResponsePayload::new(&self.did_key, Event::Accept)?;

                    return self
                        .broadcast_request(&data.sender, &payload, false, false)
                        .await;
                }

                let list = self.list_all_raw_request().await?;

                if let Some(inner_req) = list
                    .iter()
                    .find(|request| {
                        request.r#type() == RequestType::Outgoing && data.sender.eq(request.did())
                    })
                    .cloned()
                {
                    //Because there is also a corresponding outgoing request for the incoming request
                    //we can automatically add them
                    self.root_document.remove_request(&inner_req).await?;
                    self.add_friend(inner_req.did()).await?;
                } else {
                    let from = data.sender.clone();

                    let req = Request::In {
                        did: from.clone(),
                        date: data.created.unwrap_or_else(Utc::now),
                    };

                    self.root_document.add_request(&req).await?;

                    if self.identity_cache.get(&from).await.is_err() {
                        // Attempt to send identity request to peer if identity is not available locally.
                        if let Err(e) = self.request(&from, RequestOption::Identity).await {
                            tracing::warn!("Failed to request identity from {from}: {e}.")
                        }
                    }

                    self.emit_event(MultiPassEventKind::FriendRequestReceived { from })
                        .await;
                }

                let payload = RequestResponsePayload::new(&self.did_key, Event::Response)?;

                self.broadcast_request(&data.sender, &payload, false, false)
                    .await?;
            }
            Event::Reject => {
                let list = self.list_all_raw_request().await?;
                let internal_request = list
                    .iter()
                    .find(|request| {
                        request.r#type() == RequestType::Outgoing && data.sender.eq(request.did())
                    })
                    .cloned()
                    .ok_or(Error::FriendRequestDoesntExist)?;

                self.root_document.remove_request(&internal_request).await?;

                self.emit_event(MultiPassEventKind::OutgoingFriendRequestRejected {
                    did: data.sender,
                })
                .await;
            }
            Event::Remove => {
                if self.is_friend(&data.sender).await? {
                    self.remove_friend(&data.sender, false).await?;
                }
            }
            Event::Retract => {
                let list = self.list_all_raw_request().await?;
                let internal_request = list
                    .iter()
                    .find(|request| {
                        request.r#type() == RequestType::Incoming && data.sender.eq(request.did())
                    })
                    .cloned()
                    .ok_or(Error::FriendRequestDoesntExist)?;

                self.root_document.remove_request(&internal_request).await?;

                self.emit_event(MultiPassEventKind::IncomingFriendRequestClosed {
                    did: data.sender,
                })
                .await;
            }
            Event::Block => {
                let sender = data.sender;

                if self.has_request_from(&sender).await? {
                    self.emit_event(MultiPassEventKind::IncomingFriendRequestClosed {
                        did: sender.clone(),
                    })
                    .await;
                } else if self.sent_friend_request_to(&sender).await? {
                    self.emit_event(MultiPassEventKind::OutgoingFriendRequestRejected {
                        did: sender.clone(),
                    })
                    .await;
                }

                let list = self.list_all_raw_request().await?;
                for req in list.iter().filter(|req| req.did().eq(&sender)) {
                    self.root_document.remove_request(req).await?;
                }

                if self.is_friend(&sender).await? {
                    self.remove_friend(&sender, false).await?;
                }

                let completed = self.root_document.add_block_by(&sender).await.is_ok();
                if completed {
                    let _ = futures::join!(
                        self.push(&sender),
                        self.request(&sender, RequestOption::Identity)
                    );

                    self.emit_event(MultiPassEventKind::BlockedBy { did: sender })
                        .await;
                }

                if let Some(tx) = signal.take() {
                    tracing::debug!("Signaling broadcast of response...");
                    let _ = tx.send(Err(Error::BlockedByUser));
                }
            }
            Event::Unblock => {
                let sender = data.sender;
                let completed = self.root_document.remove_block_by(&sender).await.is_ok();

                if completed {
                    let _ = futures::join!(
                        self.push(&sender),
                        self.request(&sender, RequestOption::Identity)
                    );

                    self.emit_event(MultiPassEventKind::UnblockedBy { did: sender })
                        .await;
                }
            }
            Event::Response => {
                if let Some(tx) = signal.take() {
                    tracing::debug!("Signaling broadcast of response...");
                    let _ = tx.send(Ok(()));
                }
            }
        };

        Ok(())
    }

    async fn push_iter<I: IntoIterator<Item = DID>>(&self, list: I) {
        for did in list {
            if let Err(e) = self.push(&did).await {
                tracing::error!("Error pushing identity to {did}: {e}");
            }
        }
    }

    pub async fn push_to_all(&self) {
        let list = self
            .discovery
            .list()
            .await
            .iter()
            .filter_map(|entry| entry.peer_id().to_did().ok())
            .collect::<Vec<_>>();
        self.push_iter(list).await;
        _ = self.announce_identity_to_mesh().await;
    }

    pub async fn announce_identity_to_mesh(&self) -> Result<(), Error> {
        if self.config.store_setting.announce_to_mesh {
            let kp = self.ipfs.keypair()?;
            let document = self.own_identity_document().await?;
            let payload = PayloadRequest::new(kp, None, document)?;
            let bytes = serde_json::to_vec(&payload)?;
            _ = self
                .ipfs
                .pubsub_publish("/identity/announce/v0".into(), bytes)
                .await;
        }

        Ok(())
    }

    #[tracing::instrument(skip(self))]
    pub async fn request(&self, out_did: &DID, option: RequestOption) -> Result<(), Error> {
        let out_peer_id = out_did.to_peer_id()?;

        if !self.ipfs.is_connected(out_peer_id).await? {
            return Err(Error::IdentityDoesntExist);
        }

        let pk_did = &*self.did_key;

        let event = IdentityEvent::Request { option };

        let payload_bytes = serde_json::to_vec(&event)?;

        let bytes = ecdh_encrypt(pk_did, Some(out_did), payload_bytes)?;

        tracing::info!(to = %out_did, event = ?event, payload_size = bytes.len(), "Sending event");

        if self
            .ipfs
            .pubsub_peers(Some(out_did.events()))
            .await?
            .contains(&out_peer_id)
        {
            let timer = Instant::now();
            self.ipfs.pubsub_publish(out_did.events(), bytes).await?;
            let end = timer.elapsed();
            tracing::info!(to = %out_did, event = ?event, "Event sent");
            tracing::trace!("Took {}ms to send event", end.as_millis());
        }

        Ok(())
    }

    #[tracing::instrument(skip(self))]
    pub async fn push(&self, out_did: &DID) -> Result<(), Error> {
        let out_peer_id = out_did.to_peer_id()?;

        if !self.ipfs.is_connected(out_peer_id).await? {
            return Err(Error::IdentityDoesntExist);
        }

        let pk_did = &*self.did_key;

        let mut identity = self.own_identity_document().await?;

        let is_friend = self.is_friend(out_did).await.unwrap_or_default();

        let is_blocked = self.is_blocked(out_did).await.unwrap_or_default();

        let is_blocked_by = self.is_blocked_by(out_did).await.unwrap_or_default();

        let share_platform = self.config.store_setting.share_platform;

        let platform =
            (share_platform && (!is_blocked || !is_blocked_by)).then_some(self.own_platform());

        let mut metadata = identity.metadata;
        metadata.platform = platform;

        identity.metadata = Default::default();

        let include_meta = (matches!(
            self.config.store_setting.update_events,
            UpdateEvents::Enabled
        ) || matches!(
            self.config.store_setting.update_events,
            UpdateEvents::FriendsOnly | UpdateEvents::EmitFriendsOnly
        ) && is_friend)
            && (!is_blocked && !is_blocked_by);

        tracing::debug!(?metadata, included = include_meta);
        if include_meta {
            identity.metadata = metadata;
        }

        let kp_did = self.get_keypair_did()?;

        let payload = identity.sign(&kp_did)?;

        let event = IdentityEvent::Receive {
            option: ResponseOption::Identity { identity: payload },
        };

        let payload_bytes = serde_json::to_vec(&event)?;

        let bytes = ecdh_encrypt(pk_did, Some(out_did), payload_bytes)?;

        tracing::info!(to = %out_did, event = ?event, payload_size = bytes.len(), "Sending event");

        if self
            .ipfs
            .pubsub_peers(Some(out_did.events()))
            .await?
            .contains(&out_peer_id)
        {
            let timer = Instant::now();
            self.ipfs.pubsub_publish(out_did.events(), bytes).await?;
            let end = timer.elapsed();
            tracing::info!(to = %out_did, event = ?event, "Event sent");
            tracing::info!("Took {}ms to send event", end.as_millis());
        }

        Ok(())
    }

    #[tracing::instrument(skip(self))]
    pub async fn push_profile_picture(&self, out_did: &DID, cid: Cid) -> Result<(), Error> {
        let out_peer_id = out_did.to_peer_id()?;

        if !self.ipfs.is_connected(out_peer_id).await? {
            return Err(Error::IdentityDoesntExist);
        }

        let pk_did = &*self.did_key;

        let identity = self.own_identity_document().await?;

        let Some(picture_cid) = identity.metadata.profile_picture else {
            return Ok(());
        };

        if cid != picture_cid {
            tracing::debug!("Requested profile picture does not match current picture.");
            return Ok(());
        }

        let image = super::document::image_dag::get_image(
            &self.ipfs,
            cid,
            &[],
            true,
            Some(2 * 1024 * 1024),
        )
        .await?;

        let event = IdentityEvent::Receive {
            option: ResponseOption::Image {
                cid,
                ty: image.image_type().clone(),
                data: image.data().to_vec(),
            },
        };

        let payload_bytes = serde_json::to_vec(&event)?;

        let bytes = ecdh_encrypt(pk_did, Some(out_did), payload_bytes)?;

        tracing::info!(to = %out_did, event = ?event, payload_size = bytes.len(), "Sending event");

        if self
            .ipfs
            .pubsub_peers(Some(out_did.events()))
            .await?
            .contains(&out_peer_id)
        {
            let timer = Instant::now();
            self.ipfs.pubsub_publish(out_did.events(), bytes).await?;
            let end = timer.elapsed();
            tracing::info!(to = %out_did, event = ?event, "Event sent");
            tracing::trace!("Took {}ms to send event", end.as_millis());
        }

        Ok(())
    }

    #[tracing::instrument(skip(self))]
    pub async fn push_profile_banner(&self, out_did: &DID, cid: Cid) -> Result<(), Error> {
        let out_peer_id = out_did.to_peer_id()?;

        if !self.ipfs.is_connected(out_peer_id).await? {
            return Err(Error::IdentityDoesntExist);
        }

        let pk_did = &*self.did_key;

        let identity = self.own_identity_document().await?;

        let Some(banner_cid) = identity.metadata.profile_banner else {
            return Ok(());
        };

        if cid != banner_cid {
            return Ok(());
        }

        let image = super::document::image_dag::get_image(
            &self.ipfs,
            cid,
            &[],
            true,
            Some(2 * 1024 * 1024),
        )
        .await?;

        let event = IdentityEvent::Receive {
            option: ResponseOption::Image {
                cid,
                ty: image.image_type().clone(),
                data: image.data().to_vec(),
            },
        };

        let payload_bytes = serde_json::to_vec(&event)?;

        let bytes = ecdh_encrypt(pk_did, Some(out_did), payload_bytes)?;

        tracing::trace!("Payload size: {} bytes", bytes.len());

        tracing::info!("Sending event to {out_did}");

        if self
            .ipfs
            .pubsub_peers(Some(out_did.events()))
            .await?
            .contains(&out_peer_id)
        {
            let timer = Instant::now();
            self.ipfs.pubsub_publish(out_did.events(), bytes).await?;
            let end = timer.elapsed();
            tracing::info!("Event sent to {out_did}");
            tracing::trace!("Took {}ms to send event", end.as_millis());
        }

        Ok(())
    }

    #[tracing::instrument(skip(self))]
    #[allow(clippy::if_same_then_else)]
    async fn process_message(
        &mut self,
        in_did: &DID,
        event: IdentityEvent,
        exclude_images: bool,
    ) -> anyhow::Result<()> {
        match event {
            IdentityEvent::Request { option } => match option {
                RequestOption::Identity => self.push(in_did).await?,
                RequestOption::Image { banner, picture } => {
                    if let Some(cid) = banner {
                        self.push_profile_banner(in_did, cid).await?;
                    }
                    if let Some(cid) = picture {
                        self.push_profile_picture(in_did, cid).await?;
                    }
                }
            },
            IdentityEvent::Receive {
                option: ResponseOption::Identity { identity },
            } => {
                //TODO: Validate public key against peer that sent it
                // let _pk = did_to_libp2p_pub(&raw_object.did)?;

                //TODO: Remove upon offline implementation
                anyhow::ensure!(identity.did.eq(in_did), "Payload doesnt match identity");

                // Validate after making sure the identity did matches the payload
                identity.verify()?;

                if let Ok(own_id) = self.own_identity().await {
                    anyhow::ensure!(
                        own_id.did_key() != identity.did,
                        "Cannot accept own identity"
                    );
                }

                if !self.discovery.contains(&identity.did).await {
                    if let Err(e) = self.discovery.insert(&identity.did).await {
                        tracing::warn!("Error inserting into discovery service: {e}");
                    }
                }

                let previous_identity = self.identity_cache.get(&identity.did).await.ok();

                self.identity_cache.insert(&identity).await?;

                match previous_identity {
                    Some(document) => {
                        if document.different(&identity) {
                            tracing::info!(%identity.did, "Updating local cache");

                            let document_did = identity.did.clone();

                            let mut emit = false;

<<<<<<< HEAD
                            if matches!(
                                self.config.store_setting.update_events,
                                UpdateEvents::Enabled
                            ) {
                                emit = true;
                            } else if matches!(
                                self.config.store_setting.update_events,
                                UpdateEvents::FriendsOnly | UpdateEvents::EmitFriendsOnly
                            ) && self.is_friend(&document_did).await.unwrap_or_default()
                            {
                                emit = true;
                            }

                            if document.metadata.profile_picture
                                != identity.metadata.profile_picture
                                && identity.metadata.profile_picture.is_some()
                            {
                                tracing::info!("Requesting profile picture from {}", identity.did);

                                if !self.config.store_setting.fetch_over_bitswap {
                                    if let Err(e) = self
                                        .request(
                                            in_did,
                                            RequestOption::Image {
                                                banner: None,
                                                picture: identity.metadata.profile_picture,
                                            },
                                        )
                                        .await
                                    {
                                        error!(
                                            "Error requesting profile picture from {in_did}: {e}"
                                        );
                                    }
                                } else {
                                    let identity_profile_picture =
                                        identity.metadata.profile_picture.expect("Cid is provided");
                                    tokio::spawn({
                                        let ipfs = self.ipfs.clone();
                                        let emit = emit;
                                        let store = self.clone();
                                        let did = in_did.clone();
                                        async move {
                                            let peer_id = vec![did.to_peer_id()?];
                                            let _ = super::document::image_dag::get_image(
                                                &ipfs,
                                                identity_profile_picture,
                                                &peer_id,
                                                false,
                                                Some(2 * 1024 * 1024),
                                            )
                                            .await
                                            .map_err(|e| {
                                                tracing::error!(
                                                    "Error fetching image from {did}: {e}"
                                                );
                                                e
                                            })?;

                                            tracing::trace!("Image pointed to {identity_profile_picture} for {did} downloaded");

                                            if emit {
                                                store
                                                    .emit_event(
                                                        MultiPassEventKind::IdentityUpdate { did },
                                                    )
                                                    .await;
                                            }

                                            Ok::<_, anyhow::Error>(())
                                        }
                                    });
                                }
                            }
                            if document.metadata.profile_banner != identity.metadata.profile_banner
                                && identity.metadata.profile_banner.is_some()
                            {
                                tracing::info!("Requesting profile banner from {}", identity.did);

                                if !self.config.store_setting.fetch_over_bitswap {
                                    if let Err(e) = self
                                        .request(
                                            in_did,
                                            RequestOption::Image {
                                                banner: identity.metadata.profile_banner,
                                                picture: None,
                                            },
                                        )
                                        .await
                                    {
                                        error!(
                                            "Error requesting profile banner from {in_did}: {e}"
                                        );
                                    }
                                } else {
                                    let identity_profile_banner =
                                        identity.metadata.profile_banner.expect("Cid is provided");
                                    tokio::spawn({
                                        let ipfs = self.ipfs.clone();
                                        let emit = emit;
                                        let did = in_did.clone();
                                        let store = self.clone();
                                        async move {
                                            let peer_id = vec![did.to_peer_id()?];

                                            let _ = super::document::image_dag::get_image(
                                                &ipfs,
                                                identity_profile_banner,
                                                &peer_id,
                                                false,
                                                Some(2 * 1024 * 1024),
=======
                            if !exclude_images {
                                if matches!(
                                    self.config.store_setting.update_events,
                                    UpdateEvents::Enabled
                                ) {
                                    emit = true;
                                } else if matches!(
                                    self.config.store_setting.update_events,
                                    UpdateEvents::FriendsOnly | UpdateEvents::EmitFriendsOnly
                                ) && self
                                    .is_friend(&document_did)
                                    .await
                                    .unwrap_or_default()
                                {
                                    emit = true;
                                }

                                if document.profile_picture != identity.profile_picture
                                    && identity.profile_picture.is_some()
                                {
                                    tracing::info!(
                                        "Requesting profile picture from {}",
                                        identity.did
                                    );

                                    if !self.config.store_setting.fetch_over_bitswap {
                                        if let Err(e) = self
                                            .request(
                                                in_did,
                                                RequestOption::Image {
                                                    banner: None,
                                                    picture: identity.profile_picture,
                                                },
>>>>>>> 77548277
                                            )
                                            .await
                                        {
                                            error!(
                                            "Error requesting profile picture from {in_did}: {e}"
                                        );
                                        }
<<<<<<< HEAD
                                    });
                                }
                            }

                            if emit {
                                tracing::trace!("Emitting identity update event");
                                self.emit_event(MultiPassEventKind::IdentityUpdate {
                                    did: document.did.clone(),
                                })
                                .await;
                            }
                        }
                    }
                    None => {
                        tracing::info!("{} identity document cached", identity.did);

                        let document_did = identity.did.clone();

                        if matches!(
                            self.config.store_setting.update_events,
                            UpdateEvents::Enabled
                        ) {
                            let did = document_did.clone();
                            self.emit_event(MultiPassEventKind::IdentityUpdate { did })
                                .await;
                        }

                        let mut emit = false;
                        if matches!(
                            self.config.store_setting.update_events,
                            UpdateEvents::Enabled
                        ) {
                            emit = true;
                        } else if matches!(
                            self.config.store_setting.update_events,
                            UpdateEvents::FriendsOnly | UpdateEvents::EmitFriendsOnly
                        ) && self.is_friend(&document_did).await.unwrap_or_default()
                        {
                            emit = true;
                        }

                        if emit {
                            let mut picture = None;
                            let mut banner = None;

                            if let Some(cid) = identity.metadata.profile_picture {
                                picture = Some(cid);
                            }

                            if let Some(cid) = identity.metadata.profile_banner {
                                banner = Some(cid)
                            }

                            if banner.is_some() || picture.is_some() {
                                if !self.config.store_setting.fetch_over_bitswap {
                                    self.request(in_did, RequestOption::Image { banner, picture })
                                        .await?;
                                } else {
                                    if let Some(picture) = picture {
=======
                                    } else {
                                        let identity_profile_picture =
                                            identity.profile_picture.expect("Cid is provided");
>>>>>>> 77548277
                                        tokio::spawn({
                                            let ipfs = self.ipfs.clone();
                                            let emit = emit;
                                            let store = self.clone();
                                            let did = in_did.clone();
                                            async move {
                                                let peer_id = vec![did.to_peer_id()?];
                                                let _ = super::document::image_dag::get_image(
                                                    &ipfs,
                                                    identity_profile_picture,
                                                    &peer_id,
                                                    false,
                                                    Some(2 * 1024 * 1024),
                                                )
                                                .await
                                                .map_err(|e| {
                                                    tracing::error!(
                                                        "Error fetching image from {did}: {e}"
                                                    );
                                                    e
                                                })?;

                                                tracing::trace!("Image pointed to {identity_profile_picture} for {did} downloaded");

                                                if emit {
                                                    store
                                                        .emit_event(
                                                            MultiPassEventKind::IdentityUpdate {
                                                                did,
                                                            },
                                                        )
                                                        .await;
                                                }

                                                Ok::<_, anyhow::Error>(())
                                            }
                                        });
                                    }
                                }
                                if document.profile_banner != identity.profile_banner
                                    && identity.profile_banner.is_some()
                                {
                                    tracing::info!(
                                        "Requesting profile banner from {}",
                                        identity.did
                                    );

                                    if !self.config.store_setting.fetch_over_bitswap {
                                        if let Err(e) = self
                                            .request(
                                                in_did,
                                                RequestOption::Image {
                                                    banner: identity.profile_banner,
                                                    picture: None,
                                                },
                                            )
                                            .await
                                        {
                                            error!(
                                            "Error requesting profile banner from {in_did}: {e}"
                                        );
                                        }
                                    } else {
                                        let identity_profile_banner =
                                            identity.profile_banner.expect("Cid is provided");
                                        tokio::spawn({
                                            let ipfs = self.ipfs.clone();
                                            let emit = emit;
                                            let did = in_did.clone();
                                            let store = self.clone();
                                            async move {
                                                let peer_id = vec![did.to_peer_id()?];

                                                let _ = super::document::image_dag::get_image(
                                                    &ipfs,
                                                    identity_profile_banner,
                                                    &peer_id,
                                                    false,
                                                    Some(2 * 1024 * 1024),
                                                )
                                                .await
                                                .map_err(|e| {
                                                    tracing::error!(
                                                        "Error fetching image from {did}: {e}"
                                                    );
                                                    e
                                                })?;

                                                tracing::trace!("Image pointed to {identity_profile_banner} for {did} downloaded");

                                                if emit {
                                                    store
                                                        .emit_event(
                                                            MultiPassEventKind::IdentityUpdate {
                                                                did,
                                                            },
                                                        )
                                                        .await;
                                                }

                                                Ok::<_, anyhow::Error>(())
                                            }
                                        });
                                    }
                                }

                                if emit {
                                    tracing::trace!("Emitting identity update event");
                                    self.emit_event(MultiPassEventKind::IdentityUpdate {
                                        did: document.did.clone(),
                                    })
                                    .await;
                                }
                            }
                        }
                    }
                    None => {
                        tracing::info!("{} identity document cached", identity.did);

                        let document_did = identity.did.clone();

                        if matches!(
                            self.config.store_setting.update_events,
                            UpdateEvents::Enabled
                        ) {
                            let did = document_did.clone();
                            self.emit_event(MultiPassEventKind::IdentityUpdate { did })
                                .await;
                        }

                        if !exclude_images {
                            let mut emit = false;
                            if matches!(
                                self.config.store_setting.update_events,
                                UpdateEvents::Enabled
                            ) {
                                emit = true;
                            } else if matches!(
                                self.config.store_setting.update_events,
                                UpdateEvents::FriendsOnly | UpdateEvents::EmitFriendsOnly
                            ) && self.is_friend(&document_did).await.unwrap_or_default()
                            {
                                emit = true;
                            }

                            if emit {
                                let mut picture = None;
                                let mut banner = None;

                                if let Some(cid) = identity.profile_picture {
                                    picture = Some(cid);
                                }

                                if let Some(cid) = identity.profile_banner {
                                    banner = Some(cid)
                                }

                                if banner.is_some() || picture.is_some() {
                                    if !self.config.store_setting.fetch_over_bitswap {
                                        self.request(
                                            in_did,
                                            RequestOption::Image { banner, picture },
                                        )
                                        .await?;
                                    } else {
                                        if let Some(picture) = picture {
                                            tokio::spawn({
                                                let ipfs = self.ipfs.clone();
                                                let did = in_did.clone();
                                                let store = self.clone();
                                                async move {
                                                    let peer_id = vec![did.to_peer_id()?];
                                                    let _ = super::document::image_dag::get_image(
                                                        &ipfs,
                                                        picture,
                                                        &peer_id,
                                                        false,
                                                        Some(2 * 1024 * 1024),
                                                    )
                                                    .await
                                                    .map_err(|e| {
                                                        tracing::error!(
                                                            "Error fetching image from {did}: {e}"
                                                        );
                                                        e
                                                    })?;

                                                    tracing::trace!("Image pointed to {picture} for {did} downloaded");

                                                    store
                                                        .emit_event(
                                                            MultiPassEventKind::IdentityUpdate {
                                                                did,
                                                            },
                                                        )
                                                        .await;

                                                    Ok::<_, anyhow::Error>(())
                                                }
                                            });
                                        }
                                        if let Some(banner) = banner {
                                            tokio::spawn({
                                                let store = self.clone();
                                                let ipfs = self.ipfs.clone();

                                                let did = in_did.clone();
                                                async move {
                                                    let peer_id = vec![did.to_peer_id()?];
                                                    let _ = super::document::image_dag::get_image(
                                                        &ipfs,
                                                        banner,
                                                        &peer_id,
                                                        false,
                                                        Some(2 * 1024 * 1024),
                                                    )
                                                    .await
                                                    .map_err(|e| {
                                                        tracing::error!(
                                                            "Error fetching image from {did}: {e}"
                                                        );
                                                        e
                                                    })?;

                                                    tracing::trace!("Image pointed to {banner} for {did} downloaded");

                                                    store
                                                        .emit_event(
                                                            MultiPassEventKind::IdentityUpdate {
                                                                did,
                                                            },
                                                        )
                                                        .await;

                                                    Ok::<_, anyhow::Error>(())
                                                }
                                            });
                                        }
                                    }
                                }
                            }
                        }
                    }
                };
            }
            //Used when receiving an image (eg banner, pfp) from a peer
            IdentityEvent::Receive {
                option: ResponseOption::Image { cid, ty, data },
            } => {
                let cache = self.identity_cache.get(in_did).await?;

                if cache.metadata.profile_picture == Some(cid)
                    || cache.metadata.profile_banner == Some(cid)
                {
                    tokio::spawn({
                        let store = self.clone();
                        let did = in_did.clone();
                        async move {
                            let added_cid = super::document::image_dag::store_photo(
                                &store.ipfs,
                                futures::stream::iter(Ok::<_, std::io::Error>(Ok(data))).boxed(),
                                ty,
                                Some(2 * 1024 * 1024),
                            )
                            .await?;

                            debug_assert_eq!(added_cid, cid);
                            store
                                .emit_event(MultiPassEventKind::IdentityUpdate { did })
                                .await;
                            Ok::<_, Error>(())
                        }
                    });
                }
            }
        };
        Ok(())
    }

    fn own_platform(&self) -> Platform {
        if self.config.store_setting.share_platform {
            if cfg!(any(
                target_os = "windows",
                target_os = "macos",
                target_os = "linux",
                target_os = "freebsd",
                target_os = "dragonfly",
                target_os = "openbsd",
                target_os = "netbsd"
            )) {
                Platform::Desktop
            } else if cfg!(any(target_os = "android", target_os = "ios")) {
                Platform::Mobile
            } else {
                Platform::Unknown
            }
        } else {
            Platform::Unknown
        }
    }

    pub fn discovery_type(&self) -> &DiscoveryConfig {
        self.discovery.discovery_config()
    }

    #[tracing::instrument(skip(self, extracted))]
    pub async fn import_identity(
        &mut self,
        extracted: ExtractedRootDocument,
    ) -> Result<Identity, Error> {
        extracted.verify()?;

        let identity = extracted.identity.clone();

        let document = RootDocument::import(&self.ipfs, extracted).await?;

        self.root_document.set(document).await?;

        tracing::info!("Loading friends list into phonebook");
        if let Ok(friends) = self.friends_list().await {
            if !friends.is_empty() {
                let phonebook = self.phonebook();

                if let Err(_e) = phonebook.add_friend_list(&friends).await {
                    error!("Error adding friends in phonebook: {_e}");
                }
                _ = self.announce_identity_to_mesh().await;
            }
        }

        Ok(identity)
    }

    #[tracing::instrument(skip(self))]
    pub async fn create_identity(&mut self, username: Option<&str>) -> Result<Identity, Error> {
        let raw_kp = self.get_raw_keypair()?;

        if self.own_identity().await.is_ok() {
            return Err(Error::IdentityExist);
        }

        let public_key =
            DIDKey::Ed25519(Ed25519KeyPair::from_public_key(&raw_kp.public().to_bytes()));

        let username = username
            .map(str::to_string)
            .unwrap_or_else(warp::multipass::generator::generate_name);

        let fingerprint = public_key.fingerprint();
        let bytes = fingerprint.as_bytes();

        let time = Utc::now();

        let identity = IdentityDocument {
            username,
            short_id: bytes[bytes.len() - SHORT_ID_SIZE..]
                .try_into()
                .map_err(anyhow::Error::from)?,
            did: public_key.into(),
            created: time,
            modified: time,
            status_message: None,
            metadata: Default::default(),
            version: Default::default(),
            signature: None,
        };

        let did_kp = self.get_keypair_did()?;
        let identity = identity.sign(&did_kp)?;

        let ident_cid = self.ipfs.dag().put().serialize(identity)?.await?;

        let root_document = RootDocument {
            identity: ident_cid,
            ..Default::default()
        };

        self.root_document.set(root_document).await?;

        let identity = self.root_document.identity().await?.resolve()?;

        Ok(identity)
    }

    pub async fn local_id_created(&self) -> bool {
        self.own_identity().await.is_ok()
    }

    pub(crate) fn root_document(&self) -> &RootDocumentMap {
        &self.root_document
    }

    //Note: We are calling `IdentityStore::cache` multiple times, but shouldnt have any impact on performance.
    pub async fn lookup(&self, lookup: LookupBy) -> Result<Vec<Identity>, Error> {
        let own_did = self
            .own_identity()
            .await
            .map(|identity| identity.did_key())
            .map_err(|_| Error::OtherWithContext("Identity store may not be initialized".into()))?;

        let idents_docs = match &lookup {
            //Note: If this returns more than one identity, then its likely due to frontend cache not clearing out.
            //TODO: Maybe move cache into the backend to serve as a secondary cache
            LookupBy::DidKey(pubkey) => {
                //Maybe we should omit our own key here?
                if *pubkey == own_did {
                    return self.own_identity().await.map(|i| vec![i]);
                }

                if !self.discovery.contains(pubkey).await {
                    self.discovery.insert(pubkey).await?;
                }

                self.identity_cache
                    .list()
                    .await?
                    .filter(|ident| {
                        let ident = ident.clone();
                        async move { ident.did == *pubkey }
                    })
                    .collect::<Vec<_>>()
                    .await
            }
            LookupBy::DidKeys(list) => {
                for pubkey in list {
                    if !pubkey.eq(&own_did) && !self.discovery.contains(pubkey).await {
                        if let Err(e) = self.discovery.insert(pubkey).await {
                            tracing::error!("Error inserting {pubkey} into discovery: {e}")
                        }
                    }
                }

                let mut prestream = SelectAll::new();

                if list.contains(&own_did) {
                    if let Ok(own_identity) = self.own_identity_document().await {
                        prestream.push(futures::stream::iter(vec![own_identity]));
                    }
                }

                let cache = self.identity_cache.list().await?;
                cache
                    .filter(|id| {
                        let id = id.clone();
                        async move { list.contains(&id.did) }
                    })
                    .chain(prestream.boxed())
                    .collect::<Vec<_>>()
                    .await
            }
            LookupBy::Username(username) if username.contains('#') => {
                let cache = self.identity_cache.list().await?;
                let split_data = username.split('#').collect::<Vec<&str>>();

                if split_data.len() != 2 {
                    cache
                        .filter(|ident| {
                            let ident = ident.clone();
                            async move {
                                ident
                                    .username
                                    .to_lowercase()
                                    .contains(&username.to_lowercase())
                            }
                        })
                        .collect::<Vec<_>>()
                        .await
                } else {
                    match (
                        split_data.first().map(|s| s.to_lowercase()),
                        split_data.last().map(|s| s.to_lowercase()),
                    ) {
                        (Some(name), Some(code)) => {
                            cache
                                .filter(|ident| {
                                    let ident = ident.clone();
                                    let name = name.clone();
                                    let code = code.clone();
                                    async move {
                                        ident.username.to_lowercase().eq(&name)
                                            && String::from_utf8_lossy(&ident.short_id)
                                                .to_lowercase()
                                                .eq(&code)
                                    }
                                })
                                .collect::<Vec<_>>()
                                .await
                        }
                        _ => vec![],
                    }
                }
            }
            LookupBy::Username(username) => {
                let username = username.to_lowercase();
                self.identity_cache
                    .list()
                    .await?
                    .filter(|ident| {
                        let ident = ident.clone();
                        let username = username.clone();
                        async move { ident.username.to_lowercase().contains(&username) }
                    })
                    .collect::<Vec<_>>()
                    .await
            }
            LookupBy::ShortId(id) => {
                self.identity_cache
                    .list()
                    .await?
                    .filter(|ident| {
                        let ident = ident.clone();
                        let id = id.clone();
                        async move { String::from_utf8_lossy(&ident.short_id).eq(&id) }
                    })
                    .collect::<Vec<_>>()
                    .await
            }
        };

        let list = idents_docs
            .iter()
            .filter_map(|doc| doc.resolve().ok())
            .collect::<Vec<_>>();

        Ok(list)
    }

    pub async fn identity_update(&mut self, identity: IdentityDocument) -> Result<(), Error> {
        let kp = self.get_keypair_did()?;

        let identity = identity.sign(&kp)?;

        tracing::debug!("Updating document");
        let mut root_document = self.root_document.get().await?;
        let ident_cid = self.ipfs.dag().put().serialize(identity)?.await?;
        root_document.identity = ident_cid;

        self.root_document
            .set(root_document)
            .await
            .map(|_| tracing::debug!("Root document updated"))
            .map_err(|e| {
                tracing::error!("Updating root document failed: {e}");
                e
            })
    }

    //TODO: Add a check to check directly through pubsub_peer (maybe even using connected peers) or through a separate server
    #[tracing::instrument(skip(self))]
    pub async fn identity_status(&self, did: &DID) -> Result<IdentityStatus, Error> {
        let identity = self.own_identity_document().await?;

        if identity.did.eq(did) {
            return identity
                .metadata
                .status
                .or(Some(IdentityStatus::Online))
                .ok_or(Error::MultiPassExtensionUnavailable);
        }

        //Note: This is checked because we may not be connected to those peers with the 2 options below
        //      while with `Discovery::Provider`, they at some point should have been connected or discovered
        if !matches!(
            self.discovery_type(),
            DiscoveryConfig::Direct | DiscoveryConfig::None
        ) {
            self.lookup(LookupBy::DidKey(did.clone()))
                .await?
                .first()
                .cloned()
                .ok_or(Error::IdentityDoesntExist)?;
        }

        let status: IdentityStatus = connected_to_peer(&self.ipfs, did.clone())
            .await
            .map(|ctype| ctype.into())
            .map_err(Error::from)?;

        if matches!(status, IdentityStatus::Offline) {
            return Ok(status);
        }

        self.identity_cache
            .get(did)
            .await
            .ok()
            .and_then(|cache| cache.metadata.status)
            .or(Some(status))
            .ok_or(Error::IdentityDoesntExist)
    }

    #[tracing::instrument(skip(self))]
    pub async fn set_identity_status(&mut self, status: IdentityStatus) -> Result<(), Error> {
        self.root_document.set_status_indicator(status).await?;
        self.push_to_all().await;
        Ok(())
    }

    #[tracing::instrument(skip(self))]
    pub async fn identity_platform(&self, did: &DID) -> Result<Platform, Error> {
        let own_did = self
            .own_identity()
            .await
            .map(|identity| identity.did_key())
            .map_err(|_| Error::OtherWithContext("Identity store may not be initialized".into()))?;

        if own_did.eq(did) {
            return Ok(self.own_platform());
        }

        let identity_status = self.identity_status(did).await?;

        if matches!(identity_status, IdentityStatus::Offline) {
            return Ok(Platform::Unknown);
        }

        self.identity_cache
            .get(did)
            .await
            .ok()
            .and_then(|cache| cache.metadata.platform)
            .ok_or(Error::IdentityDoesntExist)
    }

    pub fn get_keypair(&self) -> anyhow::Result<Keypair> {
        match self.tesseract.retrieve("keypair") {
            Ok(keypair) => {
                let kp = bs58::decode(keypair).into_vec()?;
                let id_kp = warp::crypto::ed25519_dalek::Keypair::from_bytes(&kp)?;
                let bytes = Zeroizing::new(id_kp.secret.to_bytes());
                Ok(Keypair::ed25519_from_bytes(bytes)?)
            }
            Err(_) => anyhow::bail!(Error::PrivateKeyInvalid),
        }
    }

    pub fn get_keypair_did(&self) -> anyhow::Result<DID> {
        let kp = Zeroizing::new(self.get_raw_keypair()?.to_bytes());
        let kp = warp::crypto::ed25519_dalek::Keypair::from_bytes(&*kp)?;
        let did = DIDKey::Ed25519(Ed25519KeyPair::from_secret_key(kp.secret.as_bytes()));
        Ok(did.into())
    }

    pub fn get_raw_keypair(&self) -> anyhow::Result<ipfs::libp2p::identity::ed25519::Keypair> {
        self.get_keypair()?
            .try_into_ed25519()
            .map_err(anyhow::Error::from)
    }

    pub async fn own_identity_document(&self) -> Result<IdentityDocument, Error> {
        let identity = self.root_document.identity().await?;
        identity.verify()?;
        Ok(identity)
    }

    pub async fn own_identity(&self) -> Result<Identity, Error> {
        let identity = self.own_identity_document().await?;
        Ok(identity.into())
    }

    #[tracing::instrument(skip(self))]
    pub async fn identity_picture(&self, did: &DID) -> Result<IdentityImage, Error> {
        if self.config.store_setting.disable_images {
            return Err(Error::InvalidIdentityPicture);
        }

        let document = match self.own_identity_document().await {
            Ok(document) if document.did.eq(did) => document,
            Err(_) | Ok(_) => self.identity_cache.get(did).await?,
        };

        if let Some(cid) = document.metadata.profile_picture {
            return get_image(&self.ipfs, cid, &[], true, Some(2 * 1024 * 1024))
                .await
                .map_err(|_| Error::InvalidIdentityPicture);
        }

        if let Some(cb) = self.config.store_setting.default_profile_picture.as_deref() {
            let identity = document.resolve()?;
            let (picture, ty) = cb(&identity)?;
            let mut image = IdentityImage::default();
            image.set_data(picture);
            image.set_image_type(ty);

            return Ok(image);
        }

        Err(Error::InvalidIdentityPicture)
    }

    #[tracing::instrument(skip(self))]
    pub async fn identity_banner(&self, did: &DID) -> Result<IdentityImage, Error> {
        if self.config.store_setting.disable_images {
            return Err(Error::InvalidIdentityBanner);
        }

        let document = match self.own_identity_document().await {
            Ok(document) if document.did.eq(did) => document,
            Err(_) | Ok(_) => self.identity_cache.get(did).await?,
        };

        if let Some(cid) = document.metadata.profile_banner {
            return get_image(&self.ipfs, cid, &[], true, Some(2 * 1024 * 1024))
                .await
                .map_err(|_| Error::InvalidIdentityPicture);
        }

        Err(Error::InvalidIdentityBanner)
    }

    #[tracing::instrument(skip(self))]
    pub async fn delete_photo(&mut self, cid: Cid) -> Result<(), Error> {
        let ipfs = &self.ipfs;
        if ipfs.is_pinned(&cid).await? {
            ipfs.remove_pin(&cid, true).await?;
        }
        let blocks = ipfs.remove_block(cid, true).await?;
        tracing::info!("{} blocks removed.", blocks.len());
        Ok(())
    }

    pub fn validate_identity(&self, identity: &Identity) -> Result<(), Error> {
        {
            let len = identity.username().chars().count();
            if !(4..=64).contains(&len) {
                return Err(Error::InvalidLength {
                    context: "username".into(),
                    current: len,
                    minimum: Some(4),
                    maximum: Some(64),
                });
            }
        }
        {
            //Note: The only reason why this would ever error is if the short id is different. Likely from an update to `SHORT_ID_SIZE`
            //      but other possibility would be through alteration to the `Identity` being sent in some way
            let len = identity.short_id().len();
            if len != SHORT_ID_SIZE {
                return Err(Error::InvalidLength {
                    context: "short id".into(),
                    current: len,
                    minimum: Some(SHORT_ID_SIZE),
                    maximum: Some(SHORT_ID_SIZE),
                });
            }
        }
        {
            let fingerprint = identity.did_key().fingerprint();
            let bytes = fingerprint.as_bytes();

            let short_id: [u8; SHORT_ID_SIZE] = bytes[bytes.len() - SHORT_ID_SIZE..]
                .try_into()
                .map_err(anyhow::Error::from)?;

            if identity.short_id() != short_id.into() {
                return Err(Error::PublicKeyInvalid);
            }
        }
        {
            if let Some(status) = identity.status_message() {
                let len = status.chars().count();
                if len >= 512 {
                    return Err(Error::InvalidLength {
                        context: "status".into(),
                        current: len,
                        minimum: None,
                        maximum: Some(512),
                    });
                }
            }
        }
        Ok(())
    }

    pub fn clear_internal_cache(&mut self) {}

    pub async fn emit_event(&self, event: MultiPassEventKind) {
        self.event.emit(event).await;
    }
}

impl IdentityStore {
    #[tracing::instrument(skip(self))]
    pub async fn send_request(&mut self, pubkey: &DID) -> Result<(), Error> {
        let local_public_key = (*self.did_key).clone();

        if local_public_key.eq(pubkey) {
            return Err(Error::CannotSendSelfFriendRequest);
        }

        if self.is_friend(pubkey).await? {
            return Err(Error::FriendExist);
        }

        if self.is_blocked_by(pubkey).await? {
            return Err(Error::BlockedByUser);
        }

        if self.is_blocked(pubkey).await? {
            return Err(Error::PublicKeyIsBlocked);
        }

        if self.has_request_from(pubkey).await? {
            return self.accept_request(pubkey).await;
        }

        let list = self.list_all_raw_request().await?;

        if list
            .iter()
            .any(|request| request.r#type() == RequestType::Outgoing && request.did().eq(pubkey))
        {
            // since the request has already been sent, we should not be sending it again
            return Err(Error::FriendRequestExist);
        }

        let payload = RequestResponsePayload::new(&self.did_key, Event::Request)?;

        self.broadcast_request(pubkey, &payload, true, true).await
    }

    #[tracing::instrument(skip(self))]
    pub async fn accept_request(&mut self, pubkey: &DID) -> Result<(), Error> {
        let local_public_key = (*self.did_key).clone();

        if local_public_key.eq(pubkey) {
            return Err(Error::CannotAcceptSelfAsFriend);
        }

        if !self.has_request_from(pubkey).await? {
            return Err(Error::FriendRequestDoesntExist);
        }

        let list = self.list_all_raw_request().await?;

        let internal_request = list
            .iter()
            .find(|request| request.r#type() == RequestType::Incoming && request.did().eq(pubkey))
            .ok_or(Error::CannotFindFriendRequest)?;

        if self.is_friend(pubkey).await? {
            warn!("Already friends. Removing request");

            self.root_document.remove_request(internal_request).await?;

            return Ok(());
        }

        let payload = RequestResponsePayload::new(&self.did_key, Event::Accept)?;

        self.add_friend(pubkey).await?;

        self.root_document.remove_request(internal_request).await?;

        self.broadcast_request(pubkey, &payload, false, true).await
    }

    #[tracing::instrument(skip(self))]
    pub async fn reject_request(&mut self, pubkey: &DID) -> Result<(), Error> {
        let local_public_key = (*self.did_key).clone();

        if local_public_key.eq(pubkey) {
            return Err(Error::CannotDenySelfAsFriend);
        }

        if !self.has_request_from(pubkey).await? {
            return Err(Error::FriendRequestDoesntExist);
        }

        let list = self.list_all_raw_request().await?;

        // Although the request been validated before storing, we should validate again just to be safe
        let internal_request = list
            .iter()
            .find(|request| request.r#type() == RequestType::Incoming && request.did().eq(pubkey))
            .ok_or(Error::CannotFindFriendRequest)?;

        let payload = RequestResponsePayload::new(&self.did_key, Event::Reject)?;

        self.root_document.remove_request(internal_request).await?;

        self.broadcast_request(pubkey, &payload, false, true).await
    }

    #[tracing::instrument(skip(self))]
    pub async fn close_request(&mut self, pubkey: &DID) -> Result<(), Error> {
        let list = self.list_all_raw_request().await?;

        let internal_request = list
            .iter()
            .find(|request| request.r#type() == RequestType::Outgoing && request.did().eq(pubkey))
            .ok_or(Error::CannotFindFriendRequest)?;

        let payload = RequestResponsePayload::new(&self.did_key, Event::Retract)?;

        self.root_document.remove_request(internal_request).await?;

        if let Some(entry) = self.queue.get(pubkey).await {
            if entry.event == Event::Request {
                self.queue.remove(pubkey).await;
                self.emit_event(MultiPassEventKind::OutgoingFriendRequestClosed {
                    did: pubkey.clone(),
                })
                .await;

                return Ok(());
            }
        }

        self.broadcast_request(pubkey, &payload, false, true).await
    }

    #[tracing::instrument(skip(self))]
    pub async fn has_request_from(&self, pubkey: &DID) -> Result<bool, Error> {
        self.list_incoming_request()
            .await
            .map(|list| list.contains(pubkey))
    }
}

impl IdentityStore {
    #[tracing::instrument(skip(self))]
    pub async fn block_list(&self) -> Result<Vec<DID>, Error> {
        self.root_document.get_blocks().await
    }

    #[tracing::instrument(skip(self))]
    pub async fn is_blocked(&self, public_key: &DID) -> Result<bool, Error> {
        self.block_list()
            .await
            .map(|list| list.contains(public_key))
    }

    #[tracing::instrument(skip(self))]
    pub async fn block(&mut self, pubkey: &DID) -> Result<(), Error> {
        let local_public_key = (*self.did_key).clone();

        if local_public_key.eq(pubkey) {
            return Err(Error::CannotBlockOwnKey);
        }

        if self.is_blocked(pubkey).await? {
            return Err(Error::PublicKeyIsBlocked);
        }

        self.root_document.add_block(pubkey).await?;

        // Remove anything from queue related to the key
        self.queue.remove(pubkey).await;

        let list = self.list_all_raw_request().await?;
        for req in list.iter().filter(|req| req.did().eq(pubkey)) {
            self.root_document.remove_request(req).await?;
        }

        if self.is_friend(pubkey).await? {
            if let Err(e) = self.remove_friend(pubkey, false).await {
                error!("Error removing item from friend list: {e}");
            }
        }

        // Since we want to broadcast the remove request, banning the peer after would not allow that to happen
        // Although this may get uncomment in the future to block connections regardless if its sent or not, or
        // if we decide to send the request through a relay to broadcast it to the peer, however
        // the moment this extension is reloaded the block list are considered as a "banned peer" in libp2p

        // let peer_id = did_to_libp2p_pub(pubkey)?.to_peer_id();

        // self.ipfs.ban_peer(peer_id).await?;
        let payload = RequestResponsePayload::new(&self.did_key, Event::Block)?;

        self.broadcast_request(pubkey, &payload, false, true).await
    }

    #[tracing::instrument(skip(self))]
    pub async fn unblock(&mut self, pubkey: &DID) -> Result<(), Error> {
        let local_public_key = (*self.did_key).clone();

        if local_public_key.eq(pubkey) {
            return Err(Error::CannotUnblockOwnKey);
        }

        if !self.is_blocked(pubkey).await? {
            return Err(Error::PublicKeyIsntBlocked);
        }

        self.root_document.remove_block(pubkey).await?;

        let peer_id = did_to_libp2p_pub(pubkey)?.to_peer_id();
        self.ipfs.unban_peer(peer_id).await?;

        let payload = RequestResponsePayload::new(&self.did_key, Event::Unblock)?;

        self.broadcast_request(pubkey, &payload, false, true).await
    }
}

impl IdentityStore {
    pub async fn block_by_list(&self) -> Result<Vec<DID>, Error> {
        self.root_document.get_block_by().await
    }

    pub async fn is_blocked_by(&self, pubkey: &DID) -> Result<bool, Error> {
        self.block_by_list().await.map(|list| list.contains(pubkey))
    }
}

impl IdentityStore {
    pub async fn friends_list(&self) -> Result<Vec<DID>, Error> {
        self.root_document.get_friends().await
    }

    // Should not be called directly but only after a request is accepted
    #[tracing::instrument(skip(self))]
    pub async fn add_friend(&mut self, pubkey: &DID) -> Result<(), Error> {
        if self.is_friend(pubkey).await? {
            return Err(Error::FriendExist);
        }

        if self.is_blocked(pubkey).await? {
            return Err(Error::PublicKeyIsBlocked);
        }

        self.root_document.add_friend(pubkey).await?;

        let phonebook = self.phonebook();
        if let Err(_e) = phonebook.add_friend(pubkey).await {
            error!("Error: {_e}");
        }

        // Push to give an update in the event any wasnt transmitted during the initial push
        // We dont care if this errors or not.
        let _ = self.push(pubkey).await;

        self.emit_event(MultiPassEventKind::FriendAdded {
            did: pubkey.clone(),
        })
        .await;

        _ = self.announce_identity_to_mesh().await;

        Ok(())
    }

    #[tracing::instrument(skip(self, broadcast))]
    pub async fn remove_friend(&mut self, pubkey: &DID, broadcast: bool) -> Result<(), Error> {
        if !self.is_friend(pubkey).await? {
            return Err(Error::FriendDoesntExist);
        }

        self.root_document.remove_friend(pubkey).await?;

        let phonebook = self.phonebook();

        if let Err(_e) = phonebook.remove_friend(pubkey).await {
            error!("Error: {_e}");
        }

        if broadcast {
            let payload = RequestResponsePayload::new(&self.did_key, Event::Remove)?;

            self.broadcast_request(pubkey, &payload, false, true)
                .await?;
        }

        self.emit_event(MultiPassEventKind::FriendRemoved {
            did: pubkey.clone(),
        })
        .await;

        Ok(())
    }

    #[tracing::instrument(skip(self))]
    pub async fn is_friend(&self, pubkey: &DID) -> Result<bool, Error> {
        self.friends_list().await.map(|list| list.contains(pubkey))
    }

    #[tracing::instrument(skip(self))]
    pub async fn subscribe(
        &self,
    ) -> Result<futures::stream::BoxStream<'static, MultiPassEventKind>, Error> {
        self.event.subscribe().await
    }
}

impl IdentityStore {
    pub async fn list_all_raw_request(&self) -> Result<Vec<Request>, Error> {
        self.root_document.get_requests().await
    }

    pub async fn received_friend_request_from(&self, did: &DID) -> Result<bool, Error> {
        self.list_incoming_request()
            .await
            .map(|list| list.iter().any(|request| request.eq(did)))
    }

    #[tracing::instrument(skip(self))]
    pub async fn list_incoming_request(&self) -> Result<Vec<DID>, Error> {
        self.list_all_raw_request().await.map(|list| {
            list.iter()
                .filter_map(|request| match request {
                    Request::In { did, .. } => Some(did),
                    _ => None,
                })
                .cloned()
                .collect::<Vec<_>>()
        })
    }

    #[tracing::instrument(skip(self))]
    pub async fn sent_friend_request_to(&self, did: &DID) -> Result<bool, Error> {
        self.list_outgoing_request()
            .await
            .map(|list| list.iter().any(|request| request.eq(did)))
    }

    #[tracing::instrument(skip(self))]
    pub async fn list_outgoing_request(&self) -> Result<Vec<DID>, Error> {
        self.list_all_raw_request().await.map(|list| {
            list.iter()
                .filter_map(|request| match request {
                    Request::Out { did, .. } => Some(did),
                    _ => None,
                })
                .cloned()
                .collect::<Vec<_>>()
        })
    }

    #[tracing::instrument(skip(self))]
    pub async fn broadcast_request(
        &mut self,
        recipient: &DID,
        payload: &RequestResponsePayload,
        store_request: bool,
        queue_broadcast: bool,
    ) -> Result<(), Error> {
        let remote_peer_id = did_to_libp2p_pub(recipient)?.to_peer_id();

        if !self.discovery.contains(recipient).await {
            self.discovery.insert(recipient).await?;
        }

        if store_request {
            let outgoing_request = Request::Out {
                did: recipient.clone(),
                date: payload.created.unwrap_or_else(Utc::now),
            };

            let list = self.list_all_raw_request().await?;
            if !list.contains(&outgoing_request) {
                self.root_document.add_request(&outgoing_request).await?;
            }
        }

        let kp = &*self.did_key;

        let payload_bytes = serde_json::to_vec(&payload)?;

        let bytes = ecdh_encrypt(kp, Some(recipient), payload_bytes)?;

        tracing::trace!("Request Payload size: {} bytes", bytes.len());

        tracing::info!("Sending event to {recipient}");

        let peers = self.ipfs.pubsub_peers(Some(recipient.inbox())).await?;

        let mut queued = false;

        let wait = self
            .config
            .store_setting
            .friend_request_response_duration
            .is_some();

        let mut rx = (matches!(payload.event, Event::Request) && wait).then_some({
            let (tx, rx) = oneshot::channel();
            self.signal.write().await.insert(recipient.clone(), tx);
            rx
        });

        let start = Instant::now();
        if !peers.contains(&remote_peer_id)
            || (peers.contains(&remote_peer_id)
                && self
                    .ipfs
                    .pubsub_publish(recipient.inbox(), bytes)
                    .await
                    .is_err())
                && queue_broadcast
        {
            self.queue.insert(recipient, payload.clone()).await;
            queued = true;
            self.signal.write().await.remove(recipient);
        }

        if !queued {
            let end = start.elapsed();
            tracing::trace!("Took {}ms to send event", end.as_millis());
        }

        if !queued && matches!(payload.event, Event::Request) {
            if let Some(rx) = std::mem::take(&mut rx) {
                if let Some(timeout) = self.config.store_setting.friend_request_response_duration {
                    let start = Instant::now();
                    if let Ok(Ok(res)) = tokio::time::timeout(timeout, rx).await {
                        let end = start.elapsed();
                        tracing::trace!("Took {}ms to receive a response", end.as_millis());
                        res?
                    }
                }
            }
        }

        match payload.event {
            Event::Request => {
                self.emit_event(MultiPassEventKind::FriendRequestSent {
                    to: recipient.clone(),
                })
                .await;
            }
            Event::Retract => {
                self.emit_event(MultiPassEventKind::OutgoingFriendRequestClosed {
                    did: recipient.clone(),
                })
                .await;
            }
            Event::Reject => {
                self.emit_event(MultiPassEventKind::IncomingFriendRequestRejected {
                    did: recipient.clone(),
                })
                .await;
            }
            Event::Block => {
                let _ = self.push(recipient).await;
                let _ = self.request(recipient, RequestOption::Identity).await;
                self.emit_event(MultiPassEventKind::Blocked {
                    did: recipient.clone(),
                })
                .await;
            }
            Event::Unblock => {
                let _ = self.push(recipient).await;
                let _ = self.request(recipient, RequestOption::Identity).await;

                self.emit_event(MultiPassEventKind::Unblocked {
                    did: recipient.clone(),
                })
                .await;
            }
            _ => {}
        };
        Ok(())
    }
}<|MERGE_RESOLUTION|>--- conflicted
+++ resolved
@@ -1096,119 +1096,6 @@
 
                             let mut emit = false;
 
-<<<<<<< HEAD
-                            if matches!(
-                                self.config.store_setting.update_events,
-                                UpdateEvents::Enabled
-                            ) {
-                                emit = true;
-                            } else if matches!(
-                                self.config.store_setting.update_events,
-                                UpdateEvents::FriendsOnly | UpdateEvents::EmitFriendsOnly
-                            ) && self.is_friend(&document_did).await.unwrap_or_default()
-                            {
-                                emit = true;
-                            }
-
-                            if document.metadata.profile_picture
-                                != identity.metadata.profile_picture
-                                && identity.metadata.profile_picture.is_some()
-                            {
-                                tracing::info!("Requesting profile picture from {}", identity.did);
-
-                                if !self.config.store_setting.fetch_over_bitswap {
-                                    if let Err(e) = self
-                                        .request(
-                                            in_did,
-                                            RequestOption::Image {
-                                                banner: None,
-                                                picture: identity.metadata.profile_picture,
-                                            },
-                                        )
-                                        .await
-                                    {
-                                        error!(
-                                            "Error requesting profile picture from {in_did}: {e}"
-                                        );
-                                    }
-                                } else {
-                                    let identity_profile_picture =
-                                        identity.metadata.profile_picture.expect("Cid is provided");
-                                    tokio::spawn({
-                                        let ipfs = self.ipfs.clone();
-                                        let emit = emit;
-                                        let store = self.clone();
-                                        let did = in_did.clone();
-                                        async move {
-                                            let peer_id = vec![did.to_peer_id()?];
-                                            let _ = super::document::image_dag::get_image(
-                                                &ipfs,
-                                                identity_profile_picture,
-                                                &peer_id,
-                                                false,
-                                                Some(2 * 1024 * 1024),
-                                            )
-                                            .await
-                                            .map_err(|e| {
-                                                tracing::error!(
-                                                    "Error fetching image from {did}: {e}"
-                                                );
-                                                e
-                                            })?;
-
-                                            tracing::trace!("Image pointed to {identity_profile_picture} for {did} downloaded");
-
-                                            if emit {
-                                                store
-                                                    .emit_event(
-                                                        MultiPassEventKind::IdentityUpdate { did },
-                                                    )
-                                                    .await;
-                                            }
-
-                                            Ok::<_, anyhow::Error>(())
-                                        }
-                                    });
-                                }
-                            }
-                            if document.metadata.profile_banner != identity.metadata.profile_banner
-                                && identity.metadata.profile_banner.is_some()
-                            {
-                                tracing::info!("Requesting profile banner from {}", identity.did);
-
-                                if !self.config.store_setting.fetch_over_bitswap {
-                                    if let Err(e) = self
-                                        .request(
-                                            in_did,
-                                            RequestOption::Image {
-                                                banner: identity.metadata.profile_banner,
-                                                picture: None,
-                                            },
-                                        )
-                                        .await
-                                    {
-                                        error!(
-                                            "Error requesting profile banner from {in_did}: {e}"
-                                        );
-                                    }
-                                } else {
-                                    let identity_profile_banner =
-                                        identity.metadata.profile_banner.expect("Cid is provided");
-                                    tokio::spawn({
-                                        let ipfs = self.ipfs.clone();
-                                        let emit = emit;
-                                        let did = in_did.clone();
-                                        let store = self.clone();
-                                        async move {
-                                            let peer_id = vec![did.to_peer_id()?];
-
-                                            let _ = super::document::image_dag::get_image(
-                                                &ipfs,
-                                                identity_profile_banner,
-                                                &peer_id,
-                                                false,
-                                                Some(2 * 1024 * 1024),
-=======
                             if !exclude_images {
                                 if matches!(
                                     self.config.store_setting.update_events,
@@ -1226,8 +1113,9 @@
                                     emit = true;
                                 }
 
-                                if document.profile_picture != identity.profile_picture
-                                    && identity.profile_picture.is_some()
+                                if document.metadata.profile_picture
+                                    != identity.metadata.profile_picture
+                                    && identity.metadata.profile_picture.is_some()
                                 {
                                     tracing::info!(
                                         "Requesting profile picture from {}",
@@ -1240,9 +1128,8 @@
                                                 in_did,
                                                 RequestOption::Image {
                                                     banner: None,
-                                                    picture: identity.profile_picture,
+                                                    picture: identity.metadata.profile_picture,
                                                 },
->>>>>>> 77548277
                                             )
                                             .await
                                         {
@@ -1250,71 +1137,11 @@
                                             "Error requesting profile picture from {in_did}: {e}"
                                         );
                                         }
-<<<<<<< HEAD
-                                    });
-                                }
-                            }
-
-                            if emit {
-                                tracing::trace!("Emitting identity update event");
-                                self.emit_event(MultiPassEventKind::IdentityUpdate {
-                                    did: document.did.clone(),
-                                })
-                                .await;
-                            }
-                        }
-                    }
-                    None => {
-                        tracing::info!("{} identity document cached", identity.did);
-
-                        let document_did = identity.did.clone();
-
-                        if matches!(
-                            self.config.store_setting.update_events,
-                            UpdateEvents::Enabled
-                        ) {
-                            let did = document_did.clone();
-                            self.emit_event(MultiPassEventKind::IdentityUpdate { did })
-                                .await;
-                        }
-
-                        let mut emit = false;
-                        if matches!(
-                            self.config.store_setting.update_events,
-                            UpdateEvents::Enabled
-                        ) {
-                            emit = true;
-                        } else if matches!(
-                            self.config.store_setting.update_events,
-                            UpdateEvents::FriendsOnly | UpdateEvents::EmitFriendsOnly
-                        ) && self.is_friend(&document_did).await.unwrap_or_default()
-                        {
-                            emit = true;
-                        }
-
-                        if emit {
-                            let mut picture = None;
-                            let mut banner = None;
-
-                            if let Some(cid) = identity.metadata.profile_picture {
-                                picture = Some(cid);
-                            }
-
-                            if let Some(cid) = identity.metadata.profile_banner {
-                                banner = Some(cid)
-                            }
-
-                            if banner.is_some() || picture.is_some() {
-                                if !self.config.store_setting.fetch_over_bitswap {
-                                    self.request(in_did, RequestOption::Image { banner, picture })
-                                        .await?;
-                                } else {
-                                    if let Some(picture) = picture {
-=======
                                     } else {
-                                        let identity_profile_picture =
-                                            identity.profile_picture.expect("Cid is provided");
->>>>>>> 77548277
+                                        let identity_profile_picture = identity
+                                            .metadata
+                                            .profile_picture
+                                            .expect("Cid is provided");
                                         tokio::spawn({
                                             let ipfs = self.ipfs.clone();
                                             let emit = emit;
@@ -1354,8 +1181,9 @@
                                         });
                                     }
                                 }
-                                if document.profile_banner != identity.profile_banner
-                                    && identity.profile_banner.is_some()
+                                if document.metadata.profile_banner
+                                    != identity.metadata.profile_banner
+                                    && identity.metadata.profile_banner.is_some()
                                 {
                                     tracing::info!(
                                         "Requesting profile banner from {}",
@@ -1367,7 +1195,7 @@
                                             .request(
                                                 in_did,
                                                 RequestOption::Image {
-                                                    banner: identity.profile_banner,
+                                                    banner: identity.metadata.profile_banner,
                                                     picture: None,
                                                 },
                                             )
@@ -1378,8 +1206,10 @@
                                         );
                                         }
                                     } else {
-                                        let identity_profile_banner =
-                                            identity.profile_banner.expect("Cid is provided");
+                                        let identity_profile_banner = identity
+                                            .metadata
+                                            .profile_banner
+                                            .expect("Cid is provided");
                                         tokio::spawn({
                                             let ipfs = self.ipfs.clone();
                                             let emit = emit;
@@ -1464,11 +1294,11 @@
                                 let mut picture = None;
                                 let mut banner = None;
 
-                                if let Some(cid) = identity.profile_picture {
+                                if let Some(cid) = identity.metadata.profile_picture {
                                     picture = Some(cid);
                                 }
 
-                                if let Some(cid) = identity.profile_banner {
+                                if let Some(cid) = identity.metadata.profile_banner {
                                     banner = Some(cid)
                                 }
 
