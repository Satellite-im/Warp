--- conflicted
+++ resolved
@@ -8,11 +8,9 @@
 };
 use chrono::Utc;
 
-<<<<<<< HEAD
 use futures::{
     channel::oneshot::{self, Canceled},
-    stream::BoxStream,
-    SinkExt, StreamExt, TryStreamExt,
+    SinkExt, StreamExt,
 };
 use ipfs::{
     libp2p::request_response::{RequestId, ResponseChannel},
@@ -20,10 +18,6 @@
     Ipfs, IpfsPath, Keypair,
 };
 
-=======
-use futures::{channel::oneshot, StreamExt};
-use ipfs::{Ipfs, IpfsPath, Keypair};
->>>>>>> 4247e1b2
 use libipld::Cid;
 use rust_ipfs as ipfs;
 use serde::{de::DeserializeOwned, Deserialize, Serialize};
@@ -267,6 +261,7 @@
 
 impl IdentityStore {
     #[allow(clippy::type_complexity)]
+    #[allow(clippy::too_many_arguments)]
     pub async fn new(
         ipfs: Ipfs,
         path: Option<PathBuf>,
