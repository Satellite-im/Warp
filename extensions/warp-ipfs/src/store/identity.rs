//We are cloning the Cid rather than dereferencing to be sure that we are not holding
//onto the lock.
#![allow(clippy::clone_on_copy)]
use crate::{
    behaviour::phonebook::PhoneBookCommand,
    config::{self, Discovery as DiscoveryConfig, DiscoveryType, UpdateEvents},
    store::{did_to_libp2p_pub, discovery::Discovery, DidExt, PeerIdExt, PeerTopic},
};
<<<<<<< HEAD
use futures::{
    channel::oneshot::{self, Canceled},
    stream::BoxStream,
    SinkExt, StreamExt, TryStreamExt,
};
use ipfs::{
    libp2p::request_response::{RequestId, ResponseChannel},
    p2p::MultiaddrExt,
    Ipfs, IpfsPath, Keypair,
};
=======
use chrono::Utc;

use futures::{channel::oneshot, stream::BoxStream, StreamExt, TryStreamExt};
use ipfs::{Ipfs, IpfsPath, Keypair};
>>>>>>> e0a0f73c
use libipld::Cid;
use rust_ipfs as ipfs;
use serde::{de::DeserializeOwned, Deserialize, Serialize};
use std::{
    collections::{HashMap, HashSet},
    path::PathBuf,
    task::Poll,
    time::{Duration, Instant},
};

use tokio::sync::{broadcast, RwLock};
use tracing::{
    log::{self, error},
    warn,
};

use warp::{crypto::zeroize::Zeroizing, multipass::identity::Platform};
use warp::{
    crypto::{did_key::Generate, DIDKey, Ed25519KeyPair, Fingerprint, DID},
    error::Error,
    multipass::{
        identity::{Identity, IdentityStatus, SHORT_ID_SIZE},
        MultiPassEventKind,
    },
    sync::Arc,
    tesseract::Tesseract,
};

use super::{
    connected_to_peer, did_keypair,
    document::{
        cache::IdentityCache,
        identity::{unixfs_fetch, IdentityDocument},
        root::RootDocumentMap,
        utils::GetLocalDag,
        ExtractedRootDocument, RootDocument, ToCid,
    },
    ecdh_decrypt, ecdh_encrypt, libp2p_pub_to_did,
    phonebook::PhoneBook,
    queue::Queue,
};

#[allow(clippy::type_complexity)]
#[derive(Clone)]
#[allow(clippy::type_complexity)]
pub struct IdentityStore {
    ipfs: Ipfs,

    root_document: RootDocumentMap,

    identity_cache: IdentityCache,

    online_status: Arc<tokio::sync::RwLock<Option<IdentityStatus>>>,

    // keypair
    did_key: Arc<DID>,

    // Queue to handle sending friend request
    queue: Queue,

    phonebook: PhoneBook,

    signal: Arc<RwLock<HashMap<DID, oneshot::Sender<Result<(), Error>>>>>,

    discovery: Discovery,

    config: config::Config,

    tesseract: Tesseract,

    event: broadcast::Sender<MultiPassEventKind>,

    _process_identity_event: Arc<
        Option<
            futures::channel::mpsc::Receiver<(
                RequestId,
                ResponseChannel<shuttle::identity::protocol::Response>,
                either::Either<
                    shuttle::identity::protocol::Request,
                    shuttle::identity::protocol::Response,
                >,
                futures::channel::oneshot::Sender<(
                    ResponseChannel<shuttle::identity::protocol::Response>,
                    either::Either<
                        shuttle::identity::protocol::Request,
                        shuttle::identity::protocol::Response,
                    >,
                )>,
            )>,
        >,
    >,

    identity_command: Option<futures::channel::mpsc::Sender<shuttle::identity::IdentityCommand>>,
}

#[derive(Debug, Clone, Hash, PartialEq, Eq, Serialize, Deserialize)]
pub enum Request {
    In(DID),
    Out(DID),
}

impl From<Request> for RequestType {
    fn from(request: Request) -> Self {
        RequestType::from(&request)
    }
}

impl From<&Request> for RequestType {
    fn from(request: &Request) -> Self {
        match request {
            Request::In(_) => RequestType::Incoming,
            Request::Out(_) => RequestType::Outgoing,
        }
    }
}

impl Request {
    pub fn r#type(&self) -> RequestType {
        self.into()
    }

    pub fn did(&self) -> &DID {
        match self {
            Request::In(did) => did,
            Request::Out(did) => did,
        }
    }
}

#[derive(Deserialize, Serialize, Debug, Clone, Copy, PartialEq, Hash, Eq)]
#[serde(rename_all = "lowercase", tag = "type")]
pub enum Event {
    /// Event indicating a friend request
    Request,
    /// Event accepting the request
    Accept,
    /// Remove identity as a friend
    Remove,
    /// Reject friend request, if any
    Reject,
    /// Retract a sent friend request
    Retract,
    /// Block user
    Block,
    /// Unblock user
    Unblock,
    /// Indiciation of a response to a request
    Response,
}

#[derive(Deserialize, Serialize, Debug, Clone, PartialEq, Hash, Eq)]
pub struct RequestResponsePayload {
    pub sender: DID,
    pub event: Event,
}

#[derive(Deserialize, Serialize, Debug, Clone, Copy, PartialEq, Eq)]
pub enum RequestType {
    Incoming,
    Outgoing,
}

#[allow(clippy::large_enum_variant)]
pub enum RootDocumentEvents {
    Get(oneshot::Sender<Result<RootDocument, Error>>),
    Set(RootDocument, oneshot::Sender<Result<(), Error>>),
    AddFriend(DID, oneshot::Sender<Result<(), Error>>),
    RemoveFriend(DID, oneshot::Sender<Result<(), Error>>),
    GetFriendList(oneshot::Sender<Result<Vec<DID>, Error>>),
    AddRequest(Request, oneshot::Sender<Result<(), Error>>),
    RemoveRequest(Request, oneshot::Sender<Result<(), Error>>),
    GetRequestList(oneshot::Sender<Result<Vec<Request>, Error>>),
    AddBlock(DID, oneshot::Sender<Result<(), Error>>),
    RemoveBlock(DID, oneshot::Sender<Result<(), Error>>),
    GetBlockList(oneshot::Sender<Result<Vec<DID>, Error>>),
    AddBlockBy(DID, oneshot::Sender<Result<(), Error>>),
    RemoveBlockBy(DID, oneshot::Sender<Result<(), Error>>),
    GetBlockByList(oneshot::Sender<Result<Vec<DID>, Error>>),
}

#[allow(clippy::large_enum_variant)]
#[derive(Debug, Clone)]
pub enum LookupBy {
    DidKey(DID),
    DidKeys(Vec<DID>),
    Username(String),
    ShortId(String),
}

#[derive(Debug, Clone, Serialize, Deserialize)]
#[serde(rename_all = "lowercase")]
#[allow(clippy::large_enum_variant)]
pub enum IdentityEvent {
    /// Send a request event
    Request { option: RequestOption },

    /// Event receiving identity payload
    Receive { option: ResponseOption },
}

#[derive(Debug, Clone, Serialize, Deserialize)]
#[serde(rename_all = "lowercase")]
pub enum RequestOption {
    /// Identity request
    Identity,
    /// Pictures
    Image {
        banner: Option<Cid>,
        picture: Option<Cid>,
    },
}

#[derive(Clone, Serialize, Deserialize)]
#[serde(rename_all = "lowercase")]
#[allow(clippy::large_enum_variant)]
pub enum ResponseOption {
    /// Identity request
    Identity { identity: IdentityDocument },
    /// Pictures
    Image { cid: Cid, data: Vec<u8> },
}

impl std::fmt::Debug for ResponseOption {
    fn fmt(&self, f: &mut std::fmt::Formatter<'_>) -> std::fmt::Result {
        match self {
            ResponseOption::Identity { identity } => f
                .debug_struct("ResponseOption::Identity")
                .field("identity", &identity.did)
                .finish(),
            ResponseOption::Image { cid, .. } => f
                .debug_struct("ResponseOption::Image")
                .field("cid", &cid.to_string())
                .finish(),
        }
    }
}

impl IdentityStore {
    #[allow(clippy::type_complexity)]
    pub async fn new(
        ipfs: Ipfs,
        path: Option<PathBuf>,
        tesseract: Tesseract,
        tx: broadcast::Sender<MultiPassEventKind>,
        pb_tx: futures::channel::mpsc::Sender<PhoneBookCommand>,
        config: &config::Config,
        discovery: Discovery,
        (identity_command, _process_identity_event): (
            Option<futures::channel::mpsc::Sender<shuttle::identity::IdentityCommand>>,
            Option<
                futures::channel::mpsc::Receiver<(
                    RequestId,
                    ResponseChannel<shuttle::identity::protocol::Response>,
                    either::Either<
                        shuttle::identity::protocol::Request,
                        shuttle::identity::protocol::Response,
                    >,
                    futures::channel::oneshot::Sender<(
                        ResponseChannel<shuttle::identity::protocol::Response>,
                        either::Either<
                            shuttle::identity::protocol::Request,
                            shuttle::identity::protocol::Response,
                        >,
                    )>,
                )>,
            >,
        ),
    ) -> Result<Self, Error> {
        if let Some(path) = path.as_ref() {
            if !path.exists() {
                tokio::fs::create_dir_all(path).await?;
            }
        }
        let config = config.clone();

        let identity_cache = IdentityCache::new(&ipfs, path.clone()).await;

        let online_status = Arc::default();

        let event = tx.clone();

        let did_key = Arc::new(did_keypair(&tesseract)?);

        let root_document = RootDocumentMap::new(&ipfs, did_key.clone(), path.clone()).await;

        let queue = Queue::new(
            ipfs.clone(),
            did_key.clone(),
            config.path.clone(),
            discovery.clone(),
        );

        let phonebook = PhoneBook::new(discovery.clone(), pb_tx);

        let signal = Default::default();

        let store = Self {
            ipfs,
            root_document,
            identity_cache,
            online_status,
            discovery,
            config,
            tesseract,
            event,
            identity_command,
            _process_identity_event: Arc::new(_process_identity_event),
            did_key,
            queue,
            phonebook,
            signal,
        };

        if let Ok(ident) = store.own_identity().await {
            log::info!("Identity loaded with {}", ident.did_key());
        }

        let did = store.get_keypair_did()?;

        let event_stream = store.ipfs.pubsub_subscribe(did.events()).await?;
        let main_stream = store
            .ipfs
            .pubsub_subscribe("/identity/announce".into())
            .await?;

        store.discovery.start().await?;

        let mut discovery_rx = store.discovery.events();

        log::info!("Loading queue");
        if let Err(_e) = store.queue.load().await {}

        let phonebook = &store.phonebook;
        log::info!("Loading friends list into phonebook");
        if let Ok(friends) = store.friends_list().await {
            if let Err(_e) = phonebook.add_friend_list(friends).await {
                error!("Error adding friends in phonebook: {_e}");
            }
        }

        // scan through friends list to see if there is any incoming request or outgoing request matching
        // and clear them out of the request list as a precautionary measure
        let friends = store.friends_list().await.unwrap_or_default();

        for friend in friends {
            let list = store.list_all_raw_request().await.unwrap_or_default();

            // cleanup outgoing
            for req in list.iter().filter(|req| req.did().eq(&friend)) {
                let _ = store.root_document.remove_request(req).await;
            }
        }

        let friend_stream = store.ipfs.pubsub_subscribe(store.did_key.inbox()).await?;

        tokio::spawn({
            let mut store = store.clone();
            async move {
                let _main_stream = main_stream;

                futures::pin_mut!(event_stream);
                futures::pin_mut!(friend_stream);

                let auto_push = store.config.store_setting.auto_push.is_some();

                let interval = store
                    .config
                    .store_setting
                    .auto_push
                    .map(|i| {
                        if i.as_millis() < 300000 {
                            Duration::from_millis(300000)
                        } else {
                            i
                        }
                    })
                    .unwrap_or(Duration::from_millis(300000));

                let mut tick = tokio::time::interval(interval);

                loop {
                    tokio::select! {
                        biased;
                        Some(message) = event_stream.next() => {
                            let entry = match message.source {
                                Some(peer_id) => match store.discovery.get(peer_id).await.ok() {
                                    Some(entry) => entry.peer_id().to_did().ok(),
                                    None => {
                                        let _ = store.discovery.insert(peer_id).await.ok();
                                        peer_id.to_did().ok()
                                    },
                                },
                                None => continue,
                            };
                            if let Some(in_did) = entry {
                                if let Err(e) = store.process_message(in_did, &message.data).await {
                                    error!("Error: {e}");
                                }
                            }

                        }
                        Some(event) = friend_stream.next() => {
                            let Some(peer_id) = event.source else {
                                //Note: Due to configuration, we should ALWAYS have a peer set in its source
                                //      thus we can ignore the request if no peer is provided
                                continue;
                            };

                            let Ok(did) = peer_id.to_did() else {
                                //Note: The peer id is embedded with ed25519 public key, therefore we can decode it into a did key
                                //      otherwise we can ignore
                                continue;
                            };

                            if let Err(e) = store.check_request_message(&did, &event.data).await {
                                error!("Error: {e}");
                            }
                        }
                        // Used as the initial request/push
                        Ok(push) = discovery_rx.recv() => {
                            if let Err(e) = store.request(&push, RequestOption::Identity).await {
                                error!("Error requesting identity: {e}");
                            }
                            if let Err(e) = store.push(&push).await {
                                error!("Error pushing identity: {e}");
                            }
                        }
                        _ = tick.tick() => {
                            if auto_push {
                                store.push_to_all().await;
                            }
                        }
                    }
                }
            }
        });

        tokio::task::yield_now().await;
        Ok(store)
    }

    pub(crate) fn phonebook(&self) -> &PhoneBook {
        &self.phonebook
    }

    //TODO: Implement Errors
    #[tracing::instrument(skip(self, data))]
    async fn check_request_message(&mut self, did: &DID, data: &[u8]) -> anyhow::Result<()> {
        let pk_did = &*self.did_key;

        let bytes = ecdh_decrypt(pk_did, Some(did), data)?;

        log::trace!("received payload size: {} bytes", bytes.len());

        let data = serde_json::from_slice::<RequestResponsePayload>(&bytes)?;

        log::info!("Received event from {did}");

        if self
            .list_incoming_request()
            .await
            .unwrap_or_default()
            .contains(&data.sender)
            && data.event == Event::Request
        {
            warn!("Request exist locally. Skipping");
            return Ok(());
        }

        //TODO: Send error if dropped early due to error when processing request
        let mut signal = self.signal.write().await.remove(&data.sender);

        log::debug!("Event {:?}", data.event);

        // Before we validate the request, we should check to see if the key is blocked
        // If it is, skip the request so we dont wait resources storing it.
        if self.is_blocked(&data.sender).await? && !matches!(data.event, Event::Block) {
            log::warn!("Received event from a blocked identity.");
            let payload = RequestResponsePayload {
                sender: (*self.did_key).clone(),
                event: Event::Block,
            };

            self.broadcast_request((&data.sender, &payload), false, true)
                .await?;

            return Ok(());
        }

        match data.event {
            Event::Accept => {
                let list = self.list_all_raw_request().await?;

                let Some(item) = list
                    .iter()
                    .filter(|req| req.r#type() == RequestType::Outgoing)
                    .find(|req| data.sender.eq(req.did()))
                    .cloned()
                else {
                    anyhow::bail!(
                        "Unable to locate pending request. Already been accepted or rejected?"
                    )
                };

                // Maybe just try the function instead and have it be a hard error?
                if self.root_document.remove_request(&item).await.is_err() {
                    anyhow::bail!(
                        "Unable to locate pending request. Already been accepted or rejected?"
                    )
                }

                self.add_friend(item.did()).await?;
            }
            Event::Request => {
                if self.is_friend(&data.sender).await? {
                    log::debug!("Friend already exist. Remitting event");
                    let payload = RequestResponsePayload {
                        sender: (*self.did_key).clone(),
                        event: Event::Accept,
                    };

                    self.broadcast_request((&data.sender, &payload), false, false)
                        .await?;

                    return Ok(());
                }

                let list = self.list_all_raw_request().await?;

                if let Some(inner_req) = list
                    .iter()
                    .find(|request| {
                        request.r#type() == RequestType::Outgoing && data.sender.eq(request.did())
                    })
                    .cloned()
                {
                    //Because there is also a corresponding outgoing request for the incoming request
                    //we can automatically add them
                    self.root_document.remove_request(&inner_req).await?;
                    self.add_friend(inner_req.did()).await?;
                } else {
                    self.root_document
                        .add_request(&Request::In(data.sender.clone()))
                        .await?;

                    tokio::spawn({
                        let store = self.clone();
                        let from = data.sender.clone();
                        async move {
                            let _ = tokio::time::timeout(Duration::from_secs(10), async {
                                loop {
                                    if let Ok(list) =
                                        store.lookup(LookupBy::DidKey(from.clone())).await
                                    {
                                        if !list.is_empty() {
                                            break;
                                        }
                                    }
                                    tokio::time::sleep(Duration::from_secs(1)).await;
                                }
                            })
                            .await
                            .ok();

                            store.emit_event(MultiPassEventKind::FriendRequestReceived { from });
                        }
                    });
                }
                let payload = RequestResponsePayload {
                    sender: (*self.did_key).clone(),
                    event: Event::Response,
                };

                self.broadcast_request((&data.sender, &payload), false, false)
                    .await?;
            }
            Event::Reject => {
                let list = self.list_all_raw_request().await?;
                let internal_request = list
                    .iter()
                    .find(|request| {
                        request.r#type() == RequestType::Outgoing && data.sender.eq(request.did())
                    })
                    .cloned()
                    .ok_or(Error::FriendRequestDoesntExist)?;

                self.root_document.remove_request(&internal_request).await?;

                self.emit_event(MultiPassEventKind::OutgoingFriendRequestRejected {
                    did: data.sender,
                });
            }
            Event::Remove => {
                if self.is_friend(&data.sender).await? {
                    self.remove_friend(&data.sender, false).await?;
                }
            }
            Event::Retract => {
                let list = self.list_all_raw_request().await?;
                let internal_request = list
                    .iter()
                    .find(|request| {
                        request.r#type() == RequestType::Incoming && data.sender.eq(request.did())
                    })
                    .cloned()
                    .ok_or(Error::FriendRequestDoesntExist)?;

                self.root_document.remove_request(&internal_request).await?;

                self.emit_event(MultiPassEventKind::IncomingFriendRequestClosed {
                    did: data.sender,
                });
            }
            Event::Block => {
                if self.has_request_from(&data.sender).await? {
                    self.emit_event(MultiPassEventKind::IncomingFriendRequestClosed {
                        did: data.sender.clone(),
                    });
                } else if self.sent_friend_request_to(&data.sender).await? {
                    self.emit_event(MultiPassEventKind::OutgoingFriendRequestRejected {
                        did: data.sender.clone(),
                    });
                }

                let list = self.list_all_raw_request().await?;
                for req in list.iter().filter(|req| req.did().eq(&data.sender)) {
                    self.root_document.remove_request(req).await?;
                }

                if self.is_friend(&data.sender).await? {
                    self.remove_friend(&data.sender, false).await?;
                }

                let completed = self.root_document.add_block_by(&data.sender).await.is_ok();
                if completed {
                    let sender = data.sender.clone();

                    let _ = self.push(&sender).await.ok();
                    let _ = self.request(&sender, RequestOption::Identity).await.ok();

                    self.emit_event(MultiPassEventKind::BlockedBy { did: data.sender });
                }

                if let Some(tx) = std::mem::take(&mut signal) {
                    log::debug!("Signaling broadcast of response...");
                    let _ = tx.send(Err(Error::BlockedByUser));
                }
            }
            Event::Unblock => {
                let completed = self
                    .root_document
                    .remove_block_by(&data.sender)
                    .await
                    .is_ok();

                if completed {
                    let sender = data.sender.clone();

                    let _ = self.push(&sender).await.ok();
                    let _ = self.request(&sender, RequestOption::Identity).await.ok();

                    self.emit_event(MultiPassEventKind::UnblockedBy { did: data.sender });
                }
            }
            Event::Response => {
                if let Some(tx) = std::mem::take(&mut signal) {
                    log::debug!("Signaling broadcast of response...");
                    let _ = tx.send(Ok(()));
                }
            }
        };
        if let Some(tx) = std::mem::take(&mut signal) {
            log::debug!("Signaling broadcast of response...");
            let _ = tx.send(Ok(()));
        }

        Ok(())
    }

    async fn push_iter<I: IntoIterator<Item = DID>>(&self, list: I) {
        for did in list {
            if let Err(e) = self.push(&did).await {
                log::error!("Error pushing identity to {did}: {e}");
            }
        }
    }

    pub async fn push_to_all(&self) {
        let list = self
            .discovery
            .list()
            .await
            .iter()
            .filter_map(|entry| entry.peer_id().to_did().ok())
            .collect::<Vec<_>>();
        self.push_iter(list).await
    }

    #[tracing::instrument(skip(self))]
    pub async fn request(&self, out_did: &DID, option: RequestOption) -> Result<(), Error> {
        let pk_did = self.get_keypair_did()?;

        let event = IdentityEvent::Request { option };

        let payload_bytes = serde_json::to_vec(&event)?;

        let bytes = ecdh_encrypt(&pk_did, Some(out_did), payload_bytes)?;

        log::trace!("Payload size: {} bytes", bytes.len());

        log::info!("Sending event to {out_did}");

        let out_peer_id = did_to_libp2p_pub(out_did)?.to_peer_id();

        if self
            .ipfs
            .pubsub_peers(Some(out_did.events()))
            .await?
            .contains(&out_peer_id)
        {
            let timer = Instant::now();
            self.ipfs.pubsub_publish(out_did.events(), bytes).await?;
            let end = timer.elapsed();
            log::info!("Event sent to {out_did}");
            log::trace!("Took {}ms to send event", end.as_millis());
        }

        Ok(())
    }

    #[tracing::instrument(skip(self))]
    pub async fn push(&self, out_did: &DID) -> Result<(), Error> {
        let pk_did = self.get_keypair_did()?;

        let mut identity = self.own_identity_document().await?;

        let is_friend = self.is_friend(out_did).await.unwrap_or_default();

        let is_blocked = self.is_blocked(out_did).await.unwrap_or_default();

        let is_blocked_by = self.is_blocked_by(out_did).await.unwrap_or_default();

        let share_platform = self.config.store_setting.share_platform;

        let platform =
            (share_platform && (!is_blocked || !is_blocked_by)).then_some(self.own_platform());

        let status = self.online_status.read().await.clone().and_then(|status| {
            (!is_blocked || !is_blocked_by)
                .then_some(status)
                .or(Some(IdentityStatus::Offline))
        });

        let profile_picture = identity.profile_picture;
        let profile_banner = identity.profile_banner;

        let include_pictures = (matches!(
            self.config.store_setting.update_events,
            UpdateEvents::Enabled
        ) || matches!(
            self.config.store_setting.update_events,
            UpdateEvents::FriendsOnly | UpdateEvents::EmitFriendsOnly
        ) && is_friend)
            && (!is_blocked && !is_blocked_by);

        log::trace!("Including cid in push: {include_pictures}");

        identity.profile_picture =
            profile_picture.and_then(|picture| include_pictures.then_some(picture));
        identity.profile_banner =
            profile_banner.and_then(|banner| include_pictures.then_some(banner));

        identity.status = status;
        identity.platform = platform;

        let kp_did = self.get_keypair_did()?;

        let payload = identity.sign(&kp_did)?;

        let event = IdentityEvent::Receive {
            option: ResponseOption::Identity { identity: payload },
        };

        let payload_bytes = serde_json::to_vec(&event)?;

        let bytes = ecdh_encrypt(&pk_did, Some(out_did), payload_bytes)?;

        log::trace!("Payload size: {} bytes", bytes.len());

        log::info!("Sending event to {out_did}");

        let out_peer_id = did_to_libp2p_pub(out_did)?.to_peer_id();

        if self
            .ipfs
            .pubsub_peers(Some(out_did.events()))
            .await?
            .contains(&out_peer_id)
        {
            let timer = Instant::now();
            self.ipfs.pubsub_publish(out_did.events(), bytes).await?;
            let end = timer.elapsed();
            log::info!("Event sent to {out_did}");
            log::trace!("Took {}ms to send event", end.as_millis());
        }

        Ok(())
    }

    #[tracing::instrument(skip(self))]
    pub async fn push_profile_picture(&self, out_did: &DID, cid: Cid) -> Result<(), Error> {
        let pk_did = self.get_keypair_did()?;

        let identity = self.own_identity_document().await?;

        let Some(picture_cid) = identity.profile_picture else {
            return Ok(());
        };

        if cid != picture_cid {
            log::debug!("Requested profile picture does not match current picture.");
            return Ok(());
        }

        let data = unixfs_fetch(&self.ipfs, cid, None, true, Some(2 * 1024 * 1024)).await?;

        let event = IdentityEvent::Receive {
            option: ResponseOption::Image { cid, data },
        };

        let payload_bytes = serde_json::to_vec(&event)?;

        let bytes = ecdh_encrypt(&pk_did, Some(out_did), payload_bytes)?;

        log::trace!("Payload size: {} bytes", bytes.len());

        log::info!("Sending event to {out_did}");

        let out_peer_id = did_to_libp2p_pub(out_did)?.to_peer_id();

        if self
            .ipfs
            .pubsub_peers(Some(out_did.events()))
            .await?
            .contains(&out_peer_id)
        {
            let timer = Instant::now();
            self.ipfs.pubsub_publish(out_did.events(), bytes).await?;
            let end = timer.elapsed();
            log::info!("Event sent to {out_did}");
            log::trace!("Took {}ms to send event", end.as_millis());
        }

        Ok(())
    }

    #[tracing::instrument(skip(self))]
    pub async fn push_profile_banner(&self, out_did: &DID, cid: Cid) -> Result<(), Error> {
        let pk_did = self.get_keypair_did()?;

        let identity = self.own_identity_document().await?;

        let Some(banner_cid) = identity.profile_banner else {
            return Ok(());
        };

        if cid != banner_cid {
            return Ok(());
        }

        let data = unixfs_fetch(&self.ipfs, cid, None, true, Some(2 * 1024 * 1024)).await?;

        let event = IdentityEvent::Receive {
            option: ResponseOption::Image { cid, data },
        };

        let payload_bytes = serde_json::to_vec(&event)?;

        let bytes = ecdh_encrypt(&pk_did, Some(out_did), payload_bytes)?;

        log::trace!("Payload size: {} bytes", bytes.len());

        log::info!("Sending event to {out_did}");

        let out_peer_id = did_to_libp2p_pub(out_did)?.to_peer_id();

        if self
            .ipfs
            .pubsub_peers(Some(out_did.events()))
            .await?
            .contains(&out_peer_id)
        {
            let timer = Instant::now();
            self.ipfs.pubsub_publish(out_did.events(), bytes).await?;
            let end = timer.elapsed();
            log::info!("Event sent to {out_did}");
            log::trace!("Took {}ms to send event", end.as_millis());
        }

        Ok(())
    }

    #[tracing::instrument(skip(self, message))]
    #[allow(clippy::if_same_then_else)]
    async fn process_message(&mut self, in_did: DID, message: &[u8]) -> anyhow::Result<()> {
        let pk_did = self.get_keypair_did()?;

        let bytes = ecdh_decrypt(&pk_did, Some(&in_did), message)?;

        log::info!("Received event from {in_did}");
        let event = serde_json::from_slice::<IdentityEvent>(&bytes)?;

        log::debug!("Event: {event:?}");
        match event {
            IdentityEvent::Request { option } => match option {
                RequestOption::Identity => self.push(&in_did).await?,
                RequestOption::Image { banner, picture } => {
                    if let Some(cid) = banner {
                        self.push_profile_banner(&in_did, cid).await?;
                    }
                    if let Some(cid) = picture {
                        self.push_profile_picture(&in_did, cid).await?;
                    }
                }
            },
            IdentityEvent::Receive {
                option: ResponseOption::Identity { identity },
            } => {
                //TODO: Validate public key against peer that sent it
                // let _pk = did_to_libp2p_pub(&raw_object.did)?;

                //TODO: Remove upon offline implementation
                anyhow::ensure!(identity.did == in_did, "Payload doesnt match identity");

                // Validate after making sure the identity did matches the payload
                identity.verify()?;

                if let Ok(own_id) = self.own_identity().await {
                    anyhow::ensure!(
                        own_id.did_key() != identity.did,
                        "Cannot accept own identity"
                    );
                }

                if !self.discovery.contains(identity.did.clone()).await {
                    if let Err(e) = self.discovery.insert(identity.did.clone()).await {
                        log::warn!("Error inserting into discovery service: {e}");
                    }
                }

                let previous_identity = self.identity_cache.get(&identity.did).await.ok();

                self.identity_cache.insert(&identity).await?;

                match previous_identity {
                    Some(document) => {
                        if document.different(&identity) {
                            log::info!("Updating local cache of {}", identity.did);

                            let document_did = identity.did.clone();

                            let mut emit = false;

                            if matches!(
                                self.config.store_setting.update_events,
                                UpdateEvents::Enabled
                            ) {
                                emit = true;
                            } else if matches!(
                                self.config.store_setting.update_events,
                                UpdateEvents::FriendsOnly | UpdateEvents::EmitFriendsOnly
                            ) && self.is_friend(&document_did).await.unwrap_or_default()
                            {
                                emit = true;
                            }

                            if document.profile_picture != identity.profile_picture
                                && identity.profile_picture.is_some()
                            {
                                log::info!("Requesting profile picture from {}", identity.did);

                                if !self.config.store_setting.fetch_over_bitswap {
                                    if let Err(e) = self
                                        .request(
                                            &in_did,
                                            RequestOption::Image {
                                                banner: None,
                                                picture: identity.profile_picture,
                                            },
                                        )
                                        .await
                                    {
                                        error!(
                                            "Error requesting profile picture from {in_did}: {e}"
                                        );
                                    }
                                } else {
                                    let identity_profile_picture =
                                        identity.profile_picture.expect("Cid is provided");
                                    tokio::spawn({
                                        let ipfs = self.ipfs.clone();
                                        let emit = emit;
                                        let store = self.clone();
                                        let did = in_did.clone();
                                        async move {
                                            let peer_id = vec![did.to_peer_id()?];

                                            let mut stream = ipfs
                                                .unixfs()
                                                .cat(
                                                    identity_profile_picture,
                                                    None,
                                                    &peer_id,
                                                    false,
                                                    None,
                                                )
                                                .await?
                                                .boxed();

                                            while let Some(_d) = stream.try_next().await? {}

                                            if emit {
                                                store.emit_event(
                                                    MultiPassEventKind::IdentityUpdate { did },
                                                );
                                            }

                                            Ok::<_, anyhow::Error>(())
                                        }
                                    });
                                }
                            }
                            if document.profile_banner != identity.profile_banner
                                && identity.profile_banner.is_some()
                            {
                                log::info!("Requesting profile banner from {}", identity.did);

                                if !self.config.store_setting.fetch_over_bitswap {
                                    if let Err(e) = self
                                        .request(
                                            &in_did,
                                            RequestOption::Image {
                                                banner: identity.profile_banner,
                                                picture: None,
                                            },
                                        )
                                        .await
                                    {
                                        error!(
                                            "Error requesting profile banner from {in_did}: {e}"
                                        );
                                    }
                                } else {
                                    let identity_profile_banner =
                                        identity.profile_banner.expect("Cid is provided");
                                    tokio::spawn({
                                        let ipfs = self.ipfs.clone();
                                        let emit = emit;
                                        let did = in_did.clone();
                                        let store = self.clone();
                                        async move {
                                            let peer_id = vec![did.to_peer_id()?];

                                            let mut stream = ipfs
                                                .unixfs()
                                                .cat(
                                                    identity_profile_banner,
                                                    None,
                                                    &peer_id,
                                                    false,
                                                    None,
                                                )
                                                .await?
                                                .boxed();

                                            while let Some(_d) = stream.try_next().await? {}

                                            if emit {
                                                store.emit_event(
                                                    MultiPassEventKind::IdentityUpdate { did },
                                                );
                                            }

                                            Ok::<_, anyhow::Error>(())
                                        }
                                    });
                                }
                            }

                            if emit {
                                log::trace!("Emitting identity update event");
                                self.emit_event(MultiPassEventKind::IdentityUpdate {
                                    did: document.did.clone(),
                                });
                            }
                        }
                    }
                    None => {
                        log::info!("{} identity document cached", identity.did);

                        let document_did = identity.did.clone();

                        if matches!(
                            self.config.store_setting.update_events,
                            UpdateEvents::Enabled
                        ) {
                            let did = document_did.clone();
                            self.emit_event(MultiPassEventKind::IdentityUpdate { did });
                        }

                        let mut emit = false;
                        if matches!(
                            self.config.store_setting.update_events,
                            UpdateEvents::Enabled
                        ) {
                            emit = true;
                        } else if matches!(
                            self.config.store_setting.update_events,
                            UpdateEvents::FriendsOnly | UpdateEvents::EmitFriendsOnly
                        ) && self.is_friend(&document_did).await.unwrap_or_default()
                        {
                            emit = true;
                        }

                        if emit {
                            let mut picture = None;
                            let mut banner = None;

                            if let Some(cid) = identity.profile_picture {
                                picture = Some(cid);
                            }

                            if let Some(cid) = identity.profile_banner {
                                banner = Some(cid)
                            }

                            if banner.is_some() || picture.is_some() {
                                if !self.config.store_setting.fetch_over_bitswap {
                                    self.request(&in_did, RequestOption::Image { banner, picture })
                                        .await?;
                                } else {
                                    if let Some(picture) = picture {
                                        tokio::spawn({
                                            let ipfs = self.ipfs.clone();
                                            let did = in_did.clone();
                                            let store = self.clone();
                                            async move {
                                                let mut stream = ipfs
                                                    .unixfs()
                                                    .cat(picture, None, &[], false, None)
                                                    .await?
                                                    .boxed();

                                                while let Some(_d) = stream.try_next().await? {}

                                                store.emit_event(
                                                    MultiPassEventKind::IdentityUpdate { did },
                                                );

                                                Ok::<_, anyhow::Error>(())
                                            }
                                        });
                                    }
                                    if let Some(banner) = banner {
                                        tokio::spawn({
                                            let store = self.clone();
                                            let ipfs = self.ipfs.clone();

                                            let did = in_did.clone();
                                            async move {
                                                let mut stream = ipfs
                                                    .unixfs()
                                                    .cat(banner, None, &[], false, None)
                                                    .await?
                                                    .boxed();

                                                while let Some(_d) = stream.try_next().await? {}

                                                store.emit_event(
                                                    MultiPassEventKind::IdentityUpdate { did },
                                                );

                                                Ok::<_, anyhow::Error>(())
                                            }
                                        });
                                    }
                                }
                            }
                        }
                    }
                };
            }
            //Used when receiving an image (eg banner, pfp) from a peer
            IdentityEvent::Receive {
                option: ResponseOption::Image { cid, data },
            } => {
                let cache = self.identity_cache.get(&in_did).await?;

                if cache.profile_picture == Some(cid) || cache.profile_banner == Some(cid) {
                    tokio::spawn({
                        let cid = cid;
                        let mut store = self.clone();
                        async move {
                            let added_cid = store
                                .store_photo(
                                    futures::stream::iter(Ok::<_, std::io::Error>(Ok(data)))
                                        .boxed(),
                                    Some(2 * 1024 * 1024),
                                )
                                .await?;

                            debug_assert_eq!(added_cid, cid);
                            store.emit_event(MultiPassEventKind::IdentityUpdate {
                                did: in_did.clone(),
                            });
                            Ok::<_, Error>(())
                        }
                    });
                }
            }
        };
        Ok(())
    }

    fn own_platform(&self) -> Platform {
        if self.config.store_setting.share_platform {
            if cfg!(any(
                target_os = "windows",
                target_os = "macos",
                target_os = "linux",
                target_os = "freebsd",
                target_os = "dragonfly",
                target_os = "openbsd",
                target_os = "netbsd"
            )) {
                Platform::Desktop
            } else if cfg!(any(target_os = "android", target_os = "ios")) {
                Platform::Mobile
            } else {
                Platform::Unknown
            }
        } else {
            Platform::Unknown
        }
    }

    pub fn discovery_type(&self) -> &DiscoveryConfig {
        self.discovery.discovery_config()
    }

    #[tracing::instrument(skip(self, extracted))]
    pub async fn import_identity(
        &mut self,
        extracted: ExtractedRootDocument,
    ) -> Result<Identity, Error> {
        extracted.verify()?;

        let identity = extracted.identity.clone();

        let document = RootDocument::import(&self.ipfs, extracted).await?;

        self.root_document.set(document).await?;

        log::info!("Loading friends list into phonebook");
        if let Ok(friends) = self.friends_list().await {
            let phonebook = self.phonebook();

            if let Err(_e) = phonebook.add_friend_list(friends).await {
                error!("Error adding friends in phonebook: {_e}");
            }
        }

        Ok(identity)
    }

    #[tracing::instrument(skip(self))]
    pub async fn create_identity(&mut self, username: Option<&str>) -> Result<Identity, Error> {
        let raw_kp = self.get_raw_keypair()?;

        if self.own_identity().await.is_ok() {
            return Err(Error::IdentityExist);
        }

        let public_key =
            DIDKey::Ed25519(Ed25519KeyPair::from_public_key(&raw_kp.public().to_bytes()));

        let username = username
            .map(str::to_string)
            .unwrap_or_else(warp::multipass::generator::generate_name);

        let fingerprint = public_key.fingerprint();
        let bytes = fingerprint.as_bytes();

        let time = Utc::now();

        let identity = IdentityDocument {
            username,
            short_id: bytes[bytes.len() - SHORT_ID_SIZE..]
                .try_into()
                .map_err(anyhow::Error::from)?,
            did: public_key.into(),
            created: Some(time),
            modified: Some(time),
            status_message: None,
            profile_banner: None,
            profile_picture: None,
            platform: None,
            status: None,
            signature: None,
        };

        let did_kp = self.get_keypair_did()?;
        let identity = identity.sign(&did_kp)?;

        let ident_cid = identity.to_cid(&self.ipfs).await?;

        let root_document = RootDocument {
            identity: ident_cid,
            ..Default::default()
        };

        self.root_document.set(root_document).await?;

        if let Some(sender) = self.identity_command.as_mut() {
            if let DiscoveryConfig::Namespace {
                discovery_type: DiscoveryType::RzPoint { addresses },
                ..
            } = self.discovery.discovery_config()
            {
                for addr in addresses {
                    let Some(peer_id) = addr.peer_id() else {
                        continue;
                    };

                    let (tx, rx) = futures::channel::oneshot::channel();
                    let _ = sender
                        .send(shuttle::identity::IdentityCommand::Register {
                            peer_id,
                            identity: identity.clone().into(),
                            response: tx,
                        })
                        .await;

                    match tokio::time::timeout(Duration::from_secs(20), rx).await {
                        Ok(Ok(Ok(_))) => {
                            break;
                        }
                        Ok(Ok(Err(e))) => {
                            log::error!("Error registering identity to {peer_id}: {e}");
                            break;
                        }
                        Ok(Err(Canceled)) => {
                            log::error!("Channel been unexpectedly closed for {peer_id}");
                            continue;
                        }
                        Err(_) => {
                            log::error!("Request timeout for {peer_id}");
                            continue;
                        }
                    }
                }
            }
        }

        let identity = identity.resolve()?;

        Ok(identity)
    }

    pub async fn import_identity_remote(&mut self, did: DID) -> Result<Vec<u8>, Error> {
        if let Some(sender) = self.identity_command.as_mut() {
            if let DiscoveryConfig::Namespace {
                discovery_type: DiscoveryType::RzPoint { addresses },
                ..
            } = self.discovery.discovery_config()
            {
                for addr in addresses {
                    let Some(peer_id) = addr.peer_id() else {
                        continue;
                    };

                    let (tx, rx) = futures::channel::oneshot::channel();
                    let _ = sender
                        .send(shuttle::identity::IdentityCommand::Fetch {
                            peer_id,
                            did: did.clone(),
                            response: tx,
                        })
                        .await;

                    match tokio::time::timeout(Duration::from_secs(20), rx).await {
                        Ok(Ok(Ok(package))) => {
                            return Ok(package);
                        }
                        Ok(Ok(Err(e))) => {
                            log::error!("Error importing from {peer_id}: {e}");
                            break;
                        }
                        Ok(Err(Canceled)) => {
                            log::error!("Channel been unexpectedly closed for {peer_id}");
                            continue;
                        }
                        Err(_) => {
                            log::error!("Request timeout for {peer_id}");
                            continue;
                        }
                    }
                }
            }
        }
        Err(Error::IdentityDoesntExist)
    }

    pub async fn export_identity_document(&mut self) -> Result<(), Error> {
        let document = self.own_identity_document().await?;

        if let Some(sender) = self.identity_command.as_mut() {
            if let DiscoveryConfig::Namespace {
                discovery_type: DiscoveryType::RzPoint { addresses },
                ..
            } = self.discovery.discovery_config()
            {
                for addr in addresses {
                    let Some(peer_id) = addr.peer_id() else {
                        continue;
                    };

                    let (tx, rx) = futures::channel::oneshot::channel();
                    let _ = sender
                        .send(shuttle::identity::IdentityCommand::Synchronized {
                            peer_id,
                            identity: document.clone().into(),
                            package: None,
                            response: tx,
                        })
                        .await;

                    match tokio::time::timeout(Duration::from_secs(20), rx).await {
                        Ok(Ok(Ok(_))) => {
                            break;
                        }
                        Ok(Ok(Err(e))) => {
                            log::error!("Error exporting to {peer_id}: {e}");
                            break;
                        }
                        Ok(Err(Canceled)) => {
                            log::error!("Channel been unexpectedly closed for {peer_id}");
                            continue;
                        }
                        Err(_) => {
                            log::error!("Request timeout for {peer_id}");
                            continue;
                        }
                    }
                }
            }
        }
        Ok(())
    }

    pub async fn export_identity_remote(&mut self, package: Vec<u8>) -> Result<(), Error> {
        let document = self.own_identity_document().await?;

        if let Some(sender) = self.identity_command.as_mut() {
            if let DiscoveryConfig::Namespace {
                discovery_type: DiscoveryType::RzPoint { addresses },
                ..
            } = self.discovery.discovery_config()
            {
                for addr in addresses {
                    let Some(peer_id) = addr.peer_id() else {
                        continue;
                    };

                    let (tx, rx) = futures::channel::oneshot::channel();
                    let _ = sender
                        .send(shuttle::identity::IdentityCommand::Synchronized {
                            peer_id,
                            identity: document.clone().into(),
                            package: Some(package.clone()),
                            response: tx,
                        })
                        .await;

                    match tokio::time::timeout(Duration::from_secs(20), rx).await {
                        Ok(Ok(Ok(_))) => {
                            break;
                        }
                        Ok(Ok(Err(e))) => {
                            log::error!("Error exporting to {peer_id}: {e}");
                            break;
                        }
                        Ok(Err(Canceled)) => {
                            log::error!("Channel been unexpectedly closed for {peer_id}");
                            continue;
                        }
                        Err(_) => {
                            log::error!("Request timeout for {peer_id}");
                            continue;
                        }
                    }
                }
            }
        }
        Ok(())
    }

    pub async fn local_id_created(&self) -> bool {
        self.own_identity().await.is_ok()
    }

    pub(crate) fn root_document(&self) -> &RootDocumentMap {
        &self.root_document
    }

    //Note: We are calling `IdentityStore::cache` multiple times, but shouldnt have any impact on performance.
    pub async fn lookup(&self, lookup: LookupBy) -> Result<Vec<Identity>, Error> {
        let own_did = self
            .own_identity()
            .await
            .map(|identity| identity.did_key())
            .map_err(|_| Error::OtherWithContext("Identity store may not be initialized".into()))?;

        let mut preidentity = vec![];

        let mut idents_docs = match &lookup {
            //Note: If this returns more than one identity, then its likely due to frontend cache not clearing out.
            //TODO: Maybe move cache into the backend to serve as a secondary cache
            LookupBy::DidKey(pubkey) => {
                //Maybe we should omit our own key here?
                if *pubkey == own_did {
                    return self.own_identity().await.map(|i| vec![i]);
                }

                if !self.discovery.contains(pubkey).await {
                    self.discovery.insert(pubkey).await?;
                }

                self.identity_cache
                    .list()
                    .await?
                    .iter()
                    .filter(|ident| ident.did == *pubkey)
                    .cloned()
                    .collect::<Vec<_>>()
            }
            LookupBy::DidKeys(list) => {
                let mut items = HashSet::new();
                let cache = self.identity_cache.list().await?;

                for pubkey in list {
                    if !pubkey.eq(&own_did) && !self.discovery.contains(pubkey).await {
                        if let Err(e) = self.discovery.insert(pubkey).await {
                            log::error!("Error inserting {pubkey} into discovery: {e}")
                        }
                    }
                }

                for pubkey in list {
                    if own_did.eq(pubkey) {
                        let own_identity = match self.own_identity().await {
                            Ok(id) => id,
                            Err(_) => continue,
                        };
                        if !preidentity.contains(&own_identity) {
                            preidentity.push(own_identity);
                        }
                        continue;
                    }

                    if let Some(cache) = cache.iter().find(|cache| cache.did.eq(pubkey)) {
                        items.insert(cache.clone());
                    }
                }
                Vec::from_iter(items)
            }
            LookupBy::Username(username) if username.contains('#') => {
                let cache = self.identity_cache.list().await?;
                let split_data = username.split('#').collect::<Vec<&str>>();

                if split_data.len() != 2 {
                    cache
                        .iter()
                        .filter(|ident| {
                            ident
                                .username
                                .to_lowercase()
                                .contains(&username.to_lowercase())
                        })
                        .cloned()
                        .collect::<Vec<_>>()
                } else {
                    match (
                        split_data.first().map(|s| s.to_lowercase()),
                        split_data.last().map(|s| s.to_lowercase()),
                    ) {
                        (Some(name), Some(code)) => cache
                            .iter()
                            .filter(|ident| {
                                ident.username.to_lowercase().eq(&name)
                                    && String::from_utf8_lossy(&ident.short_id)
                                        .to_lowercase()
                                        .eq(&code)
                            })
                            .cloned()
                            .collect::<Vec<_>>(),
                        _ => vec![],
                    }
                }
            }
            LookupBy::Username(username) => {
                let username = username.to_lowercase();
                self.identity_cache
                    .list()
                    .await?
                    .iter()
                    .filter(|ident| ident.username.to_lowercase().contains(&username))
                    .cloned()
                    .collect::<Vec<_>>()
            }
            LookupBy::ShortId(id) => self
                .identity_cache
                .list()
                .await?
                .iter()
                .filter(|ident| String::from_utf8_lossy(&ident.short_id).eq(id))
                .cloned()
                .collect::<Vec<_>>(),
        };
        if idents_docs.is_empty() {
            if let Some(sender) = self.identity_command.clone().as_mut() {
                let kind = match lookup {
                    LookupBy::DidKey(did) => shuttle::identity::protocol::Lookup::PublicKey { did },
                    LookupBy::DidKeys(list) => {
                        shuttle::identity::protocol::Lookup::PublicKeys { dids: list }
                    }
                    LookupBy::Username(username) => {
                        shuttle::identity::protocol::Lookup::Username { username, count: 0 }
                    }
                    LookupBy::ShortId(short_id) => shuttle::identity::protocol::Lookup::ShortId {
                        short_id: short_id.try_into()?,
                    },
                };
                if let DiscoveryConfig::Namespace {
                    discovery_type: DiscoveryType::RzPoint { addresses },
                    ..
                } = self.discovery.discovery_config()
                {
                    for addr in addresses {
                        let Some(peer_id) = addr.peer_id() else {
                            continue;
                        };

                        let (tx, rx) = futures::channel::oneshot::channel();
                        let _ = sender
                            .send(shuttle::identity::IdentityCommand::Lookup {
                                peer_id,
                                kind: kind.clone(),
                                response: tx,
                            })
                            .await;

                        match tokio::time::timeout(Duration::from_secs(20), rx).await {
                            Ok(Ok(Ok(list))) => {
                                for ident in &list {
                                    if self.discovery.contains(&ident.did).await {
                                        continue;
                                    }
                                    let _ = self.discovery.insert(&ident.did).await;
                                }
                                idents_docs.extend(list.iter().cloned().map(|doc| doc.into()));
                                break;
                            }
                            Ok(Ok(Err(e))) => {
                                error!("Error registering identity to {peer_id}: {e}");
                                break;
                            }
                            Ok(Err(Canceled)) => {
                                error!("Channel been unexpectedly closed for {peer_id}");
                                continue;
                            }
                            Err(_) => {
                                error!("Request timed out for {peer_id}");
                                continue;
                            }
                        }
                    }
                }
            }
        }

        let mut list = idents_docs
            .iter()
            .filter(|document| document.did != own_did)
            .filter_map(|doc| doc.resolve().ok())
            .collect::<Vec<_>>();

        list.extend(preidentity);

        Ok(list)
    }

    pub async fn identity_update(&mut self, identity: IdentityDocument) -> Result<(), Error> {
        let kp = self.get_keypair_did()?;

        let identity = identity.sign(&kp)?;

        log::debug!("Updateing document");
        let mut root_document = self.root_document.get().await?;
        let ident_cid = identity.to_cid(&self.ipfs).await?;
        root_document.identity = ident_cid;

        self.root_document
            .set(root_document)
            .await
            .map(|_| log::debug!("Root document updated"))
            .map_err(|e| {
                log::error!("Updating root document failed: {e}");
                e
            })?;
        let _ = self.export_identity_document().await;

        Ok(())
    }

    //TODO: Add a check to check directly through pubsub_peer (maybe even using connected peers) or through a separate server
    #[tracing::instrument(skip(self))]
    pub async fn identity_status(&self, did: &DID) -> Result<IdentityStatus, Error> {
        let own_did = self
            .own_identity()
            .await
            .map(|identity| identity.did_key())
            .map_err(|_| Error::OtherWithContext("Identity store may not be initialized".into()))?;

        if own_did.eq(did) {
            return self
                .online_status
                .read()
                .await
                .or(Some(IdentityStatus::Online))
                .ok_or(Error::MultiPassExtensionUnavailable);
        }

        //Note: This is checked because we may not be connected to those peers with the 2 options below
        //      while with `Discovery::Provider`, they at some point should have been connected or discovered
        if !matches!(
            self.discovery_type(),
            DiscoveryConfig::Direct | DiscoveryConfig::None
        ) {
            self.lookup(LookupBy::DidKey(did.clone()))
                .await?
                .first()
                .cloned()
                .ok_or(Error::IdentityDoesntExist)?;
        }

        let status: IdentityStatus = connected_to_peer(&self.ipfs, did.clone())
            .await
            .map(|ctype| ctype.into())
            .map_err(Error::from)?;

        if matches!(status, IdentityStatus::Offline) {
            return Ok(status);
        }

        self.identity_cache
            .get(did)
            .await
            .ok()
            .and_then(|cache| cache.status)
            .or(Some(status))
            .ok_or(Error::IdentityDoesntExist)
    }

    #[tracing::instrument(skip(self))]
    pub async fn set_identity_status(&mut self, status: IdentityStatus) -> Result<(), Error> {
        let mut root_document = self.root_document.get().await?;
        root_document.status = Some(status);
        self.root_document.set(root_document).await?;
        *self.online_status.write().await = Some(status);
        self.push_to_all().await;
        Ok(())
    }

    #[tracing::instrument(skip(self))]
    pub async fn identity_platform(&self, did: &DID) -> Result<Platform, Error> {
        let own_did = self
            .own_identity()
            .await
            .map(|identity| identity.did_key())
            .map_err(|_| Error::OtherWithContext("Identity store may not be initialized".into()))?;

        if own_did.eq(did) {
            return Ok(self.own_platform());
        }

        let identity_status = self.identity_status(did).await?;

        if matches!(identity_status, IdentityStatus::Offline) {
            return Ok(Platform::Unknown);
        }

        self.identity_cache
            .get(did)
            .await
            .ok()
            .and_then(|cache| cache.platform)
            .ok_or(Error::IdentityDoesntExist)
    }

    pub fn get_keypair(&self) -> anyhow::Result<Keypair> {
        match self.tesseract.retrieve("keypair") {
            Ok(keypair) => {
                let kp = bs58::decode(keypair).into_vec()?;
                let id_kp = warp::crypto::ed25519_dalek::Keypair::from_bytes(&kp)?;
                let bytes = Zeroizing::new(id_kp.secret.to_bytes());
                Ok(Keypair::ed25519_from_bytes(bytes)?)
            }
            Err(_) => anyhow::bail!(Error::PrivateKeyInvalid),
        }
    }

    pub fn get_keypair_did(&self) -> anyhow::Result<DID> {
        let kp = Zeroizing::new(self.get_raw_keypair()?.to_bytes());
        let kp = warp::crypto::ed25519_dalek::Keypair::from_bytes(&*kp)?;
        let did = DIDKey::Ed25519(Ed25519KeyPair::from_secret_key(kp.secret.as_bytes()));
        Ok(did.into())
    }

    pub fn get_raw_keypair(&self) -> anyhow::Result<ipfs::libp2p::identity::ed25519::Keypair> {
        self.get_keypair()?
            .try_into_ed25519()
            .map_err(anyhow::Error::from)
    }

    pub async fn get_local_dag<D: DeserializeOwned>(&self, path: IpfsPath) -> Result<D, Error> {
        path.get_local_dag(&self.ipfs).await
    }

    pub async fn own_identity_document(&self) -> Result<IdentityDocument, Error> {
        let root_document = self.root_document.get().await?;
        let path = IpfsPath::from(root_document.identity);
        let identity: IdentityDocument = path.get_local_dag(&self.ipfs).await?;
        identity.verify()?;
        Ok(identity)
    }

    pub async fn own_identity(&self) -> Result<Identity, Error> {
        let root_document = self.root_document.get().await?;

        let path = IpfsPath::from(root_document.identity);
        let identity = self
            .get_local_dag::<IdentityDocument>(path)
            .await?
            .resolve()?;

        let public_key = identity.did_key();
        let kp_public_key = libp2p_pub_to_did(&self.get_keypair()?.public())?;
        if public_key != kp_public_key {
            //Note if we reach this point, the identity would need to be reconstructed
            return Err(Error::IdentityDoesntExist);
        }

        *self.online_status.write().await = root_document.status;
        Ok(identity)
    }

    #[tracing::instrument(skip(self, stream))]
    pub async fn store_photo(
        &mut self,
        stream: BoxStream<'static, std::io::Result<Vec<u8>>>,
        limit: Option<usize>,
    ) -> Result<Cid, Error> {
        let ipfs = self.ipfs.clone();

        let mut stream = ipfs.add_unixfs(stream).await?;

        let cid = futures::future::poll_fn(|cx| loop {
            match stream.poll_next_unpin(cx) {
                Poll::Ready(Some(ipfs::unixfs::UnixfsStatus::ProgressStatus {
                    written, ..
                })) => {
                    if let Some(limit) = limit {
                        if written > limit {
                            return Poll::Ready(Err(Error::InvalidLength {
                                context: "photo".into(),
                                current: written,
                                minimum: Some(1),
                                maximum: Some(limit),
                            }));
                        }
                    }
                    log::trace!("{written} bytes written");
                }
                Poll::Ready(Some(ipfs::unixfs::UnixfsStatus::CompletedStatus {
                    path,
                    written,
                    ..
                })) => {
                    log::debug!("Image is written with {written} bytes - stored at {path}");
                    return Poll::Ready(path.root().cid().copied().ok_or(Error::Other));
                }
                Poll::Ready(Some(ipfs::unixfs::UnixfsStatus::FailedStatus {
                    written,
                    error,
                    ..
                })) => {
                    let err = match error {
                        Some(e) => {
                            log::error!("Error uploading picture with {written} bytes written with error: {e}");
                            e.into()
                        },
                        None => {
                            log::error!("Error uploading picture with {written} bytes written");
                            Error::OtherWithContext("Error uploading photo".into())
                        }
                    };

                    return Poll::Ready(Err(err));
                }
                Poll::Ready(None) => return Poll::Ready(Err(Error::ReceiverChannelUnavailable)),
                Poll::Pending => return Poll::Pending,
            }
        })
        .await?;

        if !ipfs.is_pinned(&cid).await? {
            ipfs.insert_pin(&cid, true).await?;
        }

        Ok(cid)
    }

    #[tracing::instrument(skip(self))]
    pub async fn identity_picture(&self, did: &DID) -> Result<String, Error> {
        if self.config.store_setting.disable_images {
            return Err(Error::InvalidIdentityPicture);
        }

        let document = match self.own_identity_document().await {
            Ok(document) if document.did.eq(did) => document,
            Err(_) | Ok(_) => self.identity_cache.get(did).await?,
        };

        if let Some(cid) = document.profile_picture {
            let data = match unixfs_fetch(&self.ipfs, cid, None, true, Some(2 * 1024 * 1024)).await
            {
                Ok(data) => data,
                Err(_) => {
                    return Err(Error::InvalidIdentityPicture);
                }
            };

            let picture: String = serde_json::from_slice(&data)?;
            if !picture.is_empty() {
                return Ok(picture);
            }
        }

        if let Some(cb) = self.config.store_setting.default_profile_picture.as_deref() {
            let identity = document.resolve()?;
            let picture = cb(&identity)?;
            return Ok(String::from_utf8_lossy(&picture).to_string());
        }

        Err(Error::InvalidIdentityPicture)
    }

    #[tracing::instrument(skip(self))]
    pub async fn identity_banner(&self, did: &DID) -> Result<String, Error> {
        if self.config.store_setting.disable_images {
            return Err(Error::InvalidIdentityBanner);
        }

        let document = match self.own_identity_document().await {
            Ok(document) if document.did.eq(did) => document,
            Err(_) | Ok(_) => self.identity_cache.get(did).await?,
        };

        if let Some(cid) = document.profile_banner {
            let data = match unixfs_fetch(&self.ipfs, cid, None, true, Some(2 * 1024 * 1024)).await
            {
                Ok(data) => data,
                Err(_) => {
                    return Err(Error::InvalidIdentityPicture);
                }
            };

            let picture: String = serde_json::from_slice(&data)?;
            if !picture.is_empty() {
                return Ok(picture);
            }
        }

        if let Some(cb) = self.config.store_setting.default_profile_picture.as_deref() {
            let identity = document.resolve()?;
            let picture = cb(&identity)?;
            return Ok(String::from_utf8_lossy(&picture).to_string());
        }

        Err(Error::InvalidIdentityBanner)
    }

    #[tracing::instrument(skip(self))]
    pub async fn delete_photo(&mut self, cid: Cid) -> Result<(), Error> {
        let ipfs = self.ipfs.clone();

        let mut pinned_blocks: HashSet<_> = HashSet::from_iter(
            ipfs.list_pins(None)
                .await
                .filter_map(|r| async move {
                    match r {
                        Ok(v) => Some(v.0),
                        Err(_) => None,
                    }
                })
                .collect::<Vec<_>>()
                .await,
        );

        if ipfs.is_pinned(&cid).await? {
            ipfs.remove_pin(&cid, true).await?;
        }

        let new_pinned_blocks: HashSet<_> = HashSet::from_iter(
            ipfs.list_pins(None)
                .await
                .filter_map(|r| async move {
                    match r {
                        Ok(v) => Some(v.0),
                        Err(_) => None,
                    }
                })
                .collect::<Vec<_>>()
                .await,
        );

        for s_cid in new_pinned_blocks.iter() {
            pinned_blocks.remove(s_cid);
        }

        for cid in pinned_blocks {
            ipfs.remove_block(cid).await?;
        }

        Ok(())
    }

    pub fn validate_identity(&self, identity: &Identity) -> Result<(), Error> {
        {
            let len = identity.username().chars().count();
            if !(4..=64).contains(&len) {
                return Err(Error::InvalidLength {
                    context: "username".into(),
                    current: len,
                    minimum: Some(4),
                    maximum: Some(64),
                });
            }
        }
        {
            //Note: The only reason why this would ever error is if the short id is different. Likely from an update to `SHORT_ID_SIZE`
            //      but other possibility would be through alteration to the `Identity` being sent in some way
            let len = identity.short_id().len();
            if len != SHORT_ID_SIZE {
                return Err(Error::InvalidLength {
                    context: "short id".into(),
                    current: len,
                    minimum: Some(SHORT_ID_SIZE),
                    maximum: Some(SHORT_ID_SIZE),
                });
            }
        }
        {
            let fingerprint = identity.did_key().fingerprint();
            let bytes = fingerprint.as_bytes();

            let short_id: [u8; SHORT_ID_SIZE] = bytes[bytes.len() - SHORT_ID_SIZE..]
                .try_into()
                .map_err(anyhow::Error::from)?;

            if identity.short_id() != short_id.into() {
                return Err(Error::PublicKeyInvalid);
            }
        }
        {
            if let Some(status) = identity.status_message() {
                let len = status.chars().count();
                if len >= 512 {
                    return Err(Error::InvalidLength {
                        context: "status".into(),
                        current: len,
                        minimum: None,
                        maximum: Some(512),
                    });
                }
            }
        }
        Ok(())
    }

    pub fn clear_internal_cache(&mut self) {}

    pub fn emit_event(&self, event: MultiPassEventKind) {
        let _ = self.event.send(event);
    }
}

impl IdentityStore {
    #[tracing::instrument(skip(self))]
    pub async fn send_request(&mut self, pubkey: &DID) -> Result<(), Error> {
        let local_public_key = (*self.did_key).clone();

        if local_public_key.eq(pubkey) {
            return Err(Error::CannotSendSelfFriendRequest);
        }

        if self.is_friend(pubkey).await? {
            return Err(Error::FriendExist);
        }

        if self.is_blocked_by(pubkey).await? {
            return Err(Error::BlockedByUser);
        }

        if self.is_blocked(pubkey).await? {
            return Err(Error::PublicKeyIsBlocked);
        }

        if self.has_request_from(pubkey).await? {
            return self.accept_request(pubkey).await;
        }

        let list = self.list_all_raw_request().await?;

        if list
            .iter()
            .any(|request| request.r#type() == RequestType::Outgoing && request.did().eq(pubkey))
        {
            // since the request has already been sent, we should not be sending it again
            return Err(Error::FriendRequestExist);
        }

        let payload = RequestResponsePayload {
            sender: local_public_key,
            event: Event::Request,
        };

        self.broadcast_request((pubkey, &payload), true, true).await
    }

    #[tracing::instrument(skip(self))]
    pub async fn accept_request(&mut self, pubkey: &DID) -> Result<(), Error> {
        let local_public_key = (*self.did_key).clone();

        if local_public_key.eq(pubkey) {
            return Err(Error::CannotAcceptSelfAsFriend);
        }

        if !self.has_request_from(pubkey).await? {
            return Err(Error::FriendRequestDoesntExist);
        }

        let list = self.list_all_raw_request().await?;

        let internal_request = list
            .iter()
            .find(|request| request.r#type() == RequestType::Incoming && request.did().eq(pubkey))
            .ok_or(Error::CannotFindFriendRequest)?;

        if self.is_friend(pubkey).await? {
            warn!("Already friends. Removing request");

            self.root_document.remove_request(internal_request).await?;

            return Ok(());
        }

        let payload = RequestResponsePayload {
            event: Event::Accept,
            sender: local_public_key,
        };

        self.add_friend(pubkey).await?;

        self.root_document.remove_request(internal_request).await?;

        self.broadcast_request((pubkey, &payload), false, true)
            .await
    }

    #[tracing::instrument(skip(self))]
    pub async fn reject_request(&mut self, pubkey: &DID) -> Result<(), Error> {
        let local_public_key = (*self.did_key).clone();

        if local_public_key.eq(pubkey) {
            return Err(Error::CannotDenySelfAsFriend);
        }

        if !self.has_request_from(pubkey).await? {
            return Err(Error::FriendRequestDoesntExist);
        }

        let list = self.list_all_raw_request().await?;

        // Although the request been validated before storing, we should validate again just to be safe
        let internal_request = list
            .iter()
            .find(|request| request.r#type() == RequestType::Incoming && request.did().eq(pubkey))
            .ok_or(Error::CannotFindFriendRequest)?;

        let payload = RequestResponsePayload {
            sender: local_public_key,
            event: Event::Reject,
        };

        self.root_document.remove_request(internal_request).await?;

        self.broadcast_request((pubkey, &payload), false, true)
            .await
    }

    #[tracing::instrument(skip(self))]
    pub async fn close_request(&mut self, pubkey: &DID) -> Result<(), Error> {
        let local_public_key = (*self.did_key).clone();

        let list = self.list_all_raw_request().await?;

        let internal_request = list
            .iter()
            .find(|request| request.r#type() == RequestType::Outgoing && request.did().eq(pubkey))
            .ok_or(Error::CannotFindFriendRequest)?;

        let payload = RequestResponsePayload {
            sender: local_public_key,
            event: Event::Retract,
        };

        self.root_document.remove_request(internal_request).await?;

        if let Some(entry) = self.queue.get(pubkey).await {
            if entry.event == Event::Request {
                self.queue.remove(pubkey).await;
                self.emit_event(MultiPassEventKind::OutgoingFriendRequestClosed {
                    did: pubkey.clone(),
                });

                return Ok(());
            }
        }

        self.broadcast_request((pubkey, &payload), false, true)
            .await
    }

    #[tracing::instrument(skip(self))]
    pub async fn has_request_from(&self, pubkey: &DID) -> Result<bool, Error> {
        self.list_incoming_request()
            .await
            .map(|list| list.contains(pubkey))
    }
}

impl IdentityStore {
    #[tracing::instrument(skip(self))]
    pub async fn block_list(&self) -> Result<Vec<DID>, Error> {
        self.root_document.get_blocks().await
    }

    #[tracing::instrument(skip(self))]
    pub async fn is_blocked(&self, public_key: &DID) -> Result<bool, Error> {
        self.block_list()
            .await
            .map(|list| list.contains(public_key))
    }

    #[tracing::instrument(skip(self))]
    pub async fn block(&mut self, pubkey: &DID) -> Result<(), Error> {
        let local_public_key = (*self.did_key).clone();

        if local_public_key.eq(pubkey) {
            return Err(Error::CannotBlockOwnKey);
        }

        if self.is_blocked(pubkey).await? {
            return Err(Error::PublicKeyIsBlocked);
        }

        self.root_document.add_block(pubkey).await?;

        // Remove anything from queue related to the key
        self.queue.remove(pubkey).await;

        let list = self.list_all_raw_request().await?;
        for req in list.iter().filter(|req| req.did().eq(pubkey)) {
            self.root_document.remove_request(req).await?;
        }

        if self.is_friend(pubkey).await? {
            if let Err(e) = self.remove_friend(pubkey, false).await {
                error!("Error removing item from friend list: {e}");
            }
        }

        // Since we want to broadcast the remove request, banning the peer after would not allow that to happen
        // Although this may get uncomment in the future to block connections regardless if its sent or not, or
        // if we decide to send the request through a relay to broadcast it to the peer, however
        // the moment this extension is reloaded the block list are considered as a "banned peer" in libp2p

        // let peer_id = did_to_libp2p_pub(pubkey)?.to_peer_id();

        // self.ipfs.ban_peer(peer_id).await?;
        let payload = RequestResponsePayload {
            sender: local_public_key,
            event: Event::Block,
        };

        self.broadcast_request((pubkey, &payload), false, true)
            .await
    }

    #[tracing::instrument(skip(self))]
    pub async fn unblock(&mut self, pubkey: &DID) -> Result<(), Error> {
        let local_public_key = (*self.did_key).clone();

        if local_public_key.eq(pubkey) {
            return Err(Error::CannotUnblockOwnKey);
        }

        if !self.is_blocked(pubkey).await? {
            return Err(Error::PublicKeyIsntBlocked);
        }

        self.root_document.remove_block(pubkey).await?;

        let peer_id = did_to_libp2p_pub(pubkey)?.to_peer_id();
        self.ipfs.unban_peer(peer_id).await?;

        let payload = RequestResponsePayload {
            sender: local_public_key,
            event: Event::Unblock,
        };

        self.broadcast_request((pubkey, &payload), false, true)
            .await
    }
}

impl IdentityStore {
    pub async fn block_by_list(&self) -> Result<Vec<DID>, Error> {
        self.root_document.get_block_by().await
    }

    pub async fn is_blocked_by(&self, pubkey: &DID) -> Result<bool, Error> {
        self.block_by_list().await.map(|list| list.contains(pubkey))
    }
}

impl IdentityStore {
    pub async fn friends_list(&self) -> Result<Vec<DID>, Error> {
        self.root_document.get_friends().await
    }

    // Should not be called directly but only after a request is accepted
    #[tracing::instrument(skip(self))]
    pub async fn add_friend(&mut self, pubkey: &DID) -> Result<(), Error> {
        if self.is_friend(pubkey).await? {
            return Err(Error::FriendExist);
        }

        if self.is_blocked(pubkey).await? {
            return Err(Error::PublicKeyIsBlocked);
        }

        self.root_document.add_friend(pubkey).await?;

        let phonebook = self.phonebook();
        if let Err(_e) = phonebook.add_friend(pubkey).await {
            error!("Error: {_e}");
        }

        // Push to give an update in the event any wasnt transmitted during the initial push
        // We dont care if this errors or not.
        let _ = self.push(pubkey).await.ok();

        self.emit_event(MultiPassEventKind::FriendAdded {
            did: pubkey.clone(),
        });

        Ok(())
    }

    #[tracing::instrument(skip(self, broadcast))]
    pub async fn remove_friend(&mut self, pubkey: &DID, broadcast: bool) -> Result<(), Error> {
        if !self.is_friend(pubkey).await? {
            return Err(Error::FriendDoesntExist);
        }

        self.root_document.remove_friend(pubkey).await?;

        let phonebook = self.phonebook();

        if let Err(_e) = phonebook.remove_friend(pubkey).await {
            error!("Error: {_e}");
        }

        if broadcast {
            let local_public_key = (*self.did_key).clone();

            let payload = RequestResponsePayload {
                sender: local_public_key,
                event: Event::Remove,
            };

            self.broadcast_request((pubkey, &payload), false, true)
                .await?;
        }

        self.emit_event(MultiPassEventKind::FriendRemoved {
            did: pubkey.clone(),
        });

        Ok(())
    }

    #[tracing::instrument(skip(self))]
    pub async fn is_friend(&self, pubkey: &DID) -> Result<bool, Error> {
        self.friends_list().await.map(|list| list.contains(pubkey))
    }
}

impl IdentityStore {
    pub async fn list_all_raw_request(&self) -> Result<Vec<Request>, Error> {
        self.root_document.get_requests().await
    }

    pub async fn received_friend_request_from(&self, did: &DID) -> Result<bool, Error> {
        self.list_incoming_request()
            .await
            .map(|list| list.iter().any(|request| request.eq(did)))
    }

    #[tracing::instrument(skip(self))]
    pub async fn list_incoming_request(&self) -> Result<Vec<DID>, Error> {
        self.list_all_raw_request().await.map(|list| {
            list.iter()
                .filter_map(|request| match request {
                    Request::In(request) => Some(request),
                    _ => None,
                })
                .cloned()
                .collect::<Vec<_>>()
        })
    }

    #[tracing::instrument(skip(self))]
    pub async fn sent_friend_request_to(&self, did: &DID) -> Result<bool, Error> {
        self.list_outgoing_request()
            .await
            .map(|list| list.iter().any(|request| request.eq(did)))
    }

    #[tracing::instrument(skip(self))]
    pub async fn list_outgoing_request(&self) -> Result<Vec<DID>, Error> {
        self.list_all_raw_request().await.map(|list| {
            list.iter()
                .filter_map(|request| match request {
                    Request::Out(request) => Some(request),
                    _ => None,
                })
                .cloned()
                .collect::<Vec<_>>()
        })
    }

    #[tracing::instrument(skip(self))]
    pub async fn broadcast_request(
        &mut self,
        (recipient, payload): (&DID, &RequestResponsePayload),
        store_request: bool,
        queue_broadcast: bool,
    ) -> Result<(), Error> {
        let remote_peer_id = did_to_libp2p_pub(recipient)?.to_peer_id();

        if !self.discovery.contains(recipient).await {
            self.discovery.insert(recipient).await?;
        }

        if store_request {
            let outgoing_request = Request::Out(recipient.clone());
            let list = self.list_all_raw_request().await?;
            if !list.contains(&outgoing_request) {
                self.root_document.add_request(&outgoing_request).await?;
            }
        }

        let kp = &*self.did_key;

        let payload_bytes = serde_json::to_vec(&payload)?;

        let bytes = ecdh_encrypt(kp, Some(recipient), payload_bytes)?;

        log::trace!("Request Payload size: {} bytes", bytes.len());

        log::info!("Sending event to {recipient}");

        let peers = self.ipfs.pubsub_peers(Some(recipient.inbox())).await?;

        let mut queued = false;

        let wait = self
            .config
            .store_setting
            .friend_request_response_duration
            .is_some();

        let mut rx = (matches!(payload.event, Event::Request) && wait).then_some({
            let (tx, rx) = oneshot::channel();
            self.signal.write().await.insert(recipient.clone(), tx);
            rx
        });

        let start = Instant::now();
        if !peers.contains(&remote_peer_id)
            || (peers.contains(&remote_peer_id)
                && self
                    .ipfs
                    .pubsub_publish(recipient.inbox(), bytes)
                    .await
                    .is_err())
                && queue_broadcast
        {
            self.queue.insert(recipient, payload.clone()).await;
            queued = true;
            self.signal.write().await.remove(recipient);
        }

        if !queued {
            let end = start.elapsed();
            log::trace!("Took {}ms to send event", end.as_millis());
        }

        if !queued && matches!(payload.event, Event::Request) {
            if let Some(rx) = std::mem::take(&mut rx) {
                if let Some(timeout) = self.config.store_setting.friend_request_response_duration {
                    let start = Instant::now();
                    if let Ok(Ok(res)) = tokio::time::timeout(timeout, rx).await {
                        let end = start.elapsed();
                        log::trace!("Took {}ms to receive a response", end.as_millis());
                        res?
                    }
                }
            }
        }

        match payload.event {
            Event::Request => {
                self.emit_event(MultiPassEventKind::FriendRequestSent {
                    to: recipient.clone(),
                });
            }
            Event::Retract => {
                self.emit_event(MultiPassEventKind::OutgoingFriendRequestClosed {
                    did: recipient.clone(),
                });
            }
            Event::Reject => {
                self.emit_event(MultiPassEventKind::IncomingFriendRequestRejected {
                    did: recipient.clone(),
                });
            }
            Event::Block => {
                let _ = self.push(recipient).await;
                let _ = self.request(recipient, RequestOption::Identity).await;
                self.emit_event(MultiPassEventKind::Blocked {
                    did: recipient.clone(),
                });
            }
            Event::Unblock => {
                let _ = self.push(recipient).await;
                let _ = self.request(recipient, RequestOption::Identity).await;

                self.emit_event(MultiPassEventKind::Unblocked {
                    did: recipient.clone(),
                });
            }
            _ => {}
        };
        Ok(())
    }
}<|MERGE_RESOLUTION|>--- conflicted
+++ resolved
@@ -6,7 +6,8 @@
     config::{self, Discovery as DiscoveryConfig, DiscoveryType, UpdateEvents},
     store::{did_to_libp2p_pub, discovery::Discovery, DidExt, PeerIdExt, PeerTopic},
 };
-<<<<<<< HEAD
+use chrono::Utc;
+
 use futures::{
     channel::oneshot::{self, Canceled},
     stream::BoxStream,
@@ -17,12 +18,7 @@
     p2p::MultiaddrExt,
     Ipfs, IpfsPath, Keypair,
 };
-=======
-use chrono::Utc;
-
-use futures::{channel::oneshot, stream::BoxStream, StreamExt, TryStreamExt};
-use ipfs::{Ipfs, IpfsPath, Keypair};
->>>>>>> e0a0f73c
+
 use libipld::Cid;
 use rust_ipfs as ipfs;
 use serde::{de::DeserializeOwned, Deserialize, Serialize};
