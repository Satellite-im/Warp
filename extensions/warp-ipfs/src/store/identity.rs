use std::sync::Arc;
use std::{
    collections::{HashMap, HashSet},
    time::Duration,
};

use bytes::Bytes;
use chrono::{DateTime, Utc};
use futures::{channel::oneshot, StreamExt};
use futures_timeout::TimeoutExt;
use futures_timer::Delay;
use indexmap::IndexMap;
use ipfs::Keypair;
use ipfs::{p2p::MultiaddrExt, Ipfs};
use ipld_core::cid::Cid;
use rust_ipfs as ipfs;
use serde::{Deserialize, Serialize};
use tokio::sync::RwLock;
use tracing::Span;
use web_time::Instant;

use warp::multipass::identity::{FriendRequest, Identifier, ShortId};
use warp::multipass::GetIdentity;
use warp::{
    constellation::file::FileType,
    multipass::identity::{IdentityImage, Platform},
};
use warp::{
    crypto::{DIDKey, Ed25519KeyPair, Fingerprint, DID},
    error::Error,
    multipass::{
        identity::{Identity, IdentityStatus, SHORT_ID_SIZE},
        MultiPassEventKind,
    },
};

use super::payload::PayloadBuilder;
use super::{
    connected_to_peer,
    document::{
        cache::IdentityCache, identity::IdentityDocument, image_dag::get_image,
        root::RootDocumentMap, ResolvedRootDocument, RootDocument,
    },
    ecdh_encrypt,
    event_subscription::EventSubscription,
    payload::PayloadMessage,
    phonebook::PhoneBook,
    protocols,
    queue::Queue,
    topics::IDENTITY_ANNOUNCEMENT,
    MAX_IMAGE_SIZE, MAX_METADATA_ENTRIES, MAX_METADATA_KEY_LENGTH, MAX_METADATA_VALUE_LENGTH,
};
use crate::rt::{Executor, LocalExecutor};
use crate::shuttle::identity::protocol::{
    LookupResponse, MailboxResponse, RegisterResponse, Response, SynchronizedResponse,
};
use crate::{
    config::{self, Discovery as DiscoveryConfig},
    store::{discovery::Discovery, topics::PeerTopic, DidExt, PeerIdExt},
};

// TODO: Split into its own task
#[allow(clippy::type_complexity)]
#[allow(dead_code)]
#[derive(Clone)]
pub struct IdentityStore {
    ipfs: Ipfs,

    root_document: RootDocumentMap,

    identity_cache: IdentityCache,

    // public key representation in did format
    did_key: DID,

    // Queue to handle sending friend request
    queue: Queue,

    phonebook: PhoneBook,

    signal: Arc<RwLock<HashMap<DID, oneshot::Sender<Result<(), Error>>>>>,

    discovery: Discovery,

    config: config::Config,

    span: Span,

    event: EventSubscription<MultiPassEventKind>,

    executor: LocalExecutor,
}

#[derive(Debug, Clone, Eq, Serialize, Deserialize)]
#[serde(tag = "direction", rename_all = "lowercase")]
pub enum Request {
    In { did: DID, date: DateTime<Utc> },
    Out { did: DID, date: DateTime<Utc> },
}

impl Request {
    pub fn request_in(did: DID) -> Self {
        let date = Utc::now();
        Request::In { did, date }
    }
    pub fn request_out(did: DID) -> Self {
        let date = Utc::now();
        Request::Out { did, date }
    }
}

impl PartialEq for Request {
    fn eq(&self, other: &Self) -> bool {
        match (self, other) {
            (Request::In { did: left, .. }, Request::In { did: right, .. }) => left.eq(right),
            (Request::Out { did: left, .. }, Request::Out { did: right, .. }) => left.eq(right),
            _ => false,
        }
    }
}

impl From<Request> for RequestType {
    fn from(request: Request) -> Self {
        RequestType::from(&request)
    }
}

impl From<&Request> for RequestType {
    fn from(request: &Request) -> Self {
        match request {
            Request::In { .. } => RequestType::Incoming,
            Request::Out { .. } => RequestType::Outgoing,
        }
    }
}

impl Request {
    pub fn r#type(&self) -> RequestType {
        self.into()
    }

    pub fn did(&self) -> &DID {
        match self {
            Request::In { did, .. } => did,
            Request::Out { did, .. } => did,
        }
    }

    pub fn date(&self) -> DateTime<Utc> {
        match self {
            Request::In { date, .. } => *date,
            Request::Out { date, .. } => *date,
        }
    }
}

#[derive(Deserialize, Serialize, Debug, Clone, Copy, PartialEq, Hash, Eq)]
#[serde(rename_all = "lowercase", tag = "type")]
pub enum Event {
    /// Event indicating a friend request
    Request,
    /// Event accepting the request
    Accept,
    /// Remove identity as a friend
    Remove,
    /// Reject friend request, if any
    Reject,
    /// Retract a sent friend request
    Retract,
    /// Block user
    Block,
    /// Unblock user
    Unblock,
    /// Indiciation of a response to a request
    Response,
}

#[derive(Deserialize, Serialize, Debug, Clone, PartialEq, Hash, Eq)]
pub struct RequestResponsePayload {
    #[serde(default)]
    pub version: RequestResponsePayloadVersion,
    pub sender: DID,
    pub event: Event,
    #[serde(skip_serializing_if = "Option::is_none")]
    pub created: Option<DateTime<Utc>>,
    #[serde(skip_serializing_if = "Option::is_none")]
    pub signature: Option<Vec<u8>>,
}

impl PartialOrd for RequestResponsePayload {
    fn partial_cmp(&self, other: &Self) -> Option<std::cmp::Ordering> {
        Some(self.cmp(other))
    }
}

impl Ord for RequestResponsePayload {
    fn cmp(&self, other: &Self) -> std::cmp::Ordering {
        self.created.cmp(&other.created)
    }
}

#[derive(Default, Deserialize, Serialize, Debug, Clone, Copy, PartialEq, Hash, Eq)]
#[serde(rename_all = "lowercase", tag = "type")]
pub enum RequestResponsePayloadVersion {
    /// Original design. Does not include `version`, `created`, or `signature` fields.
    /// Note: Use for backwards compatibility, but may be deprecated in the future
    #[default]
    V0,
    V1,
}

impl RequestResponsePayload {
    pub fn new(keypair: &Keypair, event: Event) -> Result<Self, Error> {
        let request = Self::new_unsigned(keypair, event);
        request.sign(keypair)
    }

    pub fn new_unsigned(keypair: &Keypair, event: Event) -> Self {
        // Note: We can expect here because:
        //  - Any invalid keypair would have already triggered an error a head of time
        //  - We dont accept any non-ed25519 keypairs at this time
        let sender = keypair.to_did().expect("valid ed25519");
        Self {
            version: RequestResponsePayloadVersion::V1,
            sender,
            event,
            created: None,
            signature: None,
        }
    }

    pub fn sign(mut self, keypair: &Keypair) -> Result<Self, Error> {
        self.signature = None;
        self.created = Some(Utc::now());
        let bytes = serde_json::to_vec(&self)?;
        let signature = keypair.sign(&bytes).expect("not RSA");
        self.signature = Some(signature);
        Ok(self)
    }

    pub fn verify(&self) -> Result<(), Error> {
        let mut doc = self.clone();
        let signature = doc.signature.take().ok_or(Error::InvalidSignature)?;
        let bytes = serde_json::to_vec(&doc)?;
        let sender_pk = doc.sender.to_public_key()?;

        if !sender_pk.verify(&bytes, &signature) {
            return Err(Error::InvalidSignature);
        }

        Ok(())
    }
}

#[derive(Deserialize, Serialize, Debug, Clone, Copy, PartialEq, Eq)]
pub enum RequestType {
    Incoming,
    Outgoing,
}

#[allow(clippy::large_enum_variant)]
#[derive(Debug, Clone)]
pub enum LookupBy {
    DidKey(DID),
    DidKeys(Vec<DID>),
    Username(String),
    ShortId(ShortId),
}

#[derive(Debug, Clone, Serialize, Deserialize)]
#[serde(rename_all = "lowercase")]
#[allow(clippy::large_enum_variant)]
pub enum IdentityEvent {
    /// Send a request event
    Request { option: RequestOption },

    /// Event receiving identity payload
    Receive { option: ResponseOption },
}

#[derive(Debug, Clone, Serialize, Deserialize)]
#[serde(rename_all = "lowercase")]
pub enum RequestOption {
    /// Identity request
    Identity,
    /// Pictures
    Image {
        banner: Option<Cid>,
        picture: Option<Cid>,
    },
    Metadata,
}

#[derive(Clone, Serialize, Deserialize)]
#[serde(rename_all = "lowercase")]
#[allow(clippy::large_enum_variant)]
pub enum ResponseOption {
    /// Identity request
    Identity { identity: IdentityDocument },
    /// Pictures
    Image { cid: Cid, ty: FileType, data: Bytes },
    /// Metadata
    Metadata { data: IndexMap<String, String> },
}

impl std::fmt::Debug for ResponseOption {
    fn fmt(&self, f: &mut std::fmt::Formatter<'_>) -> std::fmt::Result {
        match self {
            ResponseOption::Identity { identity } => f
                .debug_struct("ResponseOption::Identity")
                .field("identity", &identity.did)
                .finish(),
            ResponseOption::Image { cid, .. } => f
                .debug_struct("ResponseOption::Image")
                .field("cid", &cid.to_string())
                .finish(),
            ResponseOption::Metadata { data } => f
                .debug_struct("ResponseOption::Metadata")
                .field("data", data)
                .finish(),
        }
    }
}

impl IdentityStore {
    #[allow(clippy::too_many_arguments)]
    pub async fn new(
        ipfs: &Ipfs,
        config: &config::Config,
        tx: EventSubscription<MultiPassEventKind>,
        phonebook: &PhoneBook,
        discovery: &Discovery,
        span: &Span,
    ) -> Result<Self, Error> {
        let config = config.clone();

        let identity_cache = IdentityCache::new(ipfs).await;

        let event = tx.clone();

        let root_document = RootDocumentMap::new(ipfs, None).await;

        let did_key = root_document
            .keypair()
            .to_did()
            .expect("valid ed25519 keypair");

        let queue = Queue::new(ipfs.clone(), &root_document, discovery.clone());

        let signal = Default::default();

        let store = Self {
            ipfs: ipfs.clone(),
            root_document,
            identity_cache,
            discovery: discovery.clone(),
            config,
            event,
            did_key,
            queue,
            phonebook: phonebook.clone(),
            signal,
            span: span.clone(),
            executor: LocalExecutor,
        };

        // Move shuttle logic logic into its own task
        // TODO: Maybe push into a joinset or futureunordered and poll?
        store.executor.dispatch({
            let mut store = store.clone();
            async move {
                if let Ok(ident) = store.own_identity().await {
                    tracing::info!(did = %ident.did_key(), "Identity loaded");
                    match store.is_registered().await.is_ok() {
                        true => {
                            if let Err(e) = store.fetch_mailbox().await {
                                tracing::warn!(error = %e, "Unable to fetch or process mailbox");
                            }
                        }
                        false => {
                            if let Err(e) = store.register().await {
                                tracing::warn!(did = %ident.did_key(), error = %e, "Unable to register identity");
                            }
                        }
                    }
                }
            }
        });

        // store.discovery.start().await?;

        let mut discovery_rx = store.discovery.events();

        tracing::info!("Loading queue");
        if let Err(_e) = store.queue.load().await {}

        let phonebook = &store.phonebook;

        // scan through friends list to see if there is any incoming request or outgoing request matching
        // and clear them out of the request list as a precautionary measure
        let friends = store.friends_list().await.unwrap_or_default();

        if !friends.is_empty() {
            tracing::info!("Loading friends list into phonebook");
            if let Err(_e) = phonebook.add_friend_list(&friends).await {
                tracing::error!("Error adding friends in phonebook: {_e}");
            }
        }

        for friend in friends {
            let list = store.list_all_raw_request().await.unwrap_or_default();

            // cleanup outgoing
            for req in list.into_iter().filter(|req| req.did().eq(&friend)) {
                let _ = store.root_document.remove_request(&req).await;
            }
        }

        store.executor.dispatch({
            let mut store = store.clone();
            async move {
                let event_stream = store
                    .ipfs
                    .pubsub_subscribe(store.did_key.events())
                    .await
                    .expect("not subscribed");
                let identity_announce_stream = store
                    .ipfs
                    .pubsub_subscribe(IDENTITY_ANNOUNCEMENT)
                    .await
                    .expect("not subscribed");
                let friend_stream = store
                    .ipfs
                    .pubsub_subscribe(store.did_key.inbox())
                    .await
                    .expect("not subscribed");

                futures::pin_mut!(identity_announce_stream);
                futures::pin_mut!(event_stream);
                futures::pin_mut!(friend_stream);

                let auto_push = store.config.store_setting().auto_push.is_some();

                let interval = store
                    .config
                    .store_setting()
                    .auto_push
                    .unwrap_or(Duration::from_millis(300000));

                let mut tick = Delay::new(interval);

                loop {
                    tokio::select! {
                        biased;
                        Some(message) = identity_announce_stream.next() => {
                            let payload: PayloadMessage<IdentityDocument> = match PayloadMessage::from_bytes(&message.data) {
                                Ok(p) => p,
                                Err(e) => {
                                    tracing::error!(from = ?message.source, "Unable to decode payload: {e}");
                                    continue;
                                }
                            };

                            let peer_id = payload.sender();

                            //TODO: Validate the date to be sure it doesnt fall out of range (or that we received a old message)
                            let from_did = match peer_id.to_did() {
                                Ok(did) => did,
                                Err(_e) => {
                                    continue;
                                }
                            };

                            let identity= match payload.message(None) {
                                Ok(payload) => payload,
                                Err(_e) => {
                                    // invalid payload
                                    continue
                                }
                            };

                            //Maybe establish a connection?
                            //Note: Although it would be prefer not to establish a connection, it may be ideal to check to determine
                            //      the actual source of the payload to determine if its a message propagated over the mesh from the peer
                            //      a third party sending it on behalf of the user, or directly from the user. This would make sure we
                            //      are connecting to the exact peer directly and not a different source but even if we didnt connect
                            //      we can continue receiving message from the network
                            let from_did = match from_did == identity.did {
                                true => from_did,
                                false => identity.did.clone()
                            };

                            let event = IdentityEvent::Receive {
                                option: ResponseOption::Identity { identity },
                            };

                            // We will add the addresses supplied, appending it to the address book
                            // however if the address already exist, it will be noop
                            // Note: we should probably do a test probe on the addresses provided to ensure we are able to
                            //       connect to the peer, however this would not be needed for now since this is assuming
                            //       that the addresses are from a valid peer and that the peer is reachable through one of
                            //       addresses provided.
                            // TODO: Uncomment in the future
                            // for addr in payload.addresses() {
                            //     if let Err(e) = store.ipfs.add_peer(*peer_id, addr.clone()).await {
                            //        tracing::error!("Failed to add peer {peer_id} address {addr}: {e}");
                            //     }
                            // }

                            //Ignore requesting images if there is a change for now.
                            if let Err(e) = store.process_message(&from_did, event, false).await {
                               tracing::error!("Failed to process identity message from {from_did}: {e}");
                            }
                        }
                        Some(message) = event_stream.next() => {
                            let entry = match message.source {
                                Some(peer_id) => match store.discovery.get(peer_id).await.ok() {
                                    Some(entry) => entry.peer_id().to_did().ok(),
                                    None => {
                                        let _ = store.discovery.insert(peer_id).await.ok();
                                        peer_id.to_did().ok()
                                    },
                                },
                                None => continue,
                            };

                            let Some(in_did) = entry else {
                                continue;
                            };

                            tracing::info!("Received event from {in_did}");

                            let payload: PayloadMessage<IdentityEvent> = match PayloadMessage::from_bytes(&message.data) {
                                Ok(p) => p,
                                Err(e) => {
                                    tracing::error!(error = %e, from = %in_did, "failed to process payload");
                                    continue;
                                }
                            };

                            let event = match payload.message(store.root_document().keypair()) {
                                Ok(event) => event,
                                Err(e) => {
                                    tracing::error!("Failed to decrypt payload from {in_did}: {e}");
                                    continue;
                                }
                            };

                            tracing::debug!(from = %in_did, event = ?event);

                            if let Err(e) = store.process_message(&in_did, event, false).await {
                               tracing::error!("Failed to process identity message from {in_did}: {e}");
                            }
                        }
                        Some(event) = friend_stream.next() => {
                            let payload = match PayloadMessage::<RequestResponsePayload>::from_bytes(&event.data) {
                                Ok(p) => p,
                                Err(_e) => {
                                    continue;
                                }
                            };

                            let Ok(did) = payload.sender().to_did() else {
                                //Note: The peer id is embedded with ed25519 public key, therefore we can decode it into a did key
                                //      otherwise we can ignore
                                continue;
                            };

                            let mut signal = store.signal.write().await.remove(&did);

                            tracing::trace!("received payload size: {} bytes", event.data.len());

                            tracing::info!("Received event from {did}");

                            let data = match payload.message(store.root_document.keypair()) {
                                Ok(m) => m,
                                Err(e) => {
                                    if let Some(tx) = signal {
                                        let _ = tx.send(Err(e));
                                    }
                                    continue;
                                }
                            };

                            tracing::debug!("Event from {did}: {:?}", data.event);

                            let result = store.check_request_message(data, &mut signal).await.map_err(|e| {
                               tracing::error!("Error processing message: {e}");
                                e
                            });

                            if let Some(tx) = signal {
                                let _ = tx.send(result);
                            }
                        }
                        // Used as the initial request/push
                        Ok(push) = discovery_rx.recv() => {
                            if let Err(e) = store.request(&push, RequestOption::Identity).await {
                               tracing::error!(error = %e, "error requesting identity");
                            }
                            if let Err(e) = store.push(&push).await {
                               tracing::error!(error = %e, "error pushing identity");
                            }
                        }
                        _ = &mut tick => {
                            if auto_push {
                                store.push_to_all().await;
                            }
                            tick.reset(interval)
                        }
                    }
                }
            }
        });

        Ok(store)
    }

    pub(crate) fn phonebook(&self) -> &PhoneBook {
        &self.phonebook
    }

    pub fn did_key(&self) -> DID {
        self.did_key.clone()
    }

    //TODO: Implement Errors
    #[tracing::instrument(skip(self, data, signal))]
    async fn check_request_message(
        &mut self,
        data: RequestResponsePayload,
        signal: &mut Option<oneshot::Sender<Result<(), Error>>>,
    ) -> Result<(), Error> {
        if let Err(e) = data.verify() {
            match data.version {
                RequestResponsePayloadVersion::V0 => {
                    tracing::warn!(
                        sender = %data.sender,
                        "Request received from a old implementation. Unable to verify signature."
                    );
                }
                _ => {
                    tracing::warn!(
                        sender = %data.sender,
                        error = %e,
                        "Unable to verify signature. Ignoring request"
                    );
                    return Ok(());
                }
            };
        }

        if self
            .list_incoming_request()
            .await
            .map(|list| {
                list.into_iter()
                    .any(|request| request.identity().eq(&data.sender))
            })
            .unwrap_or_default()
            && data.event == Event::Request
        {
            tracing::warn!("Request exist locally. Skipping");
            return Ok(());
        }

        // Before we validate the request, we should check to see if the key is blocked
        // If it is, skip the request so we dont wait resources storing it.
        if self.is_blocked(&data.sender).await? && !matches!(data.event, Event::Block) {
            tracing::warn!("Received event from a blocked identity.");
            let payload = RequestResponsePayload::new(self.root_document.keypair(), Event::Block)?;

            return self
                .broadcast_request(&data.sender, &payload, false, true)
                .await;
        }

        match data.event {
            Event::Accept => {
                let list = self.list_all_raw_request().await?;

                let Some(item) = list
                    .iter()
                    .filter(|req| req.r#type() == RequestType::Outgoing)
                    .find(|req| data.sender.eq(req.did()))
                else {
                    return Err(Error::from(anyhow::anyhow!(
                        "Unable to locate pending request. Already been accepted or rejected?"
                    )));
                };

                // Maybe just try the function instead and have it be a hard error?
                if self.root_document.remove_request(item).await.is_err() {
                    return Err(Error::from(anyhow::anyhow!(
                        "Unable to locate pending request. Already been accepted or rejected?"
                    )));
                }

                self.add_friend(item.did()).await?;
            }
            Event::Request => {
                if self.is_friend(&data.sender).await? {
                    tracing::debug!("Friend already exist. Remitting event");

                    let payload =
                        RequestResponsePayload::new(self.root_document.keypair(), Event::Accept)?;

                    return self
                        .broadcast_request(&data.sender, &payload, false, false)
                        .await;
                }

                let list = self.list_all_raw_request().await?;

                if let Some(inner_req) = list.iter().find(|request| {
                    request.r#type() == RequestType::Outgoing && data.sender.eq(request.did())
                }) {
                    //Because there is also a corresponding outgoing request for the incoming request
                    //we can automatically add them
                    self.root_document.remove_request(inner_req).await?;
                    self.add_friend(inner_req.did()).await?;
                } else {
                    let from = data.sender.clone();

                    let req = Request::In {
                        did: from.clone(),
                        date: data.created.unwrap_or_else(Utc::now),
                    };

                    self.root_document.add_request(&req).await?;

                    let _ = self.export_root_document().await;

                    if self.identity_cache.get(&from).await.is_err() {
                        // Attempt to send identity request to peer if identity is not available locally.
                        if self.request(&from, RequestOption::Identity).await.is_err() {
                            if let Err(e) = self.lookup(from.clone()).await {
                                tracing::warn!("Failed to request identity from {from}: {e}.");
                            }
                        }
                    }

                    self.emit_event(MultiPassEventKind::FriendRequestReceived {
                        from,
                        date: req.date(),
                    })
                    .await;
                }

                let payload =
                    RequestResponsePayload::new(self.root_document.keypair(), Event::Response)?;

                self.broadcast_request(&data.sender, &payload, false, false)
                    .await?;
            }
            Event::Reject => {
                let list = self.list_all_raw_request().await?;
                let internal_request = list
                    .iter()
                    .find(|request| {
                        request.r#type() == RequestType::Outgoing && data.sender.eq(request.did())
                    })
                    .ok_or(Error::FriendRequestDoesntExist)?;

                self.root_document.remove_request(internal_request).await?;

                let _ = self.export_root_document().await;

                self.emit_event(MultiPassEventKind::OutgoingFriendRequestRejected {
                    did: data.sender,
                })
                .await;
            }
            Event::Remove => {
                if self.is_friend(&data.sender).await? {
                    self.remove_friend(&data.sender, false).await?;
                }
            }
            Event::Retract => {
                let list = self.list_all_raw_request().await?;
                let internal_request = list
                    .iter()
                    .find(|request| {
                        request.r#type() == RequestType::Incoming && data.sender.eq(request.did())
                    })
                    .ok_or(Error::FriendRequestDoesntExist)?;

                self.root_document.remove_request(internal_request).await?;

                let _ = self.export_root_document().await;

                self.emit_event(MultiPassEventKind::IncomingFriendRequestClosed {
                    did: data.sender,
                })
                .await;
            }
            Event::Block => {
                let sender = data.sender;

                if self.has_request_from(&sender).await? {
                    self.emit_event(MultiPassEventKind::IncomingFriendRequestClosed {
                        did: sender.clone(),
                    })
                    .await;
                } else if self.sent_friend_request_to(&sender).await? {
                    self.emit_event(MultiPassEventKind::OutgoingFriendRequestRejected {
                        did: sender.clone(),
                    })
                    .await;
                }

                let list = self.list_all_raw_request().await?;
                for req in list.iter().filter(|req| req.did().eq(&sender)) {
                    self.root_document.remove_request(req).await?;
                }

                if self.is_friend(&sender).await? {
                    self.remove_friend(&sender, false).await?;
                }

                let completed = self.root_document.add_block_by(&sender).await.is_ok();
                if completed {
                    let _ = self.export_root_document().await;

                    let _ = futures::join!(
                        self.push(&sender),
                        self.request(&sender, RequestOption::Identity)
                    );

                    self.emit_event(MultiPassEventKind::BlockedBy { did: sender })
                        .await;
                }

                if let Some(tx) = signal.take() {
                    tracing::debug!("Signaling broadcast of response...");
                    let _ = tx.send(Err(Error::BlockedByUser));
                }
            }
            Event::Unblock => {
                let sender = data.sender;
                let completed = self.root_document.remove_block_by(&sender).await.is_ok();

                if completed {
                    let _ = self.export_root_document().await;

                    let _ = futures::join!(
                        self.push(&sender),
                        self.request(&sender, RequestOption::Identity)
                    );

                    self.emit_event(MultiPassEventKind::UnblockedBy { did: sender })
                        .await;
                }
            }
            Event::Response => {
                if let Some(tx) = signal.take() {
                    tracing::debug!("Signaling broadcast of response...");
                    let _ = tx.send(Ok(()));
                }
            }
        };

        Ok(())
    }

    async fn push_iter<I: IntoIterator<Item = DID>>(&self, list: I) {
        for did in list {
            if let Err(e) = self.push(&did).await {
                tracing::error!("Error pushing identity to {did}: {e}");
            }
        }
    }

    pub async fn push_to_all(&self) {
        //TODO: Possibly announce only to mesh, though this *might* require changing the logic to establish connection
        //      if profile pictures and banners are supplied in this push too.
        let list = self
            .discovery
            .list()
            .await
            .iter()
            .filter_map(|entry| entry.peer_id().to_did().ok())
            .collect::<Vec<_>>();
        self.push_iter(list).await;
        let _ = self.announce_identity_to_mesh().await;
    }

    pub async fn announce_identity_to_mesh(&self) -> Result<(), Error> {
        if self.config.store_setting().announce_to_mesh {
            let kp = self.ipfs.keypair();
            let document = self.own_identity_document().await?;
            tracing::debug!("announcing identity to mesh");
            let payload = PayloadBuilder::new(kp, document)
                .from_ipfs(&self.ipfs)
                .await?;
            let bytes = payload.to_bytes()?;
            match self.ipfs.pubsub_publish(IDENTITY_ANNOUNCEMENT, bytes).await {
                Ok(_) => tracing::debug!("identity announced to mesh"),
                Err(_) => tracing::warn!("unable to announce identity to mesh"),
            }
        }

        Ok(())
    }

    #[tracing::instrument(skip(self))]
    pub async fn request(&self, out_did: &DID, option: RequestOption) -> Result<(), Error> {
        let out_peer_id = out_did.to_peer_id()?;

        let pk_did = self.root_document.keypair();

        let event = IdentityEvent::Request { option };

        let payload = PayloadBuilder::new(pk_did, event.clone())
            .add_recipient(out_did)?
            .await?;

        let bytes = payload.to_bytes()?;

        tracing::info!(to = %out_did, event = ?event, payload_size = bytes.len(), "Sending event");

        if self
            .ipfs
            .pubsub_peers(Some(out_did.events()))
            .await?
            .contains(&out_peer_id)
        {
            let timer = Instant::now();
            self.ipfs.pubsub_publish(out_did.events(), bytes).await?;
            let end = timer.elapsed();
            tracing::info!(to = %out_did, event = ?event, "Event sent");
            tracing::trace!("Took {}ms to send event", end.as_millis());
        }

        Ok(())
    }

    #[tracing::instrument(skip(self))]
    pub async fn push(&self, out_did: &DID) -> Result<(), Error> {
        let out_peer_id = out_did.to_peer_id()?;

<<<<<<< HEAD
        let pk_did = self.root_document.keypair();
=======
        if !self.ipfs.is_connected(out_peer_id).await? {
            return Err(Error::IdentityDoesntExist);
        }
>>>>>>> 1da3f373

        let mut identity = self.own_identity_document().await?;

        let is_friend = self.is_friend(out_did).await.unwrap_or_default();

        let is_blocked = self.is_blocked(out_did).await.unwrap_or_default();

        let is_blocked_by = self.is_blocked_by(out_did).await.unwrap_or_default();

        identity.metadata.platform = Some(self.own_platform());

        let metadata = identity.metadata;
        identity.metadata = Default::default();

        let include_meta = is_friend || (!is_blocked && !is_blocked_by);

        tracing::debug!(?metadata, included = include_meta);
        if include_meta {
            identity.metadata = metadata;
        }

        let kp_did = self.root_document.keypair();

        let payload = identity.sign(kp_did)?;

        let event = IdentityEvent::Receive {
            option: ResponseOption::Identity { identity: payload },
        };

        let payload = PayloadBuilder::new(kp_did, event.clone())
            .add_recipient(out_did)?
            .await?;

        let bytes = payload.to_bytes()?;

        tracing::info!(to = %out_did, event = ?event, payload_size = bytes.len(), "Sending event");

        if self
            .ipfs
            .pubsub_peers(Some(out_did.events()))
            .await?
            .contains(&out_peer_id)
        {
            let timer = Instant::now();
            self.ipfs.pubsub_publish(out_did.events(), bytes).await?;
            let end = timer.elapsed();
            tracing::info!(to = %out_did, event = ?event, "Event sent");
            tracing::info!("Took {}ms to send event", end.as_millis());
        }

        Ok(())
    }

    #[tracing::instrument(skip(self))]
    pub async fn push_profile_picture(&self, out_did: &DID, cid: Cid) -> Result<(), Error> {
        let out_peer_id = out_did.to_peer_id()?;

        if !self.ipfs.is_connected(out_peer_id).await? {
            return Err(Error::IdentityDoesntExist);
        }

        let pk_did = self.root_document.keypair();

        let identity = self.own_identity_document().await?;

        let Some(picture_cid) = identity.metadata.profile_picture else {
            return Ok(());
        };

        if cid != picture_cid {
            tracing::debug!("Requested profile picture does not match current picture.");
            return Ok(());
        }

        let image =
            super::document::image_dag::get_image(&self.ipfs, cid, &[], true, Some(MAX_IMAGE_SIZE))
                .await?;

        let event = IdentityEvent::Receive {
            option: ResponseOption::Image {
                cid,
                ty: image.image_type().clone(),
                data: Bytes::copy_from_slice(image.data()),
            },
        };

        let payload = PayloadBuilder::new(pk_did, event.clone())
            .add_recipient(out_did)?
            .await?;

        let bytes = payload.to_bytes()?;

        tracing::info!(to = %out_did, event = ?event, payload_size = bytes.len(), "Sending event");

        if self
            .ipfs
            .pubsub_peers(Some(out_did.events()))
            .await?
            .contains(&out_peer_id)
        {
            let timer = Instant::now();
            self.ipfs.pubsub_publish(out_did.events(), bytes).await?;
            let end = timer.elapsed();
            tracing::info!(to = %out_did, event = ?event, "Event sent");
            tracing::trace!("Took {}ms to send event", end.as_millis());
        }

        Ok(())
    }

    #[tracing::instrument(skip(self))]
    pub async fn push_metadata(&self, out_did: &DID) -> Result<(), Error> {
        let out_peer_id = out_did.to_peer_id()?;

        if !self.ipfs.is_connected(out_peer_id).await? {
            return Err(Error::IdentityDoesntExist);
        }

        let pk_did = self.root_document.keypair();

        let identity = self.own_identity_document().await?;

        let Some(arb_data_cid) = identity.metadata.arb_data else {
            return Ok(());
        };

        // if cid != arb_data {
        //     tracing::debug!("Requested profile picture does not match current picture.");
        //     return Ok(());
        // }

        let metadata = self
            .ipfs
            .get_dag(arb_data_cid)
            .deserialized::<IndexMap<String, String>>()
            .await?;

        if metadata.is_empty() || metadata.len() > MAX_METADATA_ENTRIES {
            return Err(Error::Other);
        }

        for (k, v) in &metadata {
            if k.len() > MAX_METADATA_KEY_LENGTH {
                return Err(Error::InvalidLength {
                    current: k.len(),
                    context: k.clone(),
                    minimum: None,
                    maximum: Some(MAX_METADATA_KEY_LENGTH),
                });
            }

            if v.len() > MAX_METADATA_VALUE_LENGTH {
                return Err(Error::InvalidLength {
                    current: v.len(),
                    context: v.clone(),
                    minimum: None,
                    maximum: Some(MAX_METADATA_VALUE_LENGTH),
                });
            }
        }

        let event = IdentityEvent::Receive {
            option: ResponseOption::Metadata { data: metadata },
        };

        let payload = PayloadBuilder::new(pk_did, event.clone())
            .add_recipient(out_did)?
            .await?;

        let bytes = payload.to_bytes()?;

        tracing::info!(to = %out_did, event = ?event, payload_size = bytes.len(), "Sending event");

        if self
            .ipfs
            .pubsub_peers(Some(out_did.events()))
            .await?
            .contains(&out_peer_id)
        {
            let timer = Instant::now();
            self.ipfs.pubsub_publish(out_did.events(), bytes).await?;
            let end = timer.elapsed();
            tracing::info!(to = %out_did, event = ?event, "Event sent");
            tracing::trace!("Took {}ms to send event", end.as_millis());
        }

        Ok(())
    }

    #[tracing::instrument(skip(self))]
    pub async fn push_profile_banner(&self, out_did: &DID, cid: Cid) -> Result<(), Error> {
        let out_peer_id = out_did.to_peer_id()?;

        if !self.ipfs.is_connected(out_peer_id).await? {
            return Err(Error::IdentityDoesntExist);
        }

        let pk_did = self.root_document.keypair();

        let identity = self.own_identity_document().await?;

        let Some(banner_cid) = identity.metadata.profile_banner else {
            return Ok(());
        };

        if cid != banner_cid {
            return Ok(());
        }

        let image =
            super::document::image_dag::get_image(&self.ipfs, cid, &[], true, Some(MAX_IMAGE_SIZE))
                .await?;

        let event = IdentityEvent::Receive {
            option: ResponseOption::Image {
                cid,
                ty: image.image_type().clone(),
                data: Bytes::copy_from_slice(image.data()),
            },
        };

        let payload_bytes = serde_json::to_vec(&event)?;

        let bytes = ecdh_encrypt(pk_did, Some(out_did), payload_bytes)?;

        tracing::trace!("Payload size: {} bytes", bytes.len());

        tracing::info!("Sending event to {out_did}");

        if self
            .ipfs
            .pubsub_peers(Some(out_did.events()))
            .await?
            .contains(&out_peer_id)
        {
            let timer = Instant::now();
            self.ipfs.pubsub_publish(out_did.events(), bytes).await?;
            let end = timer.elapsed();
            tracing::info!("Event sent to {out_did}");
            tracing::trace!("Took {}ms to send event", end.as_millis());
        }

        Ok(())
    }

    #[tracing::instrument(skip(self))]
    async fn process_message(
        &mut self,
        in_did: &DID,
        event: IdentityEvent,
        exclude_images: bool,
    ) -> anyhow::Result<()> {
        match event {
            IdentityEvent::Request { option } => match option {
                RequestOption::Identity => self.push(in_did).await?,
                RequestOption::Image { banner, picture } => {
                    if let Some(cid) = banner {
                        self.push_profile_banner(in_did, cid).await?;
                    }
                    if let Some(cid) = picture {
                        self.push_profile_picture(in_did, cid).await?;
                    }
                }
                RequestOption::Metadata => {
                    self.push_metadata(in_did).await?;
                }
            },
            IdentityEvent::Receive {
                option: ResponseOption::Identity { identity },
            } => {
                //TODO: Validate public key against peer that sent it
                // let _pk = did_to_libp2p_pub(&raw_object.did)?;

                //TODO: Remove upon offline implementation
                anyhow::ensure!(identity.did.eq(in_did), "Payload doesnt match identity");

                // Validate after making sure the identity did matches the payload
                identity.verify()?;

                if let Ok(own_id) = self.own_identity().await {
                    if own_id.did_key() == &identity.did {
                        tracing::warn!(did = %identity.did, "Cannot accept own identity");
                        return Ok(());
                    }
                }

                if !exclude_images && !self.discovery.contains(&identity.did).await {
                    if let Err(e) = self.discovery.insert(&identity.did).await {
                        tracing::warn!("Error inserting into discovery service: {e}");
                    }
                }

                let previous_identity = self.identity_cache.get(&identity.did).await.ok();

                self.identity_cache.insert(&identity).await?;

                match previous_identity {
                    Some(document) => {
                        if document.different(&identity) {
                            tracing::info!(%identity.did, "Updating local cache");

                            tracing::trace!("Emitting identity update event");
                            self.emit_event(MultiPassEventKind::IdentityUpdate {
                                did: document.did.clone(),
                            })
                            .await;

                            if !exclude_images {
                                if document.metadata.arb_data != identity.metadata.arb_data
                                    && identity.metadata.arb_data.is_some()
                                {
                                    if !self.config.store_setting().fetch_over_bitswap {
                                        if let Err(e) =
                                            self.request(in_did, RequestOption::Metadata).await
                                        {
                                            tracing::error!(
                                                "Error requesting metadata from {in_did}: {e}"
                                            );
                                        }
                                    } else {
                                        let identity_meta_cid =
                                            identity.metadata.arb_data.expect("Cid is provided");
                                        self.executor.spawn({
                                            let ipfs = self.ipfs.clone();
                                            let store = self.clone();
                                            let did = in_did.clone();
                                            async move {
                                                let peer_id = did.to_peer_id()?;
                                                ipfs.get_dag(identity_meta_cid)
                                                    .provider(peer_id)
                                                    .await?;
                                                store
                                                    .emit_event(
                                                        MultiPassEventKind::IdentityUpdate { did },
                                                    )
                                                    .await;

                                                Ok::<_, anyhow::Error>(())
                                            }
                                        });
                                    }
                                }

                                if document.metadata.profile_picture
                                    != identity.metadata.profile_picture
                                    && identity.metadata.profile_picture.is_some()
                                {
                                    tracing::info!(
                                        "Requesting profile picture from {}",
                                        identity.did
                                    );

                                    if !self.config.store_setting().fetch_over_bitswap {
                                        if let Err(e) = self
                                            .request(
                                                in_did,
                                                RequestOption::Image {
                                                    banner: None,
                                                    picture: identity.metadata.profile_picture,
                                                },
                                            )
                                            .await
                                        {
                                            tracing::error!(
                                                "Error requesting profile picture from {in_did}: {e}"
                                            );
                                        }
                                    } else {
                                        let identity_profile_picture = identity
                                            .metadata
                                            .profile_picture
                                            .expect("Cid is provided");
                                        self.executor.spawn({
                                            let ipfs = self.ipfs.clone();
                                            let store = self.clone();
                                            let did = in_did.clone();
                                            async move {
                                                let peer_id = vec![did.to_peer_id()?];
                                                let _ = super::document::image_dag::get_image(
                                                    &ipfs,
                                                    identity_profile_picture,
                                                    &peer_id,
                                                    false,
                                                    Some(MAX_IMAGE_SIZE),
                                                )
                                                    .await
                                                    .map_err(|e| {
                                                        tracing::error!(
                                                            "Error fetching image from {did}: {e}"
                                                        );
                                                        e
                                                    })?;

                                                tracing::trace!("Image pointed to {identity_profile_picture} for {did} downloaded");

                                                store
                                                    .emit_event(
                                                        MultiPassEventKind::IdentityUpdate {
                                                            did,
                                                        },
                                                    )
                                                    .await;

                                                Ok::<_, anyhow::Error>(())
                                            }
                                        });
                                    }
                                }
                                if document.metadata.profile_banner
                                    != identity.metadata.profile_banner
                                    && identity.metadata.profile_banner.is_some()
                                {
                                    tracing::info!(
                                        "Requesting profile banner from {}",
                                        identity.did
                                    );

                                    if !self.config.store_setting().fetch_over_bitswap {
                                        if let Err(e) = self
                                            .request(
                                                in_did,
                                                RequestOption::Image {
                                                    banner: identity.metadata.profile_banner,
                                                    picture: None,
                                                },
                                            )
                                            .await
                                        {
                                            tracing::error!(
                                                "Error requesting profile banner from {in_did}: {e}"
                                            );
                                        }
                                    } else {
                                        let identity_profile_banner = identity
                                            .metadata
                                            .profile_banner
                                            .expect("Cid is provided");
                                        self.executor.dispatch({
                                            let ipfs = self.ipfs.clone();
                                            let did = in_did.clone();
                                            let store = self.clone();
                                            async move {
                                                let peer_id = vec![did.to_peer_id()?];

                                                let _ = super::document::image_dag::get_image(
                                                    &ipfs,
                                                    identity_profile_banner,
                                                    &peer_id,
                                                    false,
                                                    Some(MAX_IMAGE_SIZE),
                                                )
                                                    .await
                                                    .map_err(|e| {
                                                        tracing::error!(
                                                            "Error fetching image from {did}: {e}"
                                                        );
                                                        e
                                                    })?;

                                                tracing::trace!("Image pointed to {identity_profile_banner} for {did} downloaded");

                                                store
                                                    .emit_event(
                                                        MultiPassEventKind::IdentityUpdate {
                                                            did,
                                                        },
                                                    )
                                                    .await;

                                                Ok::<_, anyhow::Error>(())
                                            }
                                        });
                                    }
                                }
                            }
                        }
                    }
                    None => {
                        tracing::info!("{} identity document cached", identity.did);

                        let document_did = identity.did.clone();

                        let did = document_did.clone();
                        self.emit_event(MultiPassEventKind::IdentityUpdate { did })
                            .await;

                        if !exclude_images {
                            let picture = identity.metadata.profile_picture;
                            let banner = identity.metadata.profile_banner;
                            let meta = identity.metadata.arb_data;

                            if banner.is_some() || picture.is_some() || meta.is_some() {
                                if !self.config.store_setting().fetch_over_bitswap {
                                    self.request(in_did, RequestOption::Image { banner, picture })
                                        .await?;
                                } else {
                                    if let Some(picture) = picture {
                                        self.executor.dispatch({
                                            let ipfs = self.ipfs.clone();
                                            let did = in_did.clone();
                                            let store = self.clone();
                                            async move {
                                                let peer_id = vec![did.to_peer_id()?];
                                                let _ =
                                                    super::document::image_dag::get_image(
                                                        &ipfs,
                                                        picture,
                                                        &peer_id,
                                                        false,
                                                        Some(MAX_IMAGE_SIZE),
                                                    )
                                                        .await
                                                        .map_err(|e| {
                                                            tracing::error!(
                                                            "Error fetching image from {did}: {e}"
                                                        );
                                                            e
                                                        })?;

                                                tracing::trace!("Image pointed to {picture} for {did} downloaded");

                                                store
                                                    .emit_event(
                                                        MultiPassEventKind::IdentityUpdate {
                                                            did,
                                                        },
                                                    )
                                                    .await;

                                                Ok::<_, anyhow::Error>(())
                                            }
                                        });
                                    }
                                    if let Some(banner) = banner {
                                        self.executor.dispatch({
                                            let store = self.clone();
                                            let ipfs = self.ipfs.clone();

                                            let did = in_did.clone();
                                            async move {
                                                let peer_id = vec![did.to_peer_id()?];
                                                let _ =
                                                    super::document::image_dag::get_image(
                                                        &ipfs,
                                                        banner,
                                                        &peer_id,
                                                        false,
                                                        Some(MAX_IMAGE_SIZE),
                                                    )
                                                        .await
                                                        .map_err(|e| {
                                                            tracing::error!(
                                                            "Error fetching image from {did}: {e}"
                                                        );
                                                            e
                                                        })?;

                                                tracing::trace!("Image pointed to {banner} for {did} downloaded");

                                                store
                                                    .emit_event(
                                                        MultiPassEventKind::IdentityUpdate {
                                                            did,
                                                        },
                                                    )
                                                    .await;

                                                Ok::<_, anyhow::Error>(())
                                            }
                                        });
                                    }
                                }
                            }
                        }
                    }
                };
            }
            //Used when receiving an image (eg banner, pfp) from a peer
            IdentityEvent::Receive {
                option: ResponseOption::Image { cid, ty, data },
            } => {
                let cache = self.identity_cache.get(in_did).await?;

                if cache.metadata.profile_picture == Some(cid)
                    || cache.metadata.profile_banner == Some(cid)
                {
                    self.executor.dispatch({
                        let store = self.clone();
                        let did = in_did.clone();
                        async move {
                            let added_cid = super::document::image_dag::store_photo(
                                &store.ipfs,
                                futures::stream::iter(Ok::<_, std::io::Error>(Ok(data))).boxed(),
                                ty,
                                Some(MAX_IMAGE_SIZE),
                            )
                            .await?;

                            debug_assert_eq!(added_cid, cid);
                            store
                                .emit_event(MultiPassEventKind::IdentityUpdate { did })
                                .await;
                            Ok::<_, Error>(())
                        }
                    });
                }
            }
            IdentityEvent::Receive {
                option: ResponseOption::Metadata { data },
            } => {
                if data.is_empty() || data.len() > MAX_METADATA_ENTRIES {
                    return Ok(());
                }

                for (k, v) in &data {
                    if k.len() > MAX_METADATA_KEY_LENGTH || v.len() > MAX_METADATA_VALUE_LENGTH {
                        return Ok(());
                    }
                }

                self.ipfs.put_dag(data).await?;
            }
        };
        Ok(())
    }

    fn own_platform(&self) -> Platform {
        if cfg!(any(
            target_os = "windows",
            target_os = "macos",
            target_os = "linux",
            target_os = "freebsd",
            target_os = "dragonfly",
            target_os = "openbsd",
            target_os = "netbsd"
        )) {
            Platform::Desktop
        } else if cfg!(any(target_os = "android", target_os = "ios")) {
            Platform::Mobile
        } else if cfg!(any(target_arch = "wasm32", target_os = "unknown")) {
            Platform::Web
        } else {
            Platform::Unknown
        }
    }

    pub fn discovery_type(&self) -> &DiscoveryConfig {
        self.discovery.discovery_config()
    }

    #[tracing::instrument(skip(self, extracted))]
    pub async fn import_identity(
        &mut self,
        extracted: ResolvedRootDocument,
    ) -> Result<Identity, Error> {
        extracted.verify()?;

        let identity = extracted.identity.clone();

        let document = RootDocument::import(&self.ipfs, extracted).await?;

        self.root_document.set(document).await?;

        tracing::info!("Loading friends list into phonebook");
        if let Ok(friends) = self.friends_list().await {
            if !friends.is_empty() {
                let phonebook = self.phonebook();

                if let Err(_e) = phonebook.add_friend_list(&friends).await {
                    tracing::error!("Error adding friends in phonebook: {_e}");
                }
                let _ = self.announce_identity_to_mesh().await;
            }
        }

        match self.is_registered().await.is_ok() {
            true => {
                if let Err(e) = self.fetch_mailbox().await {
                    tracing::warn!(error = %e, "Unable to fetch or process mailbox");
                }
            }
            false => {
                let id = self.own_identity_document().await.expect("Valid identity");
                if let Err(e) = self.register().await {
                    tracing::warn!(did = %id.did, error = %e, "Unable to register identity");
                }

                if let Err(e) = self.export_root_document().await {
                    tracing::warn!(%id.did, error = %e, "Unable to export root document after registration");
                }
            }
        }

        Ok(identity)
    }

    #[tracing::instrument(skip(self))]
    pub async fn create_identity(&mut self, username: Option<&str>) -> Result<Identity, Error> {
        let raw_kp = self.get_raw_keypair()?;

        if self.own_identity().await.is_ok() {
            return Err(Error::IdentityExist);
        }

        let public_key =
            DIDKey::Ed25519(Ed25519KeyPair::from_public_key(&raw_kp.public().to_bytes()));

        let username = username
            .map(str::to_string)
            .unwrap_or_else(warp::multipass::generator::generate_name);

        let fingerprint = public_key.fingerprint();
        let bytes = fingerprint.as_bytes();

        let time = Utc::now();

        let identity = IdentityDocument {
            username,
            short_id: bytes[bytes.len() - SHORT_ID_SIZE..]
                .try_into()
                .map_err(anyhow::Error::from)?,
            did: public_key.into(),
            created: time,
            modified: time,
            status_message: None,
            metadata: Default::default(),
            version: Default::default(),
            signature: None,
        };

        let identity = identity.sign(self.root_document.keypair())?;

        let ident_cid = self.ipfs.put_dag(identity).await?;

        let root_document = RootDocument {
            identity: ident_cid,
            ..Default::default()
        };

        self.root_document.set(root_document).await?;
        let identity = self.root_document.identity().await?;

        if let Err(e) = self.register().await {
            tracing::warn!(%identity.did, "Unable to register to external node: {e}. Identity will not be discoverable offline");
        }

        if let Err(e) = self.export_root_document().await {
            tracing::warn!(%identity.did, "Unable to export root document: {e}");
        }

        let _ = self.announce_identity_to_mesh().await;

        identity.resolve()
    }

    #[tracing::instrument(skip(self))]
    pub async fn import_identity_remote_resolve(&mut self) -> Result<Identity, Error> {
        let package = self.import_identity_remote().await?;

        self.root_document.import_root_cid(package).await?;

        tracing::info!("Loading friends list into phonebook");
        if let Ok(friends) = self.friends_list().await {
            if !friends.is_empty() {
                let phonebook = self.phonebook();

                if let Err(_e) = phonebook.add_friend_list(&friends).await {
                    tracing::error!("Error adding friends in phonebook: {_e}");
                }
                let _ = self.announce_identity_to_mesh().await;
            }
        }

        match self.is_registered().await.is_ok() {
            true => {
                if let Err(e) = self.fetch_mailbox().await {
                    tracing::warn!(error = %e, "Unable to fetch or process mailbox");
                }
            }
            false => {
                let id = self.own_identity_document().await.expect("Valid identity");
                if let Err(e) = self.register().await {
                    tracing::warn!(did = %id.did, error = %e, "Unable to register identity");
                }
            }
        }

        self.own_identity().await
    }

    pub async fn import_identity_remote(&mut self) -> Result<Cid, Error> {
        if let DiscoveryConfig::Shuttle { addresses } = self.discovery.discovery_config() {
            if addresses.is_empty() {
                return Err(Error::Other);
            }

            let payload = PayloadBuilder::new(
                self.root_document.keypair(),
                crate::shuttle::identity::protocol::Request::from(
                    crate::shuttle::identity::protocol::Synchronized::Fetch,
                ),
            )
            .build()?;

            let bytes = payload.to_bytes().expect("valid deserialization");

            for peer_id in addresses.iter().filter_map(|addr| addr.peer_id()) {
                let response = match self
                    .ipfs
                    .send_request(peer_id, (protocols::SHUTTLE_IDENTITY, bytes.clone()))
                    .await
                {
                    Ok(response) => response,
                    Err(e) => {
                        tracing::warn!(error = %e, %peer_id, "unable to send request to shuttle node");
                        continue;
                    }
                };

                let payload: PayloadMessage<crate::shuttle::identity::protocol::Response> =
                    match PayloadMessage::from_bytes(&response) {
                        Ok(payload) => payload,
                        Err(e) => {
                            tracing::error!(error = %e, %peer_id, "unable to process payload");
                            continue;
                        }
                    };

                match payload.message(None)? {
                    Response::SynchronizedResponse(SynchronizedResponse::Package(cid)) => {
                        return Ok(cid)
                    }
                    Response::InvalidPayload => {
                        tracing::error!(%peer_id, "request was invalid");
                        continue;
                    }
                    Response::Error(e) => {
                        tracing::error!(error = %e, %peer_id, "error handling request");
                    }
                    _ => {
                        tracing::error!(%peer_id, "response from shuttle node was invalid");
                        continue;
                    }
                }
            }
        }
        Err(Error::IdentityDoesntExist)
    }

    pub async fn export_root_document(&self) -> Result<(), Error> {
        let package = self.root_document.export_root_cid().await?;
        let ipfs = self.ipfs.clone();

        if let DiscoveryConfig::Shuttle { addresses } = self.discovery.discovery_config() {
            if addresses.is_empty() {
                return Err(Error::Other);
            }

            let payload = PayloadBuilder::new(
                self.root_document.keypair(),
                crate::shuttle::identity::protocol::Request::from(
                    crate::shuttle::identity::protocol::Synchronized::Store { package },
                ),
            )
            .build()?;

            let bytes = payload.to_bytes().expect("valid deserialization");

            for peer_id in addresses.iter().filter_map(|addr| addr.peer_id()) {
                let response = match ipfs
                    .send_request(peer_id, (protocols::SHUTTLE_IDENTITY, bytes.clone()))
                    .await
                {
                    Ok(response) => response,
                    Err(e) => {
                        tracing::warn!(error = %e, %peer_id, "unable to send request to shuttle node");
                        continue;
                    }
                };

                let payload: PayloadMessage<crate::shuttle::identity::protocol::Response> =
                    match PayloadMessage::from_bytes(&response) {
                        Ok(payload) => payload,
                        Err(e) => {
                            tracing::error!(error = %e, %peer_id, "unable to process payload");
                            continue;
                        }
                    };

                match payload.message(None)? {
                    Response::Ack => {}
                    Response::InvalidPayload => {
                        tracing::error!(%peer_id, "request was invalid");
                        continue;
                    }
                    Response::Error(e) => {
                        tracing::error!(error = %e, %peer_id, "error handling request");
                    }
                    _ => {
                        tracing::error!(%peer_id, "response from shuttle node was invalid");
                        continue;
                    }
                }
            }
        }
        Ok(())
    }

    async fn is_registered(&self) -> Result<(), Error> {
        if let DiscoveryConfig::Shuttle { addresses } = self.discovery.discovery_config() {
            if addresses.is_empty() {
                return Err(Error::Other);
            }

            let payload = PayloadBuilder::new(
                self.root_document.keypair(),
                crate::shuttle::identity::protocol::Request::from(
                    crate::shuttle::identity::protocol::Register::IsRegistered,
                ),
            )
            .build()?;

            let bytes = payload.to_bytes().expect("valid deserialization");

            for peer_id in addresses.iter().filter_map(|addr| addr.peer_id()) {
                let response = match self
                    .ipfs
                    .send_request(peer_id, (protocols::SHUTTLE_IDENTITY, bytes.clone()))
                    .await
                {
                    Ok(response) => response,
                    Err(e) => {
                        tracing::warn!(error = %e, %peer_id, "unable to send request to shuttle node");
                        continue;
                    }
                };

                let payload: PayloadMessage<crate::shuttle::identity::protocol::Response> =
                    match PayloadMessage::from_bytes(&response) {
                        Ok(payload) => payload,
                        Err(e) => {
                            tracing::error!(error = %e, %peer_id, "unable to process payload");
                            continue;
                        }
                    };

                match payload.message(None)? {
                    Response::RegisterResponse(RegisterResponse::Ok) => return Ok(()),
                    Response::InvalidPayload => {
                        tracing::error!(%peer_id, "request was invalid");
                        continue;
                    }
                    Response::Error(e) => {
                        tracing::error!(error = %e, %peer_id, "error handling request");
                    }
                    _ => {
                        tracing::error!(%peer_id, "response from shuttle node was invalid");
                        continue;
                    }
                }
            }
        }

        Err(Error::IdentityDoesntExist)
    }

    async fn register(&self) -> Result<(), Error> {
        if let DiscoveryConfig::Shuttle { addresses } = self.discovery.discovery_config() {
            if addresses.is_empty() {
                return Err(Error::Other);
            }

            let root_cid = self.root_document.export_root_cid().await?;

            let payload = PayloadBuilder::new(
                self.root_document.keypair(),
                crate::shuttle::identity::protocol::Request::from(
                    crate::shuttle::identity::protocol::Register::RegisterIdentity { root_cid },
                ),
            )
            .build()?;

            let bytes = payload.to_bytes().expect("valid deserialization");

            for peer_id in addresses.iter().filter_map(|addr| addr.peer_id()) {
                let response = match self
                    .ipfs
                    .send_request(peer_id, (protocols::SHUTTLE_IDENTITY, bytes.clone()))
                    .await
                {
                    Ok(response) => response,
                    Err(e) => {
                        tracing::warn!(error = %e, %peer_id, "unable to send registration request to shuttle node");
                        continue;
                    }
                };

                let payload: PayloadMessage<crate::shuttle::identity::protocol::Response> =
                    match PayloadMessage::from_bytes(&response) {
                        Ok(payload) => payload,
                        Err(e) => {
                            tracing::error!(error = %e, %peer_id, "unable to process payload");
                            continue;
                        }
                    };

                match payload.message(None)? {
                    Response::RegisterResponse(RegisterResponse::Ok) => return Ok(()),
                    Response::InvalidPayload => {
                        tracing::error!(%peer_id, "request was invalid");
                        continue;
                    }
                    Response::Error(e) => {
                        tracing::error!(error = %e, %peer_id, "error handling request");
                    }
                    _ => {
                        tracing::error!(%peer_id, "response from shuttle node was invalid");
                        continue;
                    }
                }
            }
        }
        Ok(())
    }

    async fn fetch_mailbox(&mut self) -> Result<(), Error> {
        if let DiscoveryConfig::Shuttle { addresses } = self.discovery.discovery_config() {
            if addresses.is_empty() {
                return Err(Error::Other);
            }

            let payload = PayloadBuilder::new(
                self.root_document.keypair(),
                crate::shuttle::identity::protocol::Request::from(
                    crate::shuttle::identity::protocol::Mailbox::FetchAll,
                ),
            )
            .build()?;

            let bytes = payload.to_bytes().expect("valid deserialization");

            for peer_id in addresses.iter().filter_map(|addr| addr.peer_id()) {
                let response = match self
                    .ipfs
                    .send_request(peer_id, (protocols::SHUTTLE_IDENTITY, bytes.clone()))
                    .await
                {
                    Ok(response) => response,
                    Err(e) => {
                        tracing::warn!(error = %e, %peer_id, "unable to send request to shuttle node");
                        continue;
                    }
                };

                let payload: PayloadMessage<crate::shuttle::identity::protocol::Response> =
                    match PayloadMessage::from_bytes(&response) {
                        Ok(payload) => payload,
                        Err(e) => {
                            tracing::error!(error = %e, %peer_id, "unable to process payload");
                            continue;
                        }
                    };

                match payload.message(None)? {
                    Response::MailboxResponse(MailboxResponse::Receive { list, .. }) => {
                        let list = list.clone();

                        for req in list {
                            let from = req.sender.clone();
                            if let Err(e) = self.check_request_message(req, &mut None).await {
                                tracing::warn!(
                                    "Error processing request from {from}: {e}. Skipping"
                                );
                                continue;
                            }
                        }
                        return Ok(());
                    }
                    Response::InvalidPayload => {
                        tracing::error!(%peer_id, "request was invalid");
                        continue;
                    }
                    Response::Error(e) => {
                        tracing::error!(error = %e, %peer_id, "error handling request");
                    }
                    _ => {
                        tracing::error!(%peer_id, "response from shuttle node was invalid");
                        continue;
                    }
                }
            }
        }
        Ok(())
    }

    async fn send_to_mailbox(
        &mut self,
        did: &DID,
        request: RequestResponsePayload,
    ) -> Result<(), Error> {
        if let DiscoveryConfig::Shuttle { addresses } = self.discovery.discovery_config() {
            let request = request
                .sign(self.root_document().keypair())
                .map_err(|e| anyhow::anyhow!("{e}"))?;

            if addresses.is_empty() {
                return Err(Error::Other);
            }

            let payload = PayloadBuilder::new(
                self.root_document.keypair(),
                crate::shuttle::identity::protocol::Request::from(
                    crate::shuttle::identity::protocol::Mailbox::Send {
                        did: did.clone(),
                        request,
                    },
                ),
            )
            .build()?;

            let bytes = payload.to_bytes().expect("valid deserialization");

            for peer_id in addresses.iter().filter_map(|addr| addr.peer_id()) {
                let response = match self
                    .ipfs
                    .send_request(peer_id, (protocols::SHUTTLE_IDENTITY, bytes.clone()))
                    .await
                {
                    Ok(response) => response,
                    Err(e) => {
                        tracing::warn!(error = %e, %peer_id, "unable to send request to shuttle node");
                        continue;
                    }
                };

                let payload: PayloadMessage<crate::shuttle::identity::protocol::Response> =
                    match PayloadMessage::from_bytes(&response) {
                        Ok(payload) => payload,
                        Err(e) => {
                            tracing::error!(error = %e, %peer_id, "unable to process payload");
                            continue;
                        }
                    };

                match payload.message(None)? {
                    Response::MailboxResponse(MailboxResponse::Sent) => {}
                    Response::InvalidPayload => {
                        tracing::error!(%peer_id, "request was invalid");
                        continue;
                    }
                    Response::Error(e) => {
                        tracing::error!(error = %e, %peer_id, "error handling request");
                    }
                    _ => {
                        tracing::error!(%peer_id, "response from shuttle node was invalid");
                        continue;
                    }
                }
            }
        }
        Ok(())
    }

    pub async fn local_id_created(&self) -> bool {
        self.own_identity().await.is_ok()
    }

    pub(crate) fn root_document(&self) -> &RootDocumentMap {
        &self.root_document
    }

    pub fn lookup(&self, id: impl Into<Identifier>) -> GetIdentity {
        let store = self.clone();
        let id = id.into();
        let lookup = match id {
            Identifier::DID(ref pk) => LookupBy::DidKey(pk.clone()),
            Identifier::Username(ref username) => LookupBy::Username(username.clone()),
            Identifier::DIDList(ref list) => LookupBy::DidKeys(list.clone()),
        };

        let stream = async_stream::stream! {
            // first lets evaluate the cache
            let cache = store.identity_cache.list().await;

            // anything missing we will push off to additional discovery service
            let mut missing = HashSet::new();

            match lookup {
                LookupBy::DidKey(ref did) => {
                    if did == &store.did_key {
                        // Note: We can ignore errors if node own identity if invalid or not created
                        if let Ok(id) = store.own_identity().await {
                            yield id;
                            return;
                        }
                        return;
                    }

                    for await document in cache.filter(|ident| {
                        let val = &ident.did == did;
                        async move { val }
                    }){
                        let id = resolve_identity(&store, document).await;
                        yield id;
                        return
                    }

                    missing.insert(did.clone());
                },
                LookupBy::DidKeys(ref list) => {
                     for pubkey in list {
                        if !pubkey.eq(&store.did_key) && !store.discovery.contains(pubkey).await {
                            if let Err(e) = store.discovery.insert(pubkey).await {
                                tracing::error!("Error inserting {pubkey} into discovery: {e}")
                            }
                        }
                     }

                    if list.contains(&store.did_key) {
                        if let Ok(own_identity) = store.own_identity().await {
                            yield own_identity;
                        }
                    }

                    let mut found = HashSet::new();

                    for await document in cache {
                        if list.contains(&document.did) {
                            found.insert(document.did.clone());
                            let id = resolve_identity(&store, document).await;
                            yield id;
                        }
                    }

                    missing.extend(list.iter().filter(|did| !found.contains(did)).cloned());
                },
                LookupBy::Username(ref username) if username.contains('#') => {
                    let split_data = username.split('#').collect::<Vec<&str>>();

                    if split_data.len() != 2 {
                        for await document in cache {
                            if document.username.to_lowercase().contains(&username.to_lowercase()) {
                                let id = resolve_identity(&store, document).await;
                                yield id;
                            }
                        }
                    } else if let (Some(name), Some(code)) = (
                        split_data.first().map(|s| s.to_lowercase()),
                        split_data.last().map(|s| s.to_lowercase()),
                    ) {
                        for await document in cache {
                            if document.username.to_lowercase().eq(&name) && String::from_utf8_lossy(&document.short_id).to_lowercase().eq(&code) {
                                let id = resolve_identity(&store, document).await;
                                yield id;
                            }
                        }
                    }
                }
                LookupBy::Username(ref username) => {
                    let username = username.to_lowercase();
                    for await document in cache {
                        if document.username.to_lowercase().contains(&username) {
                            let id = resolve_identity(&store, document).await;
                            yield id;
                        }
                    }
                }
                LookupBy::ShortId(short_id) => {
                    for await document in cache {
                        let id = ShortId::from(document.short_id);
                        if id == short_id {
                            let id = resolve_identity(&store, document).await;
                            yield id;
                            return;
                        }
                    }
                }
            }

            if !missing.is_empty() || matches!(lookup, LookupBy::Username(_) | LookupBy::ShortId(_)) {
                let kind = match lookup {
                    LookupBy::DidKey(did) => {
                        crate::shuttle::identity::protocol::Lookup::PublicKey { did }
                    }
                    LookupBy::DidKeys(list) => {
                        crate::shuttle::identity::protocol::Lookup::PublicKeys { dids: list }
                    }
                    LookupBy::Username(username) => {
                        crate::shuttle::identity::protocol::Lookup::Username { username, count: 0 }
                    }
                    LookupBy::ShortId(short_id) => {
                        crate::shuttle::identity::protocol::Lookup::ShortId { short_id }
                    }
                };
                if let DiscoveryConfig::Shuttle { addresses } = store.discovery.discovery_config() {
                    if addresses.is_empty() {
                        return;
                    }

                    let payload = PayloadBuilder::new(
                        store.root_document.keypair(),
                        crate::shuttle::identity::protocol::Request::from(kind)
                    )
                    .build()
                    .expect("valid payload construction");

                    let bytes = payload.to_bytes().expect("valid deserialization");

                    for peer_id in addresses.iter().filter_map(|addr| addr.peer_id()) {

                        let response = match store
                            .ipfs
                            .send_request(peer_id, (protocols::SHUTTLE_IDENTITY, bytes.clone()))
                            .await
                        {
                            Ok(response) => response,
                            Err(e) => {
                                tracing::warn!(error = %e, %peer_id, "unable to send request to shuttle node");
                                continue;
                            }
                        };

                        let payload: PayloadMessage<crate::shuttle::identity::protocol::Response> =
                            match PayloadMessage::from_bytes(&response) {
                                Ok(payload) => payload,
                                Err(e) => {
                                    tracing::error!(error = %e, %peer_id, "unable to process payload");
                                    continue;
                                }
                            };

                        match payload.message(None) {
                            Ok(Response::LookupResponse(LookupResponse::Ok { identity })) => {
                                for ident in identity {
                                    let ident = ident.clone();
                                    let did = ident.did.clone();

                                    let _ = store.identity_cache.insert(&ident).await;

                                    yield resolve_identity(&store, ident).await;

                                    if store.discovery.contains(&did).await {
                                        continue;
                                    }
                                    let _ = store.discovery.insert(&did).await;
                                }

                                break;
                            },
                            Ok(Response::InvalidPayload) => {
                                tracing::error!(%peer_id, "request was invalid");
                                continue;
                            }
                            Ok(Response::Error(e)) => {
                                tracing::error!(error = %e, %peer_id, "error handling request");
                            }
                            Ok(_) => {
                                tracing::error!(%peer_id, "response from shuttle node was invalid");
                                continue;
                            }
                            Err(e) => {
                                tracing::error!(%peer_id, error = %e, "invalid message");
                                continue;
                            }
                        }
                    }
                }
            }
        };

        GetIdentity::new(id, stream.boxed())
    }

    pub async fn identity_update(&mut self, identity: IdentityDocument) -> Result<(), Error> {
        let kp = self.root_document.keypair();

        let identity = identity.sign(kp)?;

        tracing::debug!("Updating document");
        let mut root_document = self.root_document.get().await?;
        let ident_cid = self.ipfs.put_dag(identity).await?;
        root_document.identity = ident_cid;

        self.root_document
            .set(root_document)
            .await
            .map(|_| tracing::debug!("Root document updated"))
            .map_err(|e| {
                tracing::error!("Updating root document failed: {e}");
                e
            })?;
        let _ = self.export_root_document().await;
        self.push_to_all().await;
        Ok(())
    }

    //TODO: Add a check to check directly through pubsub_peer (maybe even using connected peers) or through a separate server
    #[tracing::instrument(skip(self))]
    pub async fn identity_status(&self, did: &DID) -> Result<IdentityStatus, Error> {
        let identity = self.own_identity_document().await?;

        if identity.did.eq(did) {
            return identity
                .metadata
                .status
                .or(Some(IdentityStatus::Online))
                .ok_or(Error::MultiPassExtensionUnavailable);
        }

        //Note: This is checked because we may not be connected to those peers with the 2 options below
        //      while with `Discovery::Provider`, they at some point should have been connected or discovered
        if !matches!(
            self.discovery_type(),
            DiscoveryConfig::None | DiscoveryConfig::Shuttle { .. }
        ) {
            self.lookup(did).await?;
        }

        let status: IdentityStatus = connected_to_peer(&self.ipfs, did.clone())
            .await
            .map(|ctype| ctype.into())
            .map_err(Error::from)?;

        if matches!(status, IdentityStatus::Offline) {
            return Ok(status);
        }

        self.identity_cache
            .get(did)
            .await
            .ok()
            .and_then(|cache| cache.metadata.status)
            .or(Some(status))
            .ok_or(Error::IdentityDoesntExist)
    }

    #[tracing::instrument(skip(self))]
    pub async fn set_identity_status(&mut self, status: IdentityStatus) -> Result<(), Error> {
        self.root_document.set_status_indicator(status).await?;

        let _ = self.export_root_document().await;

        self.push_to_all().await;
        Ok(())
    }

    #[tracing::instrument(skip(self))]
    pub async fn identity_platform(&self, did: &DID) -> Result<Platform, Error> {
        let own_did = self
            .own_identity()
            .await
            .map(|identity| identity.did_key().to_owned())
            .map_err(|_| Error::OtherWithContext("Identity store may not be initialized".into()))?;

        if own_did.eq(did) {
            return Ok(self.own_platform());
        }

        let identity_status = self.identity_status(did).await?;

        if matches!(identity_status, IdentityStatus::Offline) {
            return Ok(Platform::Unknown);
        }

        self.identity_cache
            .get(did)
            .await
            .ok()
            .and_then(|cache| cache.metadata.platform)
            .ok_or(Error::IdentityDoesntExist)
    }

    pub fn get_raw_keypair(&self) -> anyhow::Result<ipfs::libp2p::identity::ed25519::Keypair> {
        self.root_document
            .keypair()
            .clone()
            .try_into_ed25519()
            .map_err(anyhow::Error::from)
    }

    pub async fn own_identity_document(&self) -> Result<IdentityDocument, Error> {
        let identity = self.root_document.identity().await?;
        identity.verify()?;
        Ok(identity)
    }

    pub async fn own_identity(&self) -> Result<Identity, Error> {
        let identity = self.own_identity_document().await?;
        let metadata = match identity.metadata.arb_data {
            Some(cid) => self
                .ipfs
                .get_dag(cid)
                .local()
                .deserialized::<IndexMap<_, _>>()
                .await
                .unwrap_or_default(),
            None => IndexMap::new(),
        };

        let mut identity: Identity = identity.into();
        identity.set_metadata(metadata);
        Ok(identity)
    }

    pub async fn profile_picture(&self) -> Result<IdentityImage, Error> {
        if self.config.store_setting().disable_images {
            return Err(Error::InvalidIdentityPicture);
        }

        let document = self.own_identity_document().await?;

        if let Some(cid) = document.metadata.profile_picture {
            return get_image(&self.ipfs, cid, &[], true, Some(MAX_IMAGE_SIZE))
                .await
                .map_err(|_| Error::InvalidIdentityPicture);
        }

        if let Some(cb) = self
            .config
            .store_setting()
            .default_profile_picture
            .as_deref()
        {
            let identity = document.resolve()?;
            let (picture, ty) = cb(&identity)?;
            let mut image = IdentityImage::default();
            image.set_data(picture);
            image.set_image_type(ty);

            return Ok(image);
        }

        Err(Error::InvalidIdentityPicture)
    }

    pub async fn profile_banner(&self) -> Result<IdentityImage, Error> {
        if self.config.store_setting().disable_images {
            return Err(Error::InvalidIdentityBanner);
        }

        let document = self.own_identity_document().await?;

        if let Some(cid) = document.metadata.profile_picture {
            return get_image(&self.ipfs, cid, &[], true, Some(MAX_IMAGE_SIZE))
                .await
                .map_err(|_| Error::InvalidIdentityBanner);
        }

        Err(Error::InvalidIdentityBanner)
    }

    #[tracing::instrument(skip(self))]
    pub async fn identity_picture(&self, did: &DID) -> Result<IdentityImage, Error> {
        if self.config.store_setting().disable_images {
            return Err(Error::InvalidIdentityPicture);
        }

        let document = match self.own_identity_document().await {
            Ok(document) if document.did.eq(did) => document,
            Err(_) | Ok(_) => self.identity_cache.get(did).await?,
        };

        if let Some(cid) = document.metadata.profile_picture {
            return get_image(&self.ipfs, cid, &[], true, Some(MAX_IMAGE_SIZE))
                .await
                .map_err(|_| Error::InvalidIdentityPicture);
        }

        if let Some(cb) = self
            .config
            .store_setting()
            .default_profile_picture
            .as_deref()
        {
            let identity = document.resolve()?;
            let (picture, ty) = cb(&identity)?;
            let mut image = IdentityImage::default();
            image.set_data(picture);
            image.set_image_type(ty);

            return Ok(image);
        }

        Err(Error::InvalidIdentityPicture)
    }

    #[tracing::instrument(skip(self))]
    pub async fn identity_banner(&self, did: &DID) -> Result<IdentityImage, Error> {
        if self.config.store_setting().disable_images {
            return Err(Error::InvalidIdentityBanner);
        }

        let document = match self.own_identity_document().await {
            Ok(document) if document.did.eq(did) => document,
            Err(_) | Ok(_) => self.identity_cache.get(did).await?,
        };

        if let Some(cid) = document.metadata.profile_banner {
            return get_image(&self.ipfs, cid, &[], true, Some(MAX_IMAGE_SIZE))
                .await
                .map_err(|_| Error::InvalidIdentityBanner);
        }

        Err(Error::InvalidIdentityBanner)
    }

    #[tracing::instrument(skip(self))]
    pub async fn delete_photo(&mut self, cid: Cid) -> Result<(), Error> {
        let ipfs = &self.ipfs;
        if ipfs.is_pinned(cid).await? {
            ipfs.remove_pin(cid).recursive().await?;
        }
        Ok(())
    }

    pub fn clear_internal_cache(&mut self) {}

    pub async fn emit_event(&self, event: MultiPassEventKind) {
        self.event.emit(event).await;
    }
}

impl IdentityStore {
    #[tracing::instrument(skip(self))]
    pub async fn send_request(&mut self, pubkey: &DID) -> Result<(), Error> {
        let local_public_key = self.did_key.clone();

        if local_public_key.eq(pubkey) {
            return Err(Error::CannotSendSelfFriendRequest);
        }

        if self.is_friend(pubkey).await? {
            return Err(Error::FriendExist);
        }

        if self.is_blocked_by(pubkey).await? {
            return Err(Error::BlockedByUser);
        }

        if self.is_blocked(pubkey).await? {
            return Err(Error::PublicKeyIsBlocked);
        }

        if self.has_request_from(pubkey).await? {
            return self.accept_request(pubkey).await;
        }

        let list = self.list_all_raw_request().await?;

        if list
            .iter()
            .any(|request| request.r#type() == RequestType::Outgoing && request.did().eq(pubkey))
        {
            // since the request has already been sent, we should not be sending it again
            return Err(Error::FriendRequestExist);
        }

        let payload = RequestResponsePayload::new(self.root_document.keypair(), Event::Request)?;

        self.broadcast_request(pubkey, &payload, true, true).await
    }

    #[tracing::instrument(skip(self))]
    pub async fn accept_request(&mut self, pubkey: &DID) -> Result<(), Error> {
        let local_public_key = self.did_key.clone();

        if local_public_key.eq(pubkey) {
            return Err(Error::CannotAcceptSelfAsFriend);
        }

        if !self.has_request_from(pubkey).await? {
            return Err(Error::FriendRequestDoesntExist);
        }

        let list = self.list_all_raw_request().await?;

        let internal_request = list
            .iter()
            .find(|request| request.r#type() == RequestType::Incoming && request.did().eq(pubkey))
            .ok_or(Error::CannotFindFriendRequest)?;

        if self.is_friend(pubkey).await? {
            tracing::warn!("Already friends. Removing request");

            self.root_document.remove_request(internal_request).await?;

            let _ = self.export_root_document().await;

            return Ok(());
        }

        let payload = RequestResponsePayload::new(self.root_document.keypair(), Event::Accept)?;

        self.root_document.remove_request(internal_request).await?;
        self.add_friend(pubkey).await?;

        self.broadcast_request(pubkey, &payload, false, true).await
    }

    #[tracing::instrument(skip(self))]
    pub async fn reject_request(&mut self, pubkey: &DID) -> Result<(), Error> {
        let local_public_key = self.did_key.clone();

        if local_public_key.eq(pubkey) {
            return Err(Error::CannotDenySelfAsFriend);
        }

        if !self.has_request_from(pubkey).await? {
            return Err(Error::FriendRequestDoesntExist);
        }

        let list = self.list_all_raw_request().await?;

        // Although the request been validated before storing, we should validate again just to be safe
        let internal_request = list
            .iter()
            .find(|request| request.r#type() == RequestType::Incoming && request.did().eq(pubkey))
            .ok_or(Error::CannotFindFriendRequest)?;

        let payload = RequestResponsePayload::new(self.root_document.keypair(), Event::Reject)?;

        self.root_document.remove_request(internal_request).await?;

        let _ = self.export_root_document().await;

        self.broadcast_request(pubkey, &payload, false, true).await
    }

    #[tracing::instrument(skip(self))]
    pub async fn close_request(&mut self, pubkey: &DID) -> Result<(), Error> {
        let list = self.list_all_raw_request().await?;

        let internal_request = list
            .iter()
            .find(|request| request.r#type() == RequestType::Outgoing && request.did().eq(pubkey))
            .ok_or(Error::CannotFindFriendRequest)?;

        let payload = RequestResponsePayload::new(self.root_document.keypair(), Event::Retract)?;

        self.root_document.remove_request(internal_request).await?;

        let _ = self.export_root_document().await;

        if let Some(entry) = self.queue.get(pubkey).await {
            if entry.event == Event::Request {
                self.queue.remove(pubkey).await;
                self.emit_event(MultiPassEventKind::OutgoingFriendRequestClosed {
                    did: pubkey.clone(),
                })
                .await;

                return Ok(());
            }
        }

        self.broadcast_request(pubkey, &payload, false, true).await
    }

    #[tracing::instrument(skip(self))]
    pub async fn has_request_from(&self, pubkey: &DID) -> Result<bool, Error> {
        self.list_incoming_request().await.map(|list| {
            list.into_iter()
                .any(|request| request.identity().eq(pubkey))
        })
    }
}

impl IdentityStore {
    #[tracing::instrument(skip(self))]
    pub async fn block_list(&self) -> Result<Vec<DID>, Error> {
        self.root_document.get_blocks().await
    }

    #[tracing::instrument(skip(self))]
    pub async fn is_blocked(&self, public_key: &DID) -> Result<bool, Error> {
        self.block_list()
            .await
            .map(|list| list.contains(public_key))
    }

    #[tracing::instrument(skip(self))]
    pub async fn block(&mut self, pubkey: &DID) -> Result<(), Error> {
        let local_public_key = self.did_key.clone();

        if local_public_key.eq(pubkey) {
            return Err(Error::CannotBlockOwnKey);
        }

        if self.is_blocked(pubkey).await? {
            return Err(Error::PublicKeyIsBlocked);
        }

        self.root_document.add_block(pubkey).await?;

        let _ = self.export_root_document().await;

        // Remove anything from queue related to the key
        self.queue.remove(pubkey).await;

        let list = self.list_all_raw_request().await?;
        for req in list.iter().filter(|req| req.did().eq(pubkey)) {
            self.root_document.remove_request(req).await?;
        }

        if self.is_friend(pubkey).await? {
            if let Err(e) = self.remove_friend(pubkey, false).await {
                tracing::error!("Error removing item from friend list: {e}");
            }
        }

        // Since we want to broadcast the remove request, banning the peer after would not allow that to happen
        // Although this may get uncomment in the future to block connections regardless if its sent or not, or
        // if we decide to send the request through a relay to broadcast it to the peer, however
        // the moment this extension is reloaded the block list are considered as a "banned peer" in libp2p

        // let peer_id = did_to_libp2p_pub(pubkey)?.to_peer_id();

        // self.ipfs.ban_peer(peer_id).await?;
        let payload = RequestResponsePayload::new(self.root_document.keypair(), Event::Block)?;

        self.broadcast_request(pubkey, &payload, false, true).await
    }

    #[tracing::instrument(skip(self))]
    pub async fn unblock(&mut self, pubkey: &DID) -> Result<(), Error> {
        let peer_id = pubkey.to_peer_id()?;
        let local_public_key = self.did_key.clone();

        if local_public_key.eq(pubkey) {
            return Err(Error::CannotUnblockOwnKey);
        }

        if !self.is_blocked(pubkey).await? {
            return Err(Error::PublicKeyIsntBlocked);
        }

        self.root_document.remove_block(pubkey).await?;

        let _ = self.export_root_document().await;

        self.ipfs.unban_peer(peer_id).await?;

        let payload = RequestResponsePayload::new(self.root_document.keypair(), Event::Unblock)?;

        self.broadcast_request(pubkey, &payload, false, true).await
    }
}

impl IdentityStore {
    pub async fn block_by_list(&self) -> Result<Vec<DID>, Error> {
        self.root_document.get_block_by().await
    }

    pub async fn is_blocked_by(&self, pubkey: &DID) -> Result<bool, Error> {
        self.block_by_list().await.map(|list| list.contains(pubkey))
    }
}

impl IdentityStore {
    pub async fn friends_list(&self) -> Result<Vec<DID>, Error> {
        self.root_document.get_friends().await
    }

    // Should not be called directly but only after a request is accepted
    #[tracing::instrument(skip(self))]
    pub async fn add_friend(&mut self, pubkey: &DID) -> Result<(), Error> {
        if self.is_friend(pubkey).await? {
            return Err(Error::FriendExist);
        }

        if self.is_blocked(pubkey).await? {
            return Err(Error::PublicKeyIsBlocked);
        }

        self.root_document.add_friend(pubkey).await?;

        let _ = self.export_root_document().await;

        let phonebook = self.phonebook();
        if let Err(_e) = phonebook.add_friend(pubkey).await {
            tracing::error!("Error: {_e}");
        }

        // Push to give an update in the event any wasnt transmitted during the initial push
        // We dont care if this errors or not.
        let _ = self.push(pubkey).await;

        self.emit_event(MultiPassEventKind::FriendAdded {
            did: pubkey.clone(),
        })
        .await;

        let _ = self.announce_identity_to_mesh().await;

        Ok(())
    }

    #[tracing::instrument(skip(self, broadcast))]
    pub async fn remove_friend(&mut self, pubkey: &DID, broadcast: bool) -> Result<(), Error> {
        if !self.is_friend(pubkey).await? {
            return Err(Error::FriendDoesntExist);
        }

        self.root_document.remove_friend(pubkey).await?;
        let _ = self.export_root_document().await;

        let phonebook = self.phonebook();

        if let Err(_e) = phonebook.remove_friend(pubkey).await {
            tracing::error!("Error: {_e}");
        }

        if broadcast {
            let payload = RequestResponsePayload::new(self.root_document.keypair(), Event::Remove)?;

            self.broadcast_request(pubkey, &payload, false, true)
                .await?;
        }

        self.emit_event(MultiPassEventKind::FriendRemoved {
            did: pubkey.clone(),
        })
        .await;

        Ok(())
    }

    #[tracing::instrument(skip(self))]
    pub async fn is_friend(&self, pubkey: &DID) -> Result<bool, Error> {
        self.friends_list().await.map(|list| list.contains(pubkey))
    }

    #[tracing::instrument(skip(self))]
    pub async fn subscribe(
        &self,
    ) -> Result<futures::stream::BoxStream<'static, MultiPassEventKind>, Error> {
        self.event.subscribe().await
    }
}

impl IdentityStore {
    pub async fn list_all_raw_request(&self) -> Result<Vec<Request>, Error> {
        self.root_document.get_requests().await
    }

    pub async fn received_friend_request_from(&self, did: &DID) -> Result<bool, Error> {
        self.list_incoming_request()
            .await
            .map(|list| list.iter().any(|request| request.identity().eq(did)))
    }

    #[tracing::instrument(skip(self))]
    pub async fn list_incoming_request(&self) -> Result<Vec<FriendRequest>, Error> {
        self.list_all_raw_request().await.map(|list| {
            list.into_iter()
                .filter_map(|request| match request {
                    Request::In { did, date } => Some(FriendRequest::new(did, Some(date))),
                    _ => None,
                })
                .collect::<Vec<_>>()
        })
    }

    #[tracing::instrument(skip(self))]
    pub async fn sent_friend_request_to(&self, did: &DID) -> Result<bool, Error> {
        self.list_outgoing_request()
            .await
            .map(|list| list.iter().any(|request| request.identity().eq(did)))
    }

    #[tracing::instrument(skip(self))]
    pub async fn list_outgoing_request(&self) -> Result<Vec<FriendRequest>, Error> {
        self.list_all_raw_request().await.map(|list| {
            list.into_iter()
                .filter_map(|request| match request {
                    Request::Out { did, date } => Some(FriendRequest::new(did, Some(date))),
                    _ => None,
                })
                .collect::<Vec<_>>()
        })
    }

    #[tracing::instrument(skip(self))]
    pub async fn broadcast_request(
        &mut self,
        recipient: &DID,
        payload: &RequestResponsePayload,
        store_request: bool,
        queue_broadcast: bool,
    ) -> Result<(), Error> {
        let remote_peer_id = recipient.to_peer_id()?;

        if !self.discovery.contains(recipient).await {
            self.discovery.insert(recipient).await?;
        }

        let mut outgoing_request_date = None;

        if store_request {
            let outgoing_request = Request::Out {
                did: recipient.clone(),
                date: payload.created.unwrap_or_else(Utc::now),
            };

            outgoing_request_date.replace(outgoing_request.date());

            let list = self.list_all_raw_request().await?;
            if !list.contains(&outgoing_request) {
                self.root_document.add_request(&outgoing_request).await?;
                let _ = self.export_root_document().await;
            }
        }

        let kp = self.root_document.keypair();

        let message = PayloadBuilder::new(kp, payload.clone())
            .add_recipient(recipient)?
            .from_ipfs(&self.ipfs)
            .await?;

        let message_bytes = message.to_bytes()?;

        tracing::trace!("Request Payload size: {} bytes", message_bytes.len());

        tracing::info!("Sending event to {recipient}");

        let peers = self.ipfs.pubsub_peers(Some(recipient.inbox())).await?;

        let mut queued = false;

        let wait = self
            .config
            .store_setting()
            .friend_request_response_duration
            .is_some();

        let mut rx = (matches!(payload.event, Event::Request) && wait).then_some({
            let (tx, rx) = oneshot::channel();
            self.signal.write().await.insert(recipient.clone(), tx);
            rx
        });

        let start = Instant::now();
        if !peers.contains(&remote_peer_id)
            || (peers.contains(&remote_peer_id)
                && self
                    .ipfs
                    .pubsub_publish(recipient.inbox(), message_bytes)
                    .await
                    .is_err())
                && queue_broadcast
        {
            self.queue.insert(recipient, payload.clone()).await;
            queued = true;
            if let Err(e) = self.send_to_mailbox(recipient, payload.clone()).await {
                tracing::warn!("Unable to send to {recipient} mailbox {e}. ");
            }
            self.signal.write().await.remove(recipient);
        }

        if !queued {
            let end = start.elapsed();
            tracing::trace!("Took {}ms to send event", end.as_millis());
        }

        if !queued && matches!(payload.event, Event::Request) {
            if let Some(rx) = std::mem::take(&mut rx) {
                if let Some(timeout) = self.config.store_setting().friend_request_response_duration
                {
                    let start = Instant::now();
                    if let Ok(Ok(res)) = rx.timeout(timeout).await {
                        let end = start.elapsed();
                        tracing::trace!("Took {}ms to receive a response", end.as_millis());
                        res?
                    }
                }
            }
        }

        match payload.event {
            Event::Request => {
                self.emit_event(MultiPassEventKind::FriendRequestSent {
                    to: recipient.clone(),
                    date: outgoing_request_date.expect("date is valid"),
                })
                .await;
            }
            Event::Retract => {
                self.emit_event(MultiPassEventKind::OutgoingFriendRequestClosed {
                    did: recipient.clone(),
                })
                .await;
            }
            Event::Reject => {
                self.emit_event(MultiPassEventKind::IncomingFriendRequestRejected {
                    did: recipient.clone(),
                })
                .await;
            }
            Event::Block => {
                let _ = self.push(recipient).await;
                let _ = self.request(recipient, RequestOption::Identity).await;
                self.emit_event(MultiPassEventKind::Blocked {
                    did: recipient.clone(),
                })
                .await;
            }
            Event::Unblock => {
                let _ = self.push(recipient).await;
                let _ = self.request(recipient, RequestOption::Identity).await;

                self.emit_event(MultiPassEventKind::Unblocked {
                    did: recipient.clone(),
                })
                .await;
            }
            _ => {}
        };
        Ok(())
    }
}

async fn resolve_identity(store: &IdentityStore, identity: IdentityDocument) -> Identity {
    let metadata = match identity.metadata.arb_data {
        Some(cid) => store
            .ipfs
            .get_dag(cid)
            .local()
            .deserialized::<IndexMap<_, _>>()
            .await
            .unwrap_or_default(),
        None => IndexMap::new(),
    };

    let mut identity: Identity = identity.into();
    identity.set_metadata(metadata);
    identity
}<|MERGE_RESOLUTION|>--- conflicted
+++ resolved
@@ -938,14 +938,6 @@
     #[tracing::instrument(skip(self))]
     pub async fn push(&self, out_did: &DID) -> Result<(), Error> {
         let out_peer_id = out_did.to_peer_id()?;
-
-<<<<<<< HEAD
-        let pk_did = self.root_document.keypair();
-=======
-        if !self.ipfs.is_connected(out_peer_id).await? {
-            return Err(Error::IdentityDoesntExist);
-        }
->>>>>>> 1da3f373
 
         let mut identity = self.own_identity_document().await?;
 
