//We are cloning the Cid rather than dereferencing to be sure that we are not holding
//onto the lock.
#![allow(clippy::clone_on_copy)]
use crate::{
    config::{self, Discovery as DiscoveryConfig, UpdateEvents},
    store::{did_to_libp2p_pub, discovery::Discovery, DidExt, PeerIdExt, PeerTopic},
};
use chrono::{DateTime, Utc};

use futures::{
    channel::oneshot::{self, Canceled},
    SinkExt, StreamExt,
};
use ipfs::{Ipfs, Keypair};

use libipld::Cid;
use rust_ipfs as ipfs;
use serde::{Deserialize, Serialize};
use shuttle::identity::{RequestEvent, RequestPayload};
use std::{
    collections::{HashMap, HashSet},
    path::PathBuf,
    time::{Duration, Instant},
};

use tokio::sync::RwLock;
use tracing::{error, warn};

use warp::{
    constellation::file::FileType,
    crypto::{did_key::CoreSign, zeroize::Zeroizing},
    multipass::identity::{IdentityImage, Platform},
};
use warp::{
    crypto::{did_key::Generate, DIDKey, Ed25519KeyPair, Fingerprint, DID},
    error::Error,
    multipass::{
        identity::{Identity, IdentityStatus, SHORT_ID_SIZE},
        MultiPassEventKind,
    },
    sync::Arc,
    tesseract::Tesseract,
};

use super::{
    connected_to_peer, did_keypair,
    document::{
        cache::IdentityCache, identity::IdentityDocument, image_dag::get_image,
        root::RootDocumentMap, ExtractedRootDocument, RootDocument,
    },
    ecdh_decrypt, ecdh_encrypt,
    event_subscription::EventSubscription,
    phonebook::PhoneBook,
    queue::Queue,
};

#[allow(clippy::type_complexity)]
#[derive(Clone)]
#[allow(clippy::type_complexity)]
pub struct IdentityStore {
    ipfs: Ipfs,

    root_document: RootDocumentMap,

    identity_cache: IdentityCache,

    // keypair
    did_key: Arc<DID>,

    // Queue to handle sending friend request
    queue: Queue,

    phonebook: PhoneBook,

    signal: Arc<RwLock<HashMap<DID, oneshot::Sender<Result<(), Error>>>>>,

    discovery: Discovery,

    config: config::Config,

    tesseract: Tesseract,

    identity_command: futures::channel::mpsc::Sender<shuttle::identity::client::IdentityCommand>,

    event: EventSubscription<MultiPassEventKind>,
}

#[derive(Debug, Clone, Hash, PartialEq, Eq, Serialize, Deserialize)]
pub enum Request {
    In(DID),
    Out(DID),
}

impl From<Request> for RequestType {
    fn from(request: Request) -> Self {
        RequestType::from(&request)
    }
}

impl From<&Request> for RequestType {
    fn from(request: &Request) -> Self {
        match request {
            Request::In(_) => RequestType::Incoming,
            Request::Out(_) => RequestType::Outgoing,
        }
    }
}

impl Request {
    pub fn r#type(&self) -> RequestType {
        self.into()
    }

    pub fn did(&self) -> &DID {
        match self {
            Request::In(did) => did,
            Request::Out(did) => did,
        }
    }
}

#[derive(Deserialize, Serialize, Debug, Clone, Copy, PartialEq, Hash, Eq)]
#[serde(rename_all = "lowercase", tag = "type")]
pub enum Event {
    /// Event indicating a friend request
    Request,
    /// Event accepting the request
    Accept,
    /// Remove identity as a friend
    Remove,
    /// Reject friend request, if any
    Reject,
    /// Retract a sent friend request
    Retract,
    /// Block user
    Block,
    /// Unblock user
    Unblock,
    /// Indiciation of a response to a request
    Response,
}

#[derive(Deserialize, Serialize, Debug, Clone, PartialEq, Hash, Eq)]
pub struct RequestResponsePayload {
    #[serde(default)]
    pub version: RequestResponsePayloadVersion,
    pub sender: DID,
    pub event: Event,
    #[serde(skip_serializing_if = "Option::is_none")]
    pub created: Option<DateTime<Utc>>,
    #[serde(skip_serializing_if = "Option::is_none")]
    pub signature: Option<Vec<u8>>,
}

impl TryFrom<RequestResponsePayload> for RequestPayload {
    type Error = Error;
    fn try_from(req: RequestResponsePayload) -> Result<Self, Self::Error> {
        req.verify()?;
        let event = match req.event {
            Event::Request => RequestEvent::Request,
            Event::Accept => RequestEvent::Accept,
            Event::Remove => RequestEvent::Remove,
            Event::Reject => RequestEvent::Reject,
            Event::Retract => RequestEvent::Retract,
            Event::Block => RequestEvent::Block,
            Event::Unblock => RequestEvent::Unblock,
            Event::Response => return Err(Error::OtherWithContext("Invalid event type".into())),
        };

        let payload = RequestPayload {
            sender: req.sender,
            event,
            created: req.created.ok_or(Error::InvalidConversion)?,
            original_signature: req.signature.ok_or(Error::InvalidSignature)?,
            signature: vec![],
        };

        Ok(payload)
    }
}

impl TryFrom<RequestPayload> for RequestResponsePayload {
    type Error = Box<dyn std::error::Error>;
    fn try_from(req: RequestPayload) -> Result<Self, Self::Error> {
        req.verify()?;
        let event = match req.event {
            RequestEvent::Request => Event::Request,
            RequestEvent::Accept => Event::Accept,
            RequestEvent::Remove => Event::Remove,
            RequestEvent::Reject => Event::Reject,
            RequestEvent::Retract => Event::Retract,
            RequestEvent::Block => Event::Block,
            RequestEvent::Unblock => Event::Unblock,
        };

        let payload = RequestResponsePayload {
            version: RequestResponsePayloadVersion::V1,
            sender: req.sender,
            event,
            created: Some(req.created),
            signature: Some(req.original_signature),
        };

        Ok(payload)
    }
}

#[derive(Default, Deserialize, Serialize, Debug, Clone, Copy, PartialEq, Hash, Eq)]
#[serde(rename_all = "lowercase", tag = "type")]
pub enum RequestResponsePayloadVersion {
    /// Original design. Does not include `version`, `created`, or `signature` fields.
    /// Note: Use for backwards compatibility, but may be deprecated in the future
    #[default]
    V0,
    V1,
}

impl RequestResponsePayload {
    pub fn new(keypair: &DID, event: Event) -> Result<Self, Error> {
        let request = Self::new_unsigned(keypair, event);
        request.sign(keypair)
    }

    pub fn new_unsigned(keypair: &DID, event: Event) -> Self {
        Self {
            version: RequestResponsePayloadVersion::V1,
            sender: keypair.clone(),
            event,
            created: None,
            signature: None,
        }
    }

    pub fn sign(mut self, keypair: &DID) -> Result<Self, Error> {
        self.signature = None;
        self.created = Some(Utc::now());
        let bytes = serde_json::to_vec(&self)?;
        let signature = keypair.sign(&bytes);
        self.signature = Some(signature);
        Ok(self)
    }

    pub fn verify(&self) -> Result<(), Error> {
        let mut doc = self.clone();
        let signature = doc.signature.take().ok_or(Error::InvalidSignature)?;
        let bytes = serde_json::to_vec(&doc)?;
        doc.sender
            .verify(&bytes, &signature)
            .map_err(|_| Error::InvalidSignature)
    }
}

#[derive(Deserialize, Serialize, Debug, Clone, Copy, PartialEq, Eq)]
pub enum RequestType {
    Incoming,
    Outgoing,
}

#[allow(clippy::large_enum_variant)]
#[derive(Debug, Clone)]
pub enum LookupBy {
    DidKey(DID),
    DidKeys(Vec<DID>),
    Username(String),
    ShortId(String),
}

#[derive(Debug, Clone, Serialize, Deserialize)]
#[serde(rename_all = "lowercase")]
#[allow(clippy::large_enum_variant)]
pub enum IdentityEvent {
    /// Send a request event
    Request { option: RequestOption },

    /// Event receiving identity payload
    Receive { option: ResponseOption },
}

#[derive(Debug, Clone, Serialize, Deserialize)]
#[serde(rename_all = "lowercase")]
pub enum RequestOption {
    /// Identity request
    Identity,
    /// Pictures
    Image {
        banner: Option<Cid>,
        picture: Option<Cid>,
    },
}

#[derive(Clone, Serialize, Deserialize)]
#[serde(rename_all = "lowercase")]
#[allow(clippy::large_enum_variant)]
pub enum ResponseOption {
    /// Identity request
    Identity { identity: IdentityDocument },
    /// Pictures
    Image {
        cid: Cid,
        ty: FileType,
        data: Vec<u8>,
    },
}

impl std::fmt::Debug for ResponseOption {
    fn fmt(&self, f: &mut std::fmt::Formatter<'_>) -> std::fmt::Result {
        match self {
            ResponseOption::Identity { identity } => f
                .debug_struct("ResponseOption::Identity")
                .field("identity", &identity.did)
                .finish(),
            ResponseOption::Image { cid, .. } => f
                .debug_struct("ResponseOption::Image")
                .field("cid", &cid.to_string())
                .finish(),
        }
    }
}

impl IdentityStore {
    #[allow(clippy::type_complexity)]
    #[allow(clippy::too_many_arguments)]
    pub async fn new(
        ipfs: Ipfs,
        path: Option<PathBuf>,
        tesseract: Tesseract,
        tx: EventSubscription<MultiPassEventKind>,
        phonebook: PhoneBook,
        config: &config::Config,
        discovery: Discovery,
        identity_command: futures::channel::mpsc::Sender<
            shuttle::identity::client::IdentityCommand,
        >,
    ) -> Result<Self, Error> {
        if let Some(path) = path.as_ref() {
            if !path.exists() {
                tokio::fs::create_dir_all(path).await?;
            }
        }
        let config = config.clone();

        let identity_cache = IdentityCache::new(&ipfs, path.clone()).await;

        let event = tx.clone();

        let did_key = Arc::new(did_keypair(&tesseract)?);

        let root_document = RootDocumentMap::new(&ipfs, did_key.clone(), path.clone()).await;

        let queue = Queue::new(
            ipfs.clone(),
            did_key.clone(),
            config.path.clone(),
            discovery.clone(),
        );

        let signal = Default::default();

        let mut store = Self {
            ipfs,
            root_document,
            identity_cache,
            discovery,
            config,
            tesseract,
            event,
            identity_command,
            did_key,
            queue,
            phonebook,
            signal,
        };

        if let Ok(ident) = store.own_identity().await {
<<<<<<< HEAD
            log::info!("Identity loaded with {}", ident.did_key());
            //TODO: Push into background task
            match store.is_registered().await.is_ok() {
                true => {
                    //TODO: Determine if this is an imported account and await until identity has been loaded
                    if let Err(_e) = store.fetch_mailbox().await {}
                }
                false => {
                    let id = store.own_identity_document().await.expect("Valid identity");
                    if let Err(e) = store.register(&id).await {
                        tracing::warn!(%id.did, "Unable to register identity: {e}");
                    }
                }
            }
=======
            tracing::info!("Identity loaded with {}", ident.did_key());
>>>>>>> 8b8f6bda
        }

        let did = store.get_keypair_did()?;

        let event_stream = store.ipfs.pubsub_subscribe(did.events()).await?;
        let main_stream = store
            .ipfs
            .pubsub_subscribe("/identity/announce".into())
            .await?;

        store.discovery.start().await?;

        let mut discovery_rx = store.discovery.events();

        tracing::info!("Loading queue");
        if let Err(_e) = store.queue.load().await {}

        let phonebook = &store.phonebook;
        tracing::info!("Loading friends list into phonebook");
        if let Ok(friends) = store.friends_list().await {
            if let Err(_e) = phonebook.add_friend_list(friends).await {
                error!("Error adding friends in phonebook: {_e}");
            }
        }

        // scan through friends list to see if there is any incoming request or outgoing request matching
        // and clear them out of the request list as a precautionary measure
        let friends = store.friends_list().await.unwrap_or_default();

        for friend in friends {
            let list = store.list_all_raw_request().await.unwrap_or_default();

            // cleanup outgoing
            for req in list.iter().filter(|req| req.did().eq(&friend)) {
                let _ = store.root_document.remove_request(req).await;
            }
        }

        let friend_stream = store.ipfs.pubsub_subscribe(store.did_key.inbox()).await?;

        tokio::spawn({
            let mut store = store.clone();
            async move {
                let _main_stream = main_stream;

                futures::pin_mut!(event_stream);
                futures::pin_mut!(friend_stream);

                let auto_push = store.config.store_setting.auto_push.is_some();

                let interval = store
                    .config
                    .store_setting
                    .auto_push
                    .map(|i| {
                        if i.as_millis() < 300000 {
                            Duration::from_millis(300000)
                        } else {
                            i
                        }
                    })
                    .unwrap_or(Duration::from_millis(300000));

                let mut tick = tokio::time::interval(interval);

                loop {
                    tokio::select! {
                        biased;
                        Some(message) = event_stream.next() => {
                            let entry = match message.source {
                                Some(peer_id) => match store.discovery.get(peer_id).await.ok() {
                                    Some(entry) => entry.peer_id().to_did().ok(),
                                    None => {
                                        let _ = store.discovery.insert(peer_id).await.ok();
                                        peer_id.to_did().ok()
                                    },
                                },
                                None => continue,
                            };

                            let Some(in_did) = entry else {
                                continue;
                            };

                            tracing::info!("Received event from {in_did}");

                            let event = match ecdh_decrypt(&store.did_key, Some(&in_did), &message.data).and_then(|bytes| {
                                serde_json::from_slice::<IdentityEvent>(&bytes).map_err(Error::from)
                            }) {
                                Ok(e) => e,
                                Err(e) => {
                                    error!("Failed to decrypt payload from {in_did}: {e}");
                                    continue;
                                }
                            };

                            tracing::debug!("Event: {event:?}");

                            if let Err(e) = store.process_message(&in_did, event).await {
                                error!("Failed to process identity message from {in_did}: {e}");
                            }


                        }
                        Some(event) = friend_stream.next() => {
                            let Some(peer_id) = event.source else {
                                //Note: Due to configuration, we should ALWAYS have a peer set in its source
                                //      thus we can ignore the request if no peer is provided
                                continue;
                            };

                            let Ok(did) = peer_id.to_did() else {
                                //Note: The peer id is embedded with ed25519 public key, therefore we can decode it into a did key
                                //      otherwise we can ignore
                                continue;
                            };

                            let mut signal = store.signal.write().await.remove(&did);

                            tracing::trace!("received payload size: {} bytes", event.data.len());

                            tracing::info!("Received event from {did}");

                            let data = match ecdh_decrypt(&store.did_key, Some(&did), &event.data).and_then(|bytes| {
                                serde_json::from_slice::<RequestResponsePayload>(&bytes).map_err(Error::from)
                            }) {
                                Ok(pl) => pl,
                                Err(e) => {
                                    if let Some(tx) = signal {
                                        let _ = tx.send(Err(e));
                                    }
                                    continue;
                                }
                            };

                            tracing::debug!("Event from {did}: {:?}", data.event);

                            let result = store.check_request_message(&did, data, &mut signal).await.map_err(|e| {
                                error!("Error processing message: {e}");
                                e
                            });

                            if let Some(tx) = signal {
                                let _ = tx.send(result);
                            }
                        }
                        // Used as the initial request/push
                        Ok(push) = discovery_rx.recv() => {
                            if let Err(e) = store.request(&push, RequestOption::Identity).await {
                                error!("Error requesting identity: {e}");
                            }
                            if let Err(e) = store.push(&push).await {
                                error!("Error pushing identity: {e}");
                            }
                        }
                        _ = tick.tick() => {
                            if auto_push {
                                store.push_to_all().await;
                            }
                        }
                    }
                }
            }
        });

        tokio::task::yield_now().await;
        Ok(store)
    }

    pub(crate) fn phonebook(&self) -> &PhoneBook {
        &self.phonebook
    }

    //TODO: Implement Errors
    #[tracing::instrument(skip(self, data, signal))]
    async fn check_request_message(
        &mut self,
        _: &DID,
        data: RequestResponsePayload,
        signal: &mut Option<oneshot::Sender<Result<(), Error>>>,
    ) -> Result<(), Error> {
        if let Err(e) = data.verify() {
            match data.version {
                RequestResponsePayloadVersion::V0 => {
                    tracing::warn!(
                        sender = data.sender.to_string(),
                        "Request received from a old implementation. Unable to verify signature."
                    );
                }
                _ => {
                    tracing::warn!(
                        sender = data.sender.to_string(),
                        "Unable to verify signature {e}. Ignoreing request"
                    );
                    return Ok(());
                }
            };
        }

        if self
            .list_incoming_request()
            .await
            .unwrap_or_default()
            .contains(&data.sender)
            && data.event == Event::Request
        {
            warn!("Request exist locally. Skipping");
            return Ok(());
        }

        // Before we validate the request, we should check to see if the key is blocked
        // If it is, skip the request so we dont wait resources storing it.
        if self.is_blocked(&data.sender).await? && !matches!(data.event, Event::Block) {
            tracing::warn!("Received event from a blocked identity.");
            let payload = RequestResponsePayload::new(&self.did_key, Event::Block)?;

            return self
                .broadcast_request(&data.sender, &payload, false, true)
                .await;
        }

        match data.event {
            Event::Accept => {
                let list = self.list_all_raw_request().await?;

                let Some(item) = list
                    .iter()
                    .filter(|req| req.r#type() == RequestType::Outgoing)
                    .find(|req| data.sender.eq(req.did()))
                    .cloned()
                else {
                    return Err(Error::from(anyhow::anyhow!(
                        "Unable to locate pending request. Already been accepted or rejected?"
                    )));
                };

                // Maybe just try the function instead and have it be a hard error?
                if self.root_document.remove_request(&item).await.is_err() {
                    return Err(Error::from(anyhow::anyhow!(
                        "Unable to locate pending request. Already been accepted or rejected?"
                    )));
                }

                self.add_friend(item.did()).await?;
            }
            Event::Request => {
                if self.is_friend(&data.sender).await? {
                    tracing::debug!("Friend already exist. Remitting event");

                    let payload = RequestResponsePayload::new(&self.did_key, Event::Accept)?;

                    return self
                        .broadcast_request(&data.sender, &payload, false, false)
                        .await;
                }

                let list = self.list_all_raw_request().await?;

                if let Some(inner_req) = list
                    .iter()
                    .find(|request| {
                        request.r#type() == RequestType::Outgoing && data.sender.eq(request.did())
                    })
                    .cloned()
                {
                    //Because there is also a corresponding outgoing request for the incoming request
                    //we can automatically add them
                    self.root_document.remove_request(&inner_req).await?;
                    self.add_friend(inner_req.did()).await?;
                } else {
                    self.root_document
                        .add_request(&Request::In(data.sender.clone()))
                        .await?;

                    _ = self.export_root_document().await;

                    let from = data.sender.clone();

                    if self.identity_cache.get(&from).await.is_err() {
                        // Attempt to send identity request to peer if identity is not available locally.
                        if let Err(e) = self.request(&from, RequestOption::Identity).await {
                            tracing::warn!("Failed to request identity from {from}: {e}.")
                        }
                    }

                    self.emit_event(MultiPassEventKind::FriendRequestReceived { from })
                        .await;
                }

                let payload = RequestResponsePayload::new(&self.did_key, Event::Response)?;

                self.broadcast_request(&data.sender, &payload, false, false)
                    .await?;
            }
            Event::Reject => {
                let list = self.list_all_raw_request().await?;
                let internal_request = list
                    .iter()
                    .find(|request| {
                        request.r#type() == RequestType::Outgoing && data.sender.eq(request.did())
                    })
                    .cloned()
                    .ok_or(Error::FriendRequestDoesntExist)?;

                self.root_document.remove_request(&internal_request).await?;

                _ = self.export_root_document().await;

                self.emit_event(MultiPassEventKind::OutgoingFriendRequestRejected {
                    did: data.sender,
                })
                .await;
            }
            Event::Remove => {
                if self.is_friend(&data.sender).await? {
                    self.remove_friend(&data.sender, false).await?;
                }
            }
            Event::Retract => {
                let list = self.list_all_raw_request().await?;
                let internal_request = list
                    .iter()
                    .find(|request| {
                        request.r#type() == RequestType::Incoming && data.sender.eq(request.did())
                    })
                    .cloned()
                    .ok_or(Error::FriendRequestDoesntExist)?;

                self.root_document.remove_request(&internal_request).await?;

                _ = self.export_root_document().await;

                self.emit_event(MultiPassEventKind::IncomingFriendRequestClosed {
                    did: data.sender,
                })
                .await;
            }
            Event::Block => {
                let sender = data.sender;

                if self.has_request_from(&sender).await? {
                    self.emit_event(MultiPassEventKind::IncomingFriendRequestClosed {
                        did: sender.clone(),
                    })
                    .await;
                } else if self.sent_friend_request_to(&sender).await? {
                    self.emit_event(MultiPassEventKind::OutgoingFriendRequestRejected {
                        did: sender.clone(),
                    })
                    .await;
                }

                let list = self.list_all_raw_request().await?;
                for req in list.iter().filter(|req| req.did().eq(&sender)) {
                    self.root_document.remove_request(req).await?;
                }

                if self.is_friend(&sender).await? {
                    self.remove_friend(&sender, false).await?;
                }

                let completed = self.root_document.add_block_by(&sender).await.is_ok();
                if completed {
                    _ = self.export_root_document().await;

                    let _ = futures::join!(
                        self.push(&sender),
                        self.request(&sender, RequestOption::Identity)
                    );

                    self.emit_event(MultiPassEventKind::BlockedBy { did: sender })
                        .await;
                }

                if let Some(tx) = signal.take() {
                    tracing::debug!("Signaling broadcast of response...");
                    let _ = tx.send(Err(Error::BlockedByUser));
                }
            }
            Event::Unblock => {
                let sender = data.sender;
                let completed = self.root_document.remove_block_by(&sender).await.is_ok();

                if completed {
                    _ = self.export_root_document().await;

                    let _ = futures::join!(
                        self.push(&sender),
                        self.request(&sender, RequestOption::Identity)
                    );

                    self.emit_event(MultiPassEventKind::UnblockedBy { did: sender })
                        .await;
                }
            }
            Event::Response => {
                if let Some(tx) = signal.take() {
                    tracing::debug!("Signaling broadcast of response...");
                    let _ = tx.send(Ok(()));
                }
            }
        };

        Ok(())
    }

    async fn push_iter<I: IntoIterator<Item = DID>>(&self, list: I) {
        for did in list {
            if let Err(e) = self.push(&did).await {
                tracing::error!("Error pushing identity to {did}: {e}");
            }
        }
    }

    pub async fn push_to_all(&self) {
        let list = self
            .discovery
            .list()
            .await
            .iter()
            .filter_map(|entry| entry.peer_id().to_did().ok())
            .collect::<Vec<_>>();
        self.push_iter(list).await
    }

    #[tracing::instrument(skip(self))]
    pub async fn request(&self, out_did: &DID, option: RequestOption) -> Result<(), Error> {
        let out_peer_id = out_did.to_peer_id()?;

        if !self.ipfs.is_connected(out_peer_id).await? {
            return Err(Error::IdentityDoesntExist);
        }

        let pk_did = &*self.did_key;

        let event = IdentityEvent::Request { option };

        let payload_bytes = serde_json::to_vec(&event)?;

        let bytes = ecdh_encrypt(pk_did, Some(out_did), payload_bytes)?;

        tracing::trace!("Payload size: {} bytes", bytes.len());

        tracing::info!("Sending event to {out_did}");

        if self
            .ipfs
            .pubsub_peers(Some(out_did.events()))
            .await?
            .contains(&out_peer_id)
        {
            let timer = Instant::now();
            self.ipfs.pubsub_publish(out_did.events(), bytes).await?;
            let end = timer.elapsed();
            tracing::info!("Event sent to {out_did}");
            tracing::trace!("Took {}ms to send event", end.as_millis());
        }

        Ok(())
    }

    #[tracing::instrument(skip(self))]
    pub async fn push(&self, out_did: &DID) -> Result<(), Error> {
        let out_peer_id = out_did.to_peer_id()?;

        if !self.ipfs.is_connected(out_peer_id).await? {
            return Err(Error::IdentityDoesntExist);
        }

        let pk_did = &*self.did_key;

        let mut identity = self.own_identity_document().await?;

        let is_friend = self.is_friend(out_did).await.unwrap_or_default();

        let is_blocked = self.is_blocked(out_did).await.unwrap_or_default();

        let is_blocked_by = self.is_blocked_by(out_did).await.unwrap_or_default();

        let share_platform = self.config.store_setting.share_platform;

        let platform =
            (share_platform && (!is_blocked || !is_blocked_by)).then_some(self.own_platform());

        let status = identity.status.and_then(|status| {
            (!is_blocked || !is_blocked_by)
                .then_some(status)
                .or(Some(IdentityStatus::Offline))
        });

        let profile_picture = identity.profile_picture;
        let profile_banner = identity.profile_banner;

        let include_pictures = (matches!(
            self.config.store_setting.update_events,
            UpdateEvents::Enabled
        ) || matches!(
            self.config.store_setting.update_events,
            UpdateEvents::FriendsOnly | UpdateEvents::EmitFriendsOnly
        ) && is_friend)
            && (!is_blocked && !is_blocked_by);

        tracing::trace!("Including cid in push: {include_pictures}");

        identity.profile_picture =
            profile_picture.and_then(|picture| include_pictures.then_some(picture));
        identity.profile_banner =
            profile_banner.and_then(|banner| include_pictures.then_some(banner));

        identity.status = status;
        identity.platform = platform;

        let kp_did = self.get_keypair_did()?;

        let payload = identity.sign(&kp_did)?;

        let event = IdentityEvent::Receive {
            option: ResponseOption::Identity { identity: payload },
        };

        let payload_bytes = serde_json::to_vec(&event)?;

        let bytes = ecdh_encrypt(pk_did, Some(out_did), payload_bytes)?;

        tracing::trace!("Payload size: {} bytes", bytes.len());

        tracing::info!("Sending event to {out_did}");

        if self
            .ipfs
            .pubsub_peers(Some(out_did.events()))
            .await?
            .contains(&out_peer_id)
        {
            let timer = Instant::now();
            self.ipfs.pubsub_publish(out_did.events(), bytes).await?;
            let end = timer.elapsed();
            tracing::info!("Event sent to {out_did}");
            tracing::trace!("Took {}ms to send event", end.as_millis());
        }

        Ok(())
    }

    #[tracing::instrument(skip(self))]
    pub async fn push_profile_picture(&self, out_did: &DID, cid: Cid) -> Result<(), Error> {
        let out_peer_id = out_did.to_peer_id()?;

        if !self.ipfs.is_connected(out_peer_id).await? {
            return Err(Error::IdentityDoesntExist);
        }

        let pk_did = &*self.did_key;

        let identity = self.own_identity_document().await?;

        let Some(picture_cid) = identity.profile_picture else {
            return Ok(());
        };

        if cid != picture_cid {
            tracing::debug!("Requested profile picture does not match current picture.");
            return Ok(());
        }

        let image = super::document::image_dag::get_image(
            &self.ipfs,
            cid,
            &[],
            true,
            Some(2 * 1024 * 1024),
        )
        .await?;

        let event = IdentityEvent::Receive {
            option: ResponseOption::Image {
                cid,
                ty: image.image_type().clone(),
                data: image.data().to_vec(),
            },
        };

        let payload_bytes = serde_json::to_vec(&event)?;

        let bytes = ecdh_encrypt(pk_did, Some(out_did), payload_bytes)?;

        tracing::trace!("Payload size: {} bytes", bytes.len());

        tracing::info!("Sending event to {out_did}");

        if self
            .ipfs
            .pubsub_peers(Some(out_did.events()))
            .await?
            .contains(&out_peer_id)
        {
            let timer = Instant::now();
            self.ipfs.pubsub_publish(out_did.events(), bytes).await?;
            let end = timer.elapsed();
            tracing::info!("Event sent to {out_did}");
            tracing::trace!("Took {}ms to send event", end.as_millis());
        }

        Ok(())
    }

    #[tracing::instrument(skip(self))]
    pub async fn push_profile_banner(&self, out_did: &DID, cid: Cid) -> Result<(), Error> {
        let out_peer_id = out_did.to_peer_id()?;

        if !self.ipfs.is_connected(out_peer_id).await? {
            return Err(Error::IdentityDoesntExist);
        }

        let pk_did = &*self.did_key;

        let identity = self.own_identity_document().await?;

        let Some(banner_cid) = identity.profile_banner else {
            return Ok(());
        };

        if cid != banner_cid {
            return Ok(());
        }

        let image = super::document::image_dag::get_image(
            &self.ipfs,
            cid,
            &[],
            true,
            Some(2 * 1024 * 1024),
        )
        .await?;

        let event = IdentityEvent::Receive {
            option: ResponseOption::Image {
                cid,
                ty: image.image_type().clone(),
                data: image.data().to_vec(),
            },
        };

        let payload_bytes = serde_json::to_vec(&event)?;

        let bytes = ecdh_encrypt(pk_did, Some(out_did), payload_bytes)?;

        tracing::trace!("Payload size: {} bytes", bytes.len());

        tracing::info!("Sending event to {out_did}");

        if self
            .ipfs
            .pubsub_peers(Some(out_did.events()))
            .await?
            .contains(&out_peer_id)
        {
            let timer = Instant::now();
            self.ipfs.pubsub_publish(out_did.events(), bytes).await?;
            let end = timer.elapsed();
            tracing::info!("Event sent to {out_did}");
            tracing::trace!("Took {}ms to send event", end.as_millis());
        }

        Ok(())
    }

    #[tracing::instrument(skip(self))]
    #[allow(clippy::if_same_then_else)]
    async fn process_message(&mut self, in_did: &DID, event: IdentityEvent) -> anyhow::Result<()> {
        match event {
            IdentityEvent::Request { option } => match option {
                RequestOption::Identity => self.push(in_did).await?,
                RequestOption::Image { banner, picture } => {
                    if let Some(cid) = banner {
                        self.push_profile_banner(in_did, cid).await?;
                    }
                    if let Some(cid) = picture {
                        self.push_profile_picture(in_did, cid).await?;
                    }
                }
            },
            IdentityEvent::Receive {
                option: ResponseOption::Identity { identity },
            } => {
                //TODO: Validate public key against peer that sent it
                // let _pk = did_to_libp2p_pub(&raw_object.did)?;

                //TODO: Remove upon offline implementation
                anyhow::ensure!(identity.did.eq(in_did), "Payload doesnt match identity");

                // Validate after making sure the identity did matches the payload
                identity.verify()?;

                if let Ok(own_id) = self.own_identity().await {
                    anyhow::ensure!(
                        own_id.did_key() != identity.did,
                        "Cannot accept own identity"
                    );
                }

                if !self.discovery.contains(identity.did.clone()).await {
                    if let Err(e) = self.discovery.insert(identity.did.clone()).await {
                        tracing::warn!("Error inserting into discovery service: {e}");
                    }
                }

                let previous_identity = self.identity_cache.get(&identity.did).await.ok();

                self.identity_cache.insert(&identity).await?;

                match previous_identity {
                    Some(document) => {
                        if document.different(&identity) {
                            tracing::info!("Updating local cache of {}", identity.did);

                            let document_did = identity.did.clone();

                            let mut emit = false;

                            if matches!(
                                self.config.store_setting.update_events,
                                UpdateEvents::Enabled
                            ) {
                                emit = true;
                            } else if matches!(
                                self.config.store_setting.update_events,
                                UpdateEvents::FriendsOnly | UpdateEvents::EmitFriendsOnly
                            ) && self.is_friend(&document_did).await.unwrap_or_default()
                            {
                                emit = true;
                            }

                            if document.profile_picture != identity.profile_picture
                                && identity.profile_picture.is_some()
                            {
                                tracing::info!("Requesting profile picture from {}", identity.did);

                                if !self.config.store_setting.fetch_over_bitswap {
                                    if let Err(e) = self
                                        .request(
                                            in_did,
                                            RequestOption::Image {
                                                banner: None,
                                                picture: identity.profile_picture,
                                            },
                                        )
                                        .await
                                    {
                                        error!(
                                            "Error requesting profile picture from {in_did}: {e}"
                                        );
                                    }
                                } else {
                                    let identity_profile_picture =
                                        identity.profile_picture.expect("Cid is provided");
                                    tokio::spawn({
                                        let ipfs = self.ipfs.clone();
                                        let emit = emit;
                                        let store = self.clone();
                                        let did = in_did.clone();
                                        async move {
                                            let peer_id = vec![did.to_peer_id()?];
                                            let _ = super::document::image_dag::get_image(
                                                &ipfs,
                                                identity_profile_picture,
                                                &peer_id,
                                                false,
                                                Some(2 * 1024 * 1024),
                                            )
                                            .await
                                            .map_err(|e| {
                                                tracing::error!(
                                                    "Error fetching image from {did}: {e}"
                                                );
                                                e
                                            })?;

                                            tracing::trace!("Image pointed to {identity_profile_picture} for {did} downloaded");

                                            if emit {
                                                store
                                                    .emit_event(
                                                        MultiPassEventKind::IdentityUpdate { did },
                                                    )
                                                    .await;
                                            }

                                            Ok::<_, anyhow::Error>(())
                                        }
                                    });
                                }
                            }
                            if document.profile_banner != identity.profile_banner
                                && identity.profile_banner.is_some()
                            {
                                tracing::info!("Requesting profile banner from {}", identity.did);

                                if !self.config.store_setting.fetch_over_bitswap {
                                    if let Err(e) = self
                                        .request(
                                            in_did,
                                            RequestOption::Image {
                                                banner: identity.profile_banner,
                                                picture: None,
                                            },
                                        )
                                        .await
                                    {
                                        error!(
                                            "Error requesting profile banner from {in_did}: {e}"
                                        );
                                    }
                                } else {
                                    let identity_profile_banner =
                                        identity.profile_banner.expect("Cid is provided");
                                    tokio::spawn({
                                        let ipfs = self.ipfs.clone();
                                        let emit = emit;
                                        let did = in_did.clone();
                                        let store = self.clone();
                                        async move {
                                            let peer_id = vec![did.to_peer_id()?];

                                            let _ = super::document::image_dag::get_image(
                                                &ipfs,
                                                identity_profile_banner,
                                                &peer_id,
                                                false,
                                                Some(2 * 1024 * 1024),
                                            )
                                            .await
                                            .map_err(|e| {
                                                tracing::error!(
                                                    "Error fetching image from {did}: {e}"
                                                );
                                                e
                                            })?;

                                            tracing::trace!("Image pointed to {identity_profile_banner} for {did} downloaded");

                                            if emit {
                                                store
                                                    .emit_event(
                                                        MultiPassEventKind::IdentityUpdate { did },
                                                    )
                                                    .await;
                                            }

                                            Ok::<_, anyhow::Error>(())
                                        }
                                    });
                                }
                            }

                            if emit {
                                tracing::trace!("Emitting identity update event");
                                self.emit_event(MultiPassEventKind::IdentityUpdate {
                                    did: document.did.clone(),
                                })
                                .await;
                            }
                        }
                    }
                    None => {
                        tracing::info!("{} identity document cached", identity.did);

                        let document_did = identity.did.clone();

                        if matches!(
                            self.config.store_setting.update_events,
                            UpdateEvents::Enabled
                        ) {
                            let did = document_did.clone();
                            self.emit_event(MultiPassEventKind::IdentityUpdate { did })
                                .await;
                        }

                        let mut emit = false;
                        if matches!(
                            self.config.store_setting.update_events,
                            UpdateEvents::Enabled
                        ) {
                            emit = true;
                        } else if matches!(
                            self.config.store_setting.update_events,
                            UpdateEvents::FriendsOnly | UpdateEvents::EmitFriendsOnly
                        ) && self.is_friend(&document_did).await.unwrap_or_default()
                        {
                            emit = true;
                        }

                        if emit {
                            let mut picture = None;
                            let mut banner = None;

                            if let Some(cid) = identity.profile_picture {
                                picture = Some(cid);
                            }

                            if let Some(cid) = identity.profile_banner {
                                banner = Some(cid)
                            }

                            if banner.is_some() || picture.is_some() {
                                if !self.config.store_setting.fetch_over_bitswap {
                                    self.request(in_did, RequestOption::Image { banner, picture })
                                        .await?;
                                } else {
                                    if let Some(picture) = picture {
                                        tokio::spawn({
                                            let ipfs = self.ipfs.clone();
                                            let did = in_did.clone();
                                            let store = self.clone();
                                            async move {
                                                let peer_id = vec![did.to_peer_id()?];
                                                let _ = super::document::image_dag::get_image(
                                                    &ipfs,
                                                    picture,
                                                    &peer_id,
                                                    false,
                                                    Some(2 * 1024 * 1024),
                                                )
                                                .await
                                                .map_err(|e| {
                                                    tracing::error!(
                                                        "Error fetching image from {did}: {e}"
                                                    );
                                                    e
                                                })?;

                                                tracing::trace!("Image pointed to {picture} for {did} downloaded");

                                                store
                                                    .emit_event(
                                                        MultiPassEventKind::IdentityUpdate { did },
                                                    )
                                                    .await;

                                                Ok::<_, anyhow::Error>(())
                                            }
                                        });
                                    }
                                    if let Some(banner) = banner {
                                        tokio::spawn({
                                            let store = self.clone();
                                            let ipfs = self.ipfs.clone();

                                            let did = in_did.clone();
                                            async move {
                                                let peer_id = vec![did.to_peer_id()?];
                                                let _ = super::document::image_dag::get_image(
                                                    &ipfs,
                                                    banner,
                                                    &peer_id,
                                                    false,
                                                    Some(2 * 1024 * 1024),
                                                )
                                                .await
                                                .map_err(|e| {
                                                    tracing::error!(
                                                        "Error fetching image from {did}: {e}"
                                                    );
                                                    e
                                                })?;

                                                tracing::trace!("Image pointed to {banner} for {did} downloaded");

                                                store
                                                    .emit_event(
                                                        MultiPassEventKind::IdentityUpdate { did },
                                                    )
                                                    .await;

                                                Ok::<_, anyhow::Error>(())
                                            }
                                        });
                                    }
                                }
                            }
                        }
                    }
                };
            }
            //Used when receiving an image (eg banner, pfp) from a peer
            IdentityEvent::Receive {
                option: ResponseOption::Image { cid, ty, data },
            } => {
                let cache = self.identity_cache.get(in_did).await?;

                if cache.profile_picture == Some(cid) || cache.profile_banner == Some(cid) {
                    tokio::spawn({
                        let store = self.clone();
                        let did = in_did.clone();
                        async move {
                            let added_cid = super::document::image_dag::store_photo(
                                &store.ipfs,
                                futures::stream::iter(Ok::<_, std::io::Error>(Ok(data))).boxed(),
                                ty,
                                Some(2 * 1024 * 1024),
                            )
                            .await?;

                            debug_assert_eq!(added_cid, cid);
                            store
                                .emit_event(MultiPassEventKind::IdentityUpdate { did })
                                .await;
                            Ok::<_, Error>(())
                        }
                    });
                }
            }
        };
        Ok(())
    }

    fn own_platform(&self) -> Platform {
        if self.config.store_setting.share_platform {
            if cfg!(any(
                target_os = "windows",
                target_os = "macos",
                target_os = "linux",
                target_os = "freebsd",
                target_os = "dragonfly",
                target_os = "openbsd",
                target_os = "netbsd"
            )) {
                Platform::Desktop
            } else if cfg!(any(target_os = "android", target_os = "ios")) {
                Platform::Mobile
            } else {
                Platform::Unknown
            }
        } else {
            Platform::Unknown
        }
    }

    pub fn discovery_type(&self) -> &DiscoveryConfig {
        self.discovery.discovery_config()
    }

    #[tracing::instrument(skip(self, extracted))]
    pub async fn import_identity(
        &mut self,
        extracted: ExtractedRootDocument,
    ) -> Result<Identity, Error> {
        extracted.verify()?;

        let identity = extracted.identity.clone();

        let document = RootDocument::import(&self.ipfs, extracted).await?;

        self.root_document.set(document).await?;

        tracing::info!("Loading friends list into phonebook");
        if let Ok(friends) = self.friends_list().await {
            let phonebook = self.phonebook();

            if let Err(_e) = phonebook.add_friend_list(friends).await {
                error!("Error adding friends in phonebook: {_e}");
            }
        }

        Ok(identity)
    }

    #[tracing::instrument(skip(self))]
    pub async fn create_identity(&mut self, username: Option<&str>) -> Result<Identity, Error> {
        let raw_kp = self.get_raw_keypair()?;

        if self.own_identity().await.is_ok() {
            return Err(Error::IdentityExist);
        }

        let public_key =
            DIDKey::Ed25519(Ed25519KeyPair::from_public_key(&raw_kp.public().to_bytes()));

        let username = username
            .map(str::to_string)
            .unwrap_or_else(warp::multipass::generator::generate_name);

        let fingerprint = public_key.fingerprint();
        let bytes = fingerprint.as_bytes();

        let time = Utc::now();

        let identity = IdentityDocument {
            username,
            short_id: bytes[bytes.len() - SHORT_ID_SIZE..]
                .try_into()
                .map_err(anyhow::Error::from)?,
            did: public_key.into(),
            created: Some(time),
            modified: Some(time),
            status_message: None,
            profile_banner: None,
            profile_picture: None,
            platform: None,
            status: None,
            signature: None,
        };

        let did_kp = self.get_keypair_did()?;
        let identity = identity.sign(&did_kp)?;

        let ident_cid = self.ipfs.dag().put().serialize(identity)?.await?;

        let root_document = RootDocument {
            identity: ident_cid,
            ..Default::default()
        };

        self.root_document.set(root_document).await?;
        let identity = self.root_document.identity().await?;

        if let Err(e) = self.register(&identity).await {
            tracing::warn!(%identity.did, "Unable to register to external node: {e}. Identity will not be discoverable offline");
        }

        let identity = identity.resolve()?;

        Ok(identity)
    }

    pub async fn import_identity_remote(&mut self, did: DID) -> Result<Vec<u8>, Error> {
        if let DiscoveryConfig::Shuttle { addresses } = self.discovery.discovery_config() {
            for peer_id in addresses.keys().copied() {
                let (tx, rx) = futures::channel::oneshot::channel();
                let _ = self
                    .identity_command
                    .clone()
                    .send(shuttle::identity::client::IdentityCommand::Fetch {
                        peer_id,
                        did: did.clone(),
                        response: tx,
                    })
                    .await;

                match tokio::time::timeout(Duration::from_secs(20), rx).await {
                    Ok(Ok(Ok(package))) => {
                        return Ok(package);
                    }
                    Ok(Ok(Err(e))) => {
                        log::error!("Error importing from {peer_id}: {e}");
                        break;
                    }
                    Ok(Err(Canceled)) => {
                        log::error!("Channel been unexpectedly closed for {peer_id}");
                        continue;
                    }
                    Err(_) => {
                        log::error!("Request timeout for {peer_id}");
                        continue;
                    }
                }
            }
        }
        Err(Error::IdentityDoesntExist)
    }

    pub async fn export_identity_document(&self) -> Result<(), Error> {
        let identity = self.own_identity_document().await?;

        if let DiscoveryConfig::Shuttle { addresses } = self.discovery.discovery_config() {
            for peer_id in addresses.keys().copied() {
                let (tx, rx) = futures::channel::oneshot::channel();
                let _ = self
                    .identity_command
                    .clone()
                    .send(shuttle::identity::client::IdentityCommand::UpdateIdentity {
                        peer_id,
                        identity: identity.clone().into(),
                        response: tx,
                    })
                    .await;

                match tokio::time::timeout(Duration::from_secs(20), rx).await {
                    Ok(Ok(Ok(_))) => {
                        break;
                    }
                    Ok(Ok(Err(e))) => {
                        log::error!("Error exporting to {peer_id}: {e}");
                        break;
                    }
                    Ok(Err(Canceled)) => {
                        log::error!("Channel been unexpectedly closed for {peer_id}");
                        continue;
                    }
                    Err(_) => {
                        log::error!("Request timeout for {peer_id}");
                        continue;
                    }
                }
            }
        }
        Ok(())
    }

    pub async fn export_root_document(&self) -> Result<(), Error> {
        let package = self.root_document.export_bytes().await?;

        if let DiscoveryConfig::Shuttle { addresses } = self.discovery.discovery_config() {
            for peer_id in addresses.keys().copied() {
                let (tx, rx) = futures::channel::oneshot::channel();
                let _ = self
                    .identity_command
                    .clone()
                    .send(shuttle::identity::client::IdentityCommand::UpdatePackage {
                        peer_id,
                        package: package.clone(),
                        response: tx,
                    })
                    .await;

                match tokio::time::timeout(Duration::from_secs(20), rx).await {
                    Ok(Ok(Ok(_))) => {
                        break;
                    }
                    Ok(Ok(Err(e))) => {
                        log::error!("Error exporting to {peer_id}: {e}");
                        break;
                    }
                    Ok(Err(Canceled)) => {
                        log::error!("Channel been unexpectedly closed for {peer_id}");
                        continue;
                    }
                    Err(_) => {
                        log::error!("Request timeout for {peer_id}");
                        continue;
                    }
                }
            }
        }
        Ok(())
    }

    async fn is_registered(&self) -> Result<(), Error> {
        if let DiscoveryConfig::Shuttle { addresses } = self.discovery.discovery_config() {
            for peer_id in addresses.keys().copied() {
                let (tx, rx) = futures::channel::oneshot::channel();
                let _ = self
                    .identity_command
                    .clone()
                    .send(shuttle::identity::client::IdentityCommand::IsRegistered {
                        peer_id,
                        response: tx,
                    })
                    .await;

                match tokio::time::timeout(Duration::from_secs(20), rx).await {
                    Ok(Ok(Ok(_))) => {
                        break;
                    }
                    Ok(Ok(Err(e))) => {
                        log::error!("Identity is not registered: {e}");
                        break;
                    }
                    Ok(Err(Canceled)) => {
                        log::error!("Channel been unexpectedly closed for {peer_id}");
                        continue;
                    }
                    Err(_) => {
                        log::error!("Request timeout for {peer_id}");
                        continue;
                    }
                }
            }
        }

        Ok(())
    }

    async fn register(&self, identity: &IdentityDocument) -> Result<(), Error> {
        if let DiscoveryConfig::Shuttle { addresses } = self.discovery.discovery_config() {
            for peer_id in addresses.keys().copied() {
                let (tx, rx) = futures::channel::oneshot::channel();
                let _ = self
                    .identity_command
                    .clone()
                    .send(shuttle::identity::client::IdentityCommand::Register {
                        peer_id,
                        identity: identity.clone().into(),
                        response: tx,
                    })
                    .await;

                match tokio::time::timeout(Duration::from_secs(20), rx).await {
                    Ok(Ok(Ok(_))) => {
                        break;
                    }
                    Ok(Ok(Err(e))) => {
                        log::error!("Error registering identity to {peer_id}: {e}");
                        break;
                    }
                    Ok(Err(Canceled)) => {
                        log::error!("Channel been unexpectedly closed for {peer_id}");
                        continue;
                    }
                    Err(_) => {
                        log::error!("Request timeout for {peer_id}");
                        continue;
                    }
                }
            }
        }

        Ok(())
    }

    async fn fetch_mailbox(&mut self) -> Result<(), Error> {
        if let DiscoveryConfig::Shuttle { addresses } = self.discovery.discovery_config() {
            for peer_id in addresses.keys().copied() {
                let (tx, rx) = futures::channel::oneshot::channel();
                let _ = self
                    .identity_command
                    .clone()
                    .send(
                        shuttle::identity::client::IdentityCommand::FetchAllRequests {
                            peer_id,
                            response: tx,
                        },
                    )
                    .await;

                match tokio::time::timeout(Duration::from_secs(20), rx).await {
                    Ok(Ok(Ok(list))) => {
                        let list = list
                            .iter()
                            .cloned()
                            .filter_map(|r| RequestResponsePayload::try_from(r).ok())
                            .collect::<Vec<_>>();

                        for req in list {
                            let from = req.sender.clone();
                            if let Err(e) = self.check_request_message(&from, req, &mut None).await
                            {
                                tracing::warn!(
                                    "Error processing request from {from}: {e}. Skipping"
                                );
                                continue;
                            }
                        }

                        return Ok(());
                    }
                    Ok(Ok(Err(e))) => return Err(e),
                    Ok(Err(Canceled)) => {
                        log::error!("Channel been unexpectedly closed for {peer_id}");
                        continue;
                    }
                    Err(_) => {
                        log::error!("Request timeout for {peer_id}");
                        continue;
                    }
                }
            }
        }
        Ok(())
    }

    async fn send_to_mailbox(
        &mut self,
        did: &DID,
        request: RequestResponsePayload,
    ) -> Result<(), Error> {
        if let DiscoveryConfig::Shuttle { addresses } = self.discovery.discovery_config() {
            let request: RequestPayload = request.try_into()?;

            let request = request
                .sign(&self.did_key)
                .map_err(|e| anyhow::anyhow!("{e}"))?;

            for peer_id in addresses.keys().copied() {
                let (tx, rx) = futures::channel::oneshot::channel();
                let _ = self
                    .identity_command
                    .clone()
                    .send(shuttle::identity::client::IdentityCommand::SendRequest {
                        peer_id,
                        to: did.clone(),
                        request: request.clone(),
                        response: tx,
                    })
                    .await;

                match tokio::time::timeout(Duration::from_secs(20), rx).await {
                    Ok(Ok(result)) => {
                        return result;
                    }
                    Ok(Err(Canceled)) => {
                        log::error!("Channel been unexpectedly closed for {peer_id}");
                        continue;
                    }
                    Err(_) => {
                        log::error!("Request timeout for {peer_id}");
                        continue;
                    }
                }
            }
        }
        Ok(())
    }

    pub async fn local_id_created(&self) -> bool {
        self.own_identity().await.is_ok()
    }

    pub(crate) fn root_document(&self) -> &RootDocumentMap {
        &self.root_document
    }

    //Note: We are calling `IdentityStore::cache` multiple times, but shouldnt have any impact on performance.
    pub async fn lookup(&self, lookup: LookupBy) -> Result<Vec<Identity>, Error> {
        let own_did = self
            .own_identity()
            .await
            .map(|identity| identity.did_key())
            .map_err(|_| Error::OtherWithContext("Identity store may not be initialized".into()))?;

        let mut preidentity = vec![];

        let mut idents_docs = match &lookup {
            //Note: If this returns more than one identity, then its likely due to frontend cache not clearing out.
            //TODO: Maybe move cache into the backend to serve as a secondary cache
            LookupBy::DidKey(pubkey) => {
                //Maybe we should omit our own key here?
                if *pubkey == own_did {
                    return self.own_identity().await.map(|i| vec![i]);
                }

                if !self.discovery.contains(pubkey).await {
                    self.discovery.insert(pubkey).await?;
                }

                self.identity_cache
                    .list()
                    .await?
                    .iter()
                    .filter(|ident| ident.did == *pubkey)
                    .cloned()
                    .collect::<Vec<_>>()
            }
            LookupBy::DidKeys(list) => {
                let mut items = HashSet::new();
                let cache = self.identity_cache.list().await?;

                for pubkey in list {
                    if !pubkey.eq(&own_did) && !self.discovery.contains(pubkey).await {
                        if let Err(e) = self.discovery.insert(pubkey).await {
                            tracing::error!("Error inserting {pubkey} into discovery: {e}")
                        }
                    }
                }

                for pubkey in list {
                    if own_did.eq(pubkey) {
                        let own_identity = match self.own_identity().await {
                            Ok(id) => id,
                            Err(_) => continue,
                        };
                        if !preidentity.contains(&own_identity) {
                            preidentity.push(own_identity);
                        }
                        continue;
                    }

                    if let Some(cache) = cache.iter().find(|cache| cache.did.eq(pubkey)) {
                        items.insert(cache.clone());
                    }
                }
                Vec::from_iter(items)
            }
            LookupBy::Username(username) if username.contains('#') => {
                let cache = self.identity_cache.list().await?;
                let split_data = username.split('#').collect::<Vec<&str>>();

                if split_data.len() != 2 {
                    cache
                        .iter()
                        .filter(|ident| {
                            ident
                                .username
                                .to_lowercase()
                                .contains(&username.to_lowercase())
                        })
                        .cloned()
                        .collect::<Vec<_>>()
                } else {
                    match (
                        split_data.first().map(|s| s.to_lowercase()),
                        split_data.last().map(|s| s.to_lowercase()),
                    ) {
                        (Some(name), Some(code)) => cache
                            .iter()
                            .filter(|ident| {
                                ident.username.to_lowercase().eq(&name)
                                    && String::from_utf8_lossy(&ident.short_id)
                                        .to_lowercase()
                                        .eq(&code)
                            })
                            .cloned()
                            .collect::<Vec<_>>(),
                        _ => vec![],
                    }
                }
            }
            LookupBy::Username(username) => {
                let username = username.to_lowercase();
                self.identity_cache
                    .list()
                    .await?
                    .iter()
                    .filter(|ident| ident.username.to_lowercase().contains(&username))
                    .cloned()
                    .collect::<Vec<_>>()
            }
            LookupBy::ShortId(id) => self
                .identity_cache
                .list()
                .await?
                .iter()
                .filter(|ident| String::from_utf8_lossy(&ident.short_id).eq(id))
                .cloned()
                .collect::<Vec<_>>(),
        };
        if idents_docs.is_empty() {
            let kind = match lookup {
                LookupBy::DidKey(did) => shuttle::identity::protocol::Lookup::PublicKey { did },
                LookupBy::DidKeys(list) => {
                    shuttle::identity::protocol::Lookup::PublicKeys { dids: list }
                }
                LookupBy::Username(username) => {
                    shuttle::identity::protocol::Lookup::Username { username, count: 0 }
                }
                LookupBy::ShortId(short_id) => shuttle::identity::protocol::Lookup::ShortId {
                    short_id: short_id.try_into()?,
                },
            };
            if let DiscoveryConfig::Shuttle { addresses } = self.discovery.discovery_config() {
                for peer_id in addresses.keys().copied() {
                    let (tx, rx) = futures::channel::oneshot::channel();
                    let _ = self
                        .identity_command
                        .clone()
                        .send(shuttle::identity::client::IdentityCommand::Lookup {
                            peer_id,
                            kind: kind.clone(),
                            response: tx,
                        })
                        .await;

                    match tokio::time::timeout(Duration::from_secs(20), rx).await {
                        Ok(Ok(Ok(list))) => {
                            for ident in &list {
                                let ident = ident.clone().into();
                                _ = self.identity_cache.insert(&ident).await;

                                if self.discovery.contains(&ident.did).await {
                                    continue;
                                }
                                let _ = self.discovery.insert(&ident.did).await;
                            }

                            idents_docs.extend(list.iter().cloned().map(|doc| doc.into()));
                            break;
                        }
                        Ok(Ok(Err(e))) => {
                            error!("Error registering identity to {peer_id}: {e}");
                            break;
                        }
                        Ok(Err(Canceled)) => {
                            error!("Channel been unexpectedly closed for {peer_id}");
                            continue;
                        }
                        Err(_) => {
                            error!("Request timed out for {peer_id}");
                            continue;
                        }
                    }
                }
            }
        }

        let mut list = idents_docs
            .iter()
            .filter(|document| document.did != own_did)
            .filter_map(|doc| doc.resolve().ok())
            .collect::<Vec<_>>();

        list.extend(preidentity);

        Ok(list)
    }

    pub async fn identity_update(&mut self, identity: IdentityDocument) -> Result<(), Error> {
        let kp = self.get_keypair_did()?;

        let identity = identity.sign(&kp)?;

        tracing::debug!("Updating document");
        let mut root_document = self.root_document.get().await?;
        let ident_cid = self.ipfs.dag().put().serialize(identity)?.await?;
        root_document.identity = ident_cid;

        self.root_document
            .set(root_document)
            .await
            .map(|_| tracing::debug!("Root document updated"))
            .map_err(|e| {
                tracing::error!("Updating root document failed: {e}");
                e
            })?;
        let _ = futures::join!(self.export_identity_document(), self.export_root_document());

        Ok(())
    }

    //TODO: Add a check to check directly through pubsub_peer (maybe even using connected peers) or through a separate server
    #[tracing::instrument(skip(self))]
    pub async fn identity_status(&self, did: &DID) -> Result<IdentityStatus, Error> {
        let identity = self.own_identity_document().await?;

        if identity.did.eq(did) {
            return identity
                .status
                .or(Some(IdentityStatus::Online))
                .ok_or(Error::MultiPassExtensionUnavailable);
        }

        //Note: This is checked because we may not be connected to those peers with the 2 options below
        //      while with `Discovery::Provider`, they at some point should have been connected or discovered
        if !matches!(
            self.discovery_type(),
            DiscoveryConfig::Direct | DiscoveryConfig::None
        ) {
            self.lookup(LookupBy::DidKey(did.clone()))
                .await?
                .first()
                .cloned()
                .ok_or(Error::IdentityDoesntExist)?;
        }

        let status: IdentityStatus = connected_to_peer(&self.ipfs, did.clone())
            .await
            .map(|ctype| ctype.into())
            .map_err(Error::from)?;

        if matches!(status, IdentityStatus::Offline) {
            return Ok(status);
        }

        self.identity_cache
            .get(did)
            .await
            .ok()
            .and_then(|cache| cache.status)
            .or(Some(status))
            .ok_or(Error::IdentityDoesntExist)
    }

    #[tracing::instrument(skip(self))]
    pub async fn set_identity_status(&mut self, status: IdentityStatus) -> Result<(), Error> {
        self.root_document.set_status_indicator(status).await?;

        let _ = futures::join!(self.export_identity_document(), self.export_root_document());

        self.push_to_all().await;
        Ok(())
    }

    #[tracing::instrument(skip(self))]
    pub async fn identity_platform(&self, did: &DID) -> Result<Platform, Error> {
        let own_did = self
            .own_identity()
            .await
            .map(|identity| identity.did_key())
            .map_err(|_| Error::OtherWithContext("Identity store may not be initialized".into()))?;

        if own_did.eq(did) {
            return Ok(self.own_platform());
        }

        let identity_status = self.identity_status(did).await?;

        if matches!(identity_status, IdentityStatus::Offline) {
            return Ok(Platform::Unknown);
        }

        self.identity_cache
            .get(did)
            .await
            .ok()
            .and_then(|cache| cache.platform)
            .ok_or(Error::IdentityDoesntExist)
    }

    pub fn get_keypair(&self) -> anyhow::Result<Keypair> {
        match self.tesseract.retrieve("keypair") {
            Ok(keypair) => {
                let kp = bs58::decode(keypair).into_vec()?;
                let id_kp = warp::crypto::ed25519_dalek::Keypair::from_bytes(&kp)?;
                let bytes = Zeroizing::new(id_kp.secret.to_bytes());
                Ok(Keypair::ed25519_from_bytes(bytes)?)
            }
            Err(_) => anyhow::bail!(Error::PrivateKeyInvalid),
        }
    }

    pub fn get_keypair_did(&self) -> anyhow::Result<DID> {
        let kp = Zeroizing::new(self.get_raw_keypair()?.to_bytes());
        let kp = warp::crypto::ed25519_dalek::Keypair::from_bytes(&*kp)?;
        let did = DIDKey::Ed25519(Ed25519KeyPair::from_secret_key(kp.secret.as_bytes()));
        Ok(did.into())
    }

    pub fn get_raw_keypair(&self) -> anyhow::Result<ipfs::libp2p::identity::ed25519::Keypair> {
        self.get_keypair()?
            .try_into_ed25519()
            .map_err(anyhow::Error::from)
    }

    pub async fn own_identity_document(&self) -> Result<IdentityDocument, Error> {
        let identity = self.root_document.identity().await?;
        identity.verify()?;
        Ok(identity)
    }

    pub async fn own_identity(&self) -> Result<Identity, Error> {
        let identity = self.own_identity_document().await?;
        Ok(identity.into())
    }

    #[tracing::instrument(skip(self))]
    pub async fn identity_picture(&self, did: &DID) -> Result<IdentityImage, Error> {
        if self.config.store_setting.disable_images {
            return Err(Error::InvalidIdentityPicture);
        }

        let document = match self.own_identity_document().await {
            Ok(document) if document.did.eq(did) => document,
            Err(_) | Ok(_) => self.identity_cache.get(did).await?,
        };

        if let Some(cid) = document.profile_picture {
            return get_image(&self.ipfs, cid, &[], true, Some(2 * 1024 * 1024))
                .await
                .map_err(|_| Error::InvalidIdentityPicture);
        }

        if let Some(cb) = self.config.store_setting.default_profile_picture.as_deref() {
            let identity = document.resolve()?;
            let (picture, ty) = cb(&identity)?;
            let mut image = IdentityImage::default();
            image.set_data(picture);
            image.set_image_type(ty);

            return Ok(image);
        }

        Err(Error::InvalidIdentityPicture)
    }

    #[tracing::instrument(skip(self))]
    pub async fn identity_banner(&self, did: &DID) -> Result<IdentityImage, Error> {
        if self.config.store_setting.disable_images {
            return Err(Error::InvalidIdentityBanner);
        }

        let document = match self.own_identity_document().await {
            Ok(document) if document.did.eq(did) => document,
            Err(_) | Ok(_) => self.identity_cache.get(did).await?,
        };

        if let Some(cid) = document.profile_banner {
            return get_image(&self.ipfs, cid, &[], true, Some(2 * 1024 * 1024))
                .await
                .map_err(|_| Error::InvalidIdentityPicture);
        }

        Err(Error::InvalidIdentityBanner)
    }

    #[tracing::instrument(skip(self))]
    pub async fn delete_photo(&mut self, cid: Cid) -> Result<(), Error> {
        let ipfs = &self.ipfs;
        if ipfs.is_pinned(&cid).await? {
            ipfs.remove_pin(&cid, true).await?;
        }
        let blocks = ipfs.remove_block(cid, true).await?;
        tracing::info!("{} blocks removed.", blocks.len());
        Ok(())
    }

    pub fn validate_identity(&self, identity: &Identity) -> Result<(), Error> {
        {
            let len = identity.username().chars().count();
            if !(4..=64).contains(&len) {
                return Err(Error::InvalidLength {
                    context: "username".into(),
                    current: len,
                    minimum: Some(4),
                    maximum: Some(64),
                });
            }
        }
        {
            //Note: The only reason why this would ever error is if the short id is different. Likely from an update to `SHORT_ID_SIZE`
            //      but other possibility would be through alteration to the `Identity` being sent in some way
            let len = identity.short_id().len();
            if len != SHORT_ID_SIZE {
                return Err(Error::InvalidLength {
                    context: "short id".into(),
                    current: len,
                    minimum: Some(SHORT_ID_SIZE),
                    maximum: Some(SHORT_ID_SIZE),
                });
            }
        }
        {
            let fingerprint = identity.did_key().fingerprint();
            let bytes = fingerprint.as_bytes();

            let short_id: [u8; SHORT_ID_SIZE] = bytes[bytes.len() - SHORT_ID_SIZE..]
                .try_into()
                .map_err(anyhow::Error::from)?;

            if identity.short_id() != short_id.into() {
                return Err(Error::PublicKeyInvalid);
            }
        }
        {
            if let Some(status) = identity.status_message() {
                let len = status.chars().count();
                if len >= 512 {
                    return Err(Error::InvalidLength {
                        context: "status".into(),
                        current: len,
                        minimum: None,
                        maximum: Some(512),
                    });
                }
            }
        }
        Ok(())
    }

    pub fn clear_internal_cache(&mut self) {}

    pub async fn emit_event(&self, event: MultiPassEventKind) {
        self.event.emit(event).await;
    }
}

impl IdentityStore {
    #[tracing::instrument(skip(self))]
    pub async fn send_request(&mut self, pubkey: &DID) -> Result<(), Error> {
        let local_public_key = (*self.did_key).clone();

        if local_public_key.eq(pubkey) {
            return Err(Error::CannotSendSelfFriendRequest);
        }

        if self.is_friend(pubkey).await? {
            return Err(Error::FriendExist);
        }

        if self.is_blocked_by(pubkey).await? {
            return Err(Error::BlockedByUser);
        }

        if self.is_blocked(pubkey).await? {
            return Err(Error::PublicKeyIsBlocked);
        }

        if self.has_request_from(pubkey).await? {
            return self.accept_request(pubkey).await;
        }

        let list = self.list_all_raw_request().await?;

        if list
            .iter()
            .any(|request| request.r#type() == RequestType::Outgoing && request.did().eq(pubkey))
        {
            // since the request has already been sent, we should not be sending it again
            return Err(Error::FriendRequestExist);
        }

        let payload = RequestResponsePayload::new(&self.did_key, Event::Request)?;

        self.broadcast_request(pubkey, &payload, true, true).await
    }

    #[tracing::instrument(skip(self))]
    pub async fn accept_request(&mut self, pubkey: &DID) -> Result<(), Error> {
        let local_public_key = (*self.did_key).clone();

        if local_public_key.eq(pubkey) {
            return Err(Error::CannotAcceptSelfAsFriend);
        }

        if !self.has_request_from(pubkey).await? {
            return Err(Error::FriendRequestDoesntExist);
        }

        let list = self.list_all_raw_request().await?;

        let internal_request = list
            .iter()
            .find(|request| request.r#type() == RequestType::Incoming && request.did().eq(pubkey))
            .ok_or(Error::CannotFindFriendRequest)?;

        if self.is_friend(pubkey).await? {
            warn!("Already friends. Removing request");

            self.root_document.remove_request(internal_request).await?;

            _ = self.export_root_document().await;

            return Ok(());
        }

        let payload = RequestResponsePayload::new(&self.did_key, Event::Accept)?;

        self.root_document.remove_request(internal_request).await?;
        self.add_friend(pubkey).await?;

        self.broadcast_request(pubkey, &payload, false, true).await
    }

    #[tracing::instrument(skip(self))]
    pub async fn reject_request(&mut self, pubkey: &DID) -> Result<(), Error> {
        let local_public_key = (*self.did_key).clone();

        if local_public_key.eq(pubkey) {
            return Err(Error::CannotDenySelfAsFriend);
        }

        if !self.has_request_from(pubkey).await? {
            return Err(Error::FriendRequestDoesntExist);
        }

        let list = self.list_all_raw_request().await?;

        // Although the request been validated before storing, we should validate again just to be safe
        let internal_request = list
            .iter()
            .find(|request| request.r#type() == RequestType::Incoming && request.did().eq(pubkey))
            .ok_or(Error::CannotFindFriendRequest)?;

        let payload = RequestResponsePayload::new(&self.did_key, Event::Reject)?;

        self.root_document.remove_request(internal_request).await?;

        _ = self.export_root_document().await;

        self.broadcast_request(pubkey, &payload, false, true).await
    }

    #[tracing::instrument(skip(self))]
    pub async fn close_request(&mut self, pubkey: &DID) -> Result<(), Error> {
        let list = self.list_all_raw_request().await?;

        let internal_request = list
            .iter()
            .find(|request| request.r#type() == RequestType::Outgoing && request.did().eq(pubkey))
            .ok_or(Error::CannotFindFriendRequest)?;

        let payload = RequestResponsePayload::new(&self.did_key, Event::Retract)?;

        self.root_document.remove_request(internal_request).await?;

        _ = self.export_root_document().await;

        if let Some(entry) = self.queue.get(pubkey).await {
            if entry.event == Event::Request {
                self.queue.remove(pubkey).await;
                self.emit_event(MultiPassEventKind::OutgoingFriendRequestClosed {
                    did: pubkey.clone(),
                })
                .await;

                return Ok(());
            }
        }

        self.broadcast_request(pubkey, &payload, false, true).await
    }

    #[tracing::instrument(skip(self))]
    pub async fn has_request_from(&self, pubkey: &DID) -> Result<bool, Error> {
        self.list_incoming_request()
            .await
            .map(|list| list.contains(pubkey))
    }
}

impl IdentityStore {
    #[tracing::instrument(skip(self))]
    pub async fn block_list(&self) -> Result<Vec<DID>, Error> {
        self.root_document.get_blocks().await
    }

    #[tracing::instrument(skip(self))]
    pub async fn is_blocked(&self, public_key: &DID) -> Result<bool, Error> {
        self.block_list()
            .await
            .map(|list| list.contains(public_key))
    }

    #[tracing::instrument(skip(self))]
    pub async fn block(&mut self, pubkey: &DID) -> Result<(), Error> {
        let local_public_key = (*self.did_key).clone();

        if local_public_key.eq(pubkey) {
            return Err(Error::CannotBlockOwnKey);
        }

        if self.is_blocked(pubkey).await? {
            return Err(Error::PublicKeyIsBlocked);
        }

        self.root_document.add_block(pubkey).await?;

        _ = self.export_root_document().await;

        // Remove anything from queue related to the key
        self.queue.remove(pubkey).await;

        let list = self.list_all_raw_request().await?;
        for req in list.iter().filter(|req| req.did().eq(pubkey)) {
            self.root_document.remove_request(req).await?;
        }

        if self.is_friend(pubkey).await? {
            if let Err(e) = self.remove_friend(pubkey, false).await {
                error!("Error removing item from friend list: {e}");
            }
        }

        // Since we want to broadcast the remove request, banning the peer after would not allow that to happen
        // Although this may get uncomment in the future to block connections regardless if its sent or not, or
        // if we decide to send the request through a relay to broadcast it to the peer, however
        // the moment this extension is reloaded the block list are considered as a "banned peer" in libp2p

        // let peer_id = did_to_libp2p_pub(pubkey)?.to_peer_id();

        // self.ipfs.ban_peer(peer_id).await?;
        let payload = RequestResponsePayload::new(&self.did_key, Event::Block)?;

        self.broadcast_request(pubkey, &payload, false, true).await
    }

    #[tracing::instrument(skip(self))]
    pub async fn unblock(&mut self, pubkey: &DID) -> Result<(), Error> {
        let local_public_key = (*self.did_key).clone();

        if local_public_key.eq(pubkey) {
            return Err(Error::CannotUnblockOwnKey);
        }

        if !self.is_blocked(pubkey).await? {
            return Err(Error::PublicKeyIsntBlocked);
        }

        self.root_document.remove_block(pubkey).await?;

        _ = self.export_root_document().await;

        let peer_id = did_to_libp2p_pub(pubkey)?.to_peer_id();
        self.ipfs.unban_peer(peer_id).await?;

        let payload = RequestResponsePayload::new(&self.did_key, Event::Unblock)?;

        self.broadcast_request(pubkey, &payload, false, true).await
    }
}

impl IdentityStore {
    pub async fn block_by_list(&self) -> Result<Vec<DID>, Error> {
        self.root_document.get_block_by().await
    }

    pub async fn is_blocked_by(&self, pubkey: &DID) -> Result<bool, Error> {
        self.block_by_list().await.map(|list| list.contains(pubkey))
    }
}

impl IdentityStore {
    pub async fn friends_list(&self) -> Result<Vec<DID>, Error> {
        self.root_document.get_friends().await
    }

    // Should not be called directly but only after a request is accepted
    #[tracing::instrument(skip(self))]
    pub async fn add_friend(&mut self, pubkey: &DID) -> Result<(), Error> {
        if self.is_friend(pubkey).await? {
            return Err(Error::FriendExist);
        }

        if self.is_blocked(pubkey).await? {
            return Err(Error::PublicKeyIsBlocked);
        }

        self.root_document.add_friend(pubkey).await?;

        _ = self.export_root_document().await;

        let phonebook = self.phonebook();
        if let Err(_e) = phonebook.add_friend(pubkey).await {
            error!("Error: {_e}");
        }

        // Push to give an update in the event any wasnt transmitted during the initial push
        // We dont care if this errors or not.
        let _ = self.push(pubkey).await.ok();

        self.emit_event(MultiPassEventKind::FriendAdded {
            did: pubkey.clone(),
        })
        .await;

        Ok(())
    }

    #[tracing::instrument(skip(self, broadcast))]
    pub async fn remove_friend(&mut self, pubkey: &DID, broadcast: bool) -> Result<(), Error> {
        if !self.is_friend(pubkey).await? {
            return Err(Error::FriendDoesntExist);
        }

        self.root_document.remove_friend(pubkey).await?;
        _ = self.export_root_document().await;

        let phonebook = self.phonebook();

        if let Err(_e) = phonebook.remove_friend(pubkey).await {
            error!("Error: {_e}");
        }

        if broadcast {
            let payload = RequestResponsePayload::new(&self.did_key, Event::Remove)?;

            self.broadcast_request(pubkey, &payload, false, true)
                .await?;
        }

        self.emit_event(MultiPassEventKind::FriendRemoved {
            did: pubkey.clone(),
        })
        .await;

        Ok(())
    }

    #[tracing::instrument(skip(self))]
    pub async fn is_friend(&self, pubkey: &DID) -> Result<bool, Error> {
        self.friends_list().await.map(|list| list.contains(pubkey))
    }

    #[tracing::instrument(skip(self))]
    pub async fn subscribe(
        &self,
    ) -> Result<futures::stream::BoxStream<'static, MultiPassEventKind>, Error> {
        self.event.subscribe().await
    }
}

impl IdentityStore {
    pub async fn list_all_raw_request(&self) -> Result<Vec<Request>, Error> {
        self.root_document.get_requests().await
    }

    pub async fn received_friend_request_from(&self, did: &DID) -> Result<bool, Error> {
        self.list_incoming_request()
            .await
            .map(|list| list.iter().any(|request| request.eq(did)))
    }

    #[tracing::instrument(skip(self))]
    pub async fn list_incoming_request(&self) -> Result<Vec<DID>, Error> {
        self.list_all_raw_request().await.map(|list| {
            list.iter()
                .filter_map(|request| match request {
                    Request::In(request) => Some(request),
                    _ => None,
                })
                .cloned()
                .collect::<Vec<_>>()
        })
    }

    #[tracing::instrument(skip(self))]
    pub async fn sent_friend_request_to(&self, did: &DID) -> Result<bool, Error> {
        self.list_outgoing_request()
            .await
            .map(|list| list.iter().any(|request| request.eq(did)))
    }

    #[tracing::instrument(skip(self))]
    pub async fn list_outgoing_request(&self) -> Result<Vec<DID>, Error> {
        self.list_all_raw_request().await.map(|list| {
            list.iter()
                .filter_map(|request| match request {
                    Request::Out(request) => Some(request),
                    _ => None,
                })
                .cloned()
                .collect::<Vec<_>>()
        })
    }

    #[tracing::instrument(skip(self))]
    pub async fn broadcast_request(
        &mut self,
        recipient: &DID,
        payload: &RequestResponsePayload,
        store_request: bool,
        queue_broadcast: bool,
    ) -> Result<(), Error> {
        let remote_peer_id = did_to_libp2p_pub(recipient)?.to_peer_id();

        if !self.discovery.contains(recipient).await {
            self.discovery.insert(recipient).await?;
        }

        if store_request {
            let outgoing_request = Request::Out(recipient.clone());
            let list = self.list_all_raw_request().await?;
            if !list.contains(&outgoing_request) {
                self.root_document.add_request(&outgoing_request).await?;
                _ = self.export_root_document().await;
            }
        }

        let kp = &*self.did_key;

        let payload_bytes = serde_json::to_vec(&payload)?;

        let bytes = ecdh_encrypt(kp, Some(recipient), payload_bytes)?;

        tracing::trace!("Request Payload size: {} bytes", bytes.len());

        tracing::info!("Sending event to {recipient}");

        let peers = self.ipfs.pubsub_peers(Some(recipient.inbox())).await?;

        let mut queued = false;

        let wait = self
            .config
            .store_setting
            .friend_request_response_duration
            .is_some();

        let mut rx = (matches!(payload.event, Event::Request) && wait).then_some({
            let (tx, rx) = oneshot::channel();
            self.signal.write().await.insert(recipient.clone(), tx);
            rx
        });

        let start = Instant::now();
        if !peers.contains(&remote_peer_id)
            || (peers.contains(&remote_peer_id)
                && self
                    .ipfs
                    .pubsub_publish(recipient.inbox(), bytes)
                    .await
                    .is_err())
                && queue_broadcast
        {
            self.queue.insert(recipient, payload.clone()).await;
            queued = true;
            self.signal.write().await.remove(recipient);
        }

        if let Err(e) = self.send_to_mailbox(recipient, payload.clone()).await {
            tracing::warn!("Unable to send to {recipient} mailbox {e}. ");
        }

        if !queued {
            let end = start.elapsed();
            tracing::trace!("Took {}ms to send event", end.as_millis());
        }

        if !queued && matches!(payload.event, Event::Request) {
            if let Some(rx) = std::mem::take(&mut rx) {
                if let Some(timeout) = self.config.store_setting.friend_request_response_duration {
                    let start = Instant::now();
                    if let Ok(Ok(res)) = tokio::time::timeout(timeout, rx).await {
                        let end = start.elapsed();
                        tracing::trace!("Took {}ms to receive a response", end.as_millis());
                        res?
                    }
                }
            }
        }

        match payload.event {
            Event::Request => {
                self.emit_event(MultiPassEventKind::FriendRequestSent {
                    to: recipient.clone(),
                })
                .await;
            }
            Event::Retract => {
                self.emit_event(MultiPassEventKind::OutgoingFriendRequestClosed {
                    did: recipient.clone(),
                })
                .await;
            }
            Event::Reject => {
                self.emit_event(MultiPassEventKind::IncomingFriendRequestRejected {
                    did: recipient.clone(),
                })
                .await;
            }
            Event::Block => {
                let _ = self.push(recipient).await;
                let _ = self.request(recipient, RequestOption::Identity).await;
                self.emit_event(MultiPassEventKind::Blocked {
                    did: recipient.clone(),
                })
                .await;
            }
            Event::Unblock => {
                let _ = self.push(recipient).await;
                let _ = self.request(recipient, RequestOption::Identity).await;

                self.emit_event(MultiPassEventKind::Unblocked {
                    did: recipient.clone(),
                })
                .await;
            }
            _ => {}
        };
        Ok(())
    }
}<|MERGE_RESOLUTION|>--- conflicted
+++ resolved
@@ -372,8 +372,7 @@
         };
 
         if let Ok(ident) = store.own_identity().await {
-<<<<<<< HEAD
-            log::info!("Identity loaded with {}", ident.did_key());
+            tracing::info!("Identity loaded with {}", ident.did_key());
             //TODO: Push into background task
             match store.is_registered().await.is_ok() {
                 true => {
@@ -387,9 +386,6 @@
                     }
                 }
             }
-=======
-            tracing::info!("Identity loaded with {}", ident.did_key());
->>>>>>> 8b8f6bda
         }
 
         let did = store.get_keypair_did()?;
@@ -1534,15 +1530,15 @@
                         return Ok(package);
                     }
                     Ok(Ok(Err(e))) => {
-                        log::error!("Error importing from {peer_id}: {e}");
+                        tracing::error!("Error importing from {peer_id}: {e}");
                         break;
                     }
                     Ok(Err(Canceled)) => {
-                        log::error!("Channel been unexpectedly closed for {peer_id}");
+                        tracing::error!("Channel been unexpectedly closed for {peer_id}");
                         continue;
                     }
                     Err(_) => {
-                        log::error!("Request timeout for {peer_id}");
+                        tracing::error!("Request timeout for {peer_id}");
                         continue;
                     }
                 }
@@ -1572,15 +1568,15 @@
                         break;
                     }
                     Ok(Ok(Err(e))) => {
-                        log::error!("Error exporting to {peer_id}: {e}");
+                        tracing::error!("Error exporting to {peer_id}: {e}");
                         break;
                     }
                     Ok(Err(Canceled)) => {
-                        log::error!("Channel been unexpectedly closed for {peer_id}");
+                        tracing::error!("Channel been unexpectedly closed for {peer_id}");
                         continue;
                     }
                     Err(_) => {
-                        log::error!("Request timeout for {peer_id}");
+                        tracing::error!("Request timeout for {peer_id}");
                         continue;
                     }
                 }
@@ -1610,15 +1606,15 @@
                         break;
                     }
                     Ok(Ok(Err(e))) => {
-                        log::error!("Error exporting to {peer_id}: {e}");
+                        tracing::error!("Error exporting to {peer_id}: {e}");
                         break;
                     }
                     Ok(Err(Canceled)) => {
-                        log::error!("Channel been unexpectedly closed for {peer_id}");
+                        tracing::error!("Channel been unexpectedly closed for {peer_id}");
                         continue;
                     }
                     Err(_) => {
-                        log::error!("Request timeout for {peer_id}");
+                        tracing::error!("Request timeout for {peer_id}");
                         continue;
                     }
                 }
@@ -1645,15 +1641,15 @@
                         break;
                     }
                     Ok(Ok(Err(e))) => {
-                        log::error!("Identity is not registered: {e}");
+                        tracing::error!("Identity is not registered: {e}");
                         break;
                     }
                     Ok(Err(Canceled)) => {
-                        log::error!("Channel been unexpectedly closed for {peer_id}");
+                        tracing::error!("Channel been unexpectedly closed for {peer_id}");
                         continue;
                     }
                     Err(_) => {
-                        log::error!("Request timeout for {peer_id}");
+                        tracing::error!("Request timeout for {peer_id}");
                         continue;
                     }
                 }
@@ -1682,15 +1678,15 @@
                         break;
                     }
                     Ok(Ok(Err(e))) => {
-                        log::error!("Error registering identity to {peer_id}: {e}");
+                        tracing::error!("Error registering identity to {peer_id}: {e}");
                         break;
                     }
                     Ok(Err(Canceled)) => {
-                        log::error!("Channel been unexpectedly closed for {peer_id}");
+                        tracing::error!("Channel been unexpectedly closed for {peer_id}");
                         continue;
                     }
                     Err(_) => {
-                        log::error!("Request timeout for {peer_id}");
+                        tracing::error!("Request timeout for {peer_id}");
                         continue;
                     }
                 }
@@ -1738,11 +1734,11 @@
                     }
                     Ok(Ok(Err(e))) => return Err(e),
                     Ok(Err(Canceled)) => {
-                        log::error!("Channel been unexpectedly closed for {peer_id}");
+                        tracing::error!("Channel been unexpectedly closed for {peer_id}");
                         continue;
                     }
                     Err(_) => {
-                        log::error!("Request timeout for {peer_id}");
+                        tracing::error!("Request timeout for {peer_id}");
                         continue;
                     }
                 }
@@ -1781,11 +1777,11 @@
                         return result;
                     }
                     Ok(Err(Canceled)) => {
-                        log::error!("Channel been unexpectedly closed for {peer_id}");
+                        tracing::error!("Channel been unexpectedly closed for {peer_id}");
                         continue;
                     }
                     Err(_) => {
-                        log::error!("Request timeout for {peer_id}");
+                        tracing::error!("Request timeout for {peer_id}");
                         continue;
                     }
                 }
