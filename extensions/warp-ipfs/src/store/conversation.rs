use chrono::{DateTime, Utc};
use core::hash::Hash;
use either::Either;
use futures::{
    stream::{self, BoxStream, FuturesUnordered},
    StreamExt, TryFutureExt,
};
use libipld::Cid;
use rust_ipfs::{Ipfs, IpfsPath};
use serde::{Deserialize, Deserializer, Serialize};
use std::{collections::BTreeMap, sync::Arc};
use std::{
    collections::{BTreeSet, HashMap},
    time::Duration,
};
use uuid::Uuid;
use warp::{
    crypto::{
        cipher::Cipher, did_key::CoreSign, hash::sha256_iter, DIDKey, Ed25519KeyPair, KeyMaterial,
        DID,
    },
    error::Error,
    raygun::{
        Conversation, ConversationSettings, ConversationType, DirectConversationSettings,
        GroupSettings, Message, MessageOptions, MessagePage, MessageReference, MessageType,
        Messages, MessagesType,
    },
};

use crate::store::{ecdh_encrypt, ecdh_encrypt_with_nonce};

use super::{document::FileAttachmentDocument, ecdh_decrypt, keystore::Keystore, verify_serde_sig};

#[derive(Default, Debug, Clone, Copy, Serialize, Deserialize, PartialEq, Eq)]
#[serde(rename_all = "lowercase")]
pub enum ConversationVersion {
    #[default]
    V0,
    V1,
}

#[derive(Debug, Clone, Serialize, Deserialize, Eq)]
pub struct ConversationDocument {
    pub id: Uuid,
    #[serde(default)]
    pub version: ConversationVersion,
    #[serde(skip_serializing_if = "Option::is_none")]
    pub name: Option<String>,
    #[serde(skip_serializing_if = "Option::is_none")]
    pub creator: Option<DID>,
    pub created: DateTime<Utc>,
    pub modified: DateTime<Utc>,
    pub settings: ConversationSettings,
    pub recipients: Vec<DID>,
    pub excluded: HashMap<DID, String>,
    #[serde(default, skip_serializing_if = "Vec::is_empty")]
    pub restrict: Vec<DID>,
    #[serde(default)]
    pub deleted: bool,
    #[serde(skip_serializing_if = "Option::is_none")]
    pub messages: Option<Cid>,
    #[serde(skip_serializing_if = "Option::is_none")]
    pub signature: Option<String>,
}

impl Hash for ConversationDocument {
    fn hash<H: std::hash::Hasher>(&self, state: &mut H) {
        self.id.hash(state)
    }
}

impl PartialEq for ConversationDocument {
    fn eq(&self, other: &Self) -> bool {
        self.id == other.id
    }
}

impl ConversationDocument {
    pub fn id(&self) -> Uuid {
        self.id
    }

    pub fn name(&self) -> Option<String> {
        self.name.clone()
    }

    pub fn topic(&self) -> String {
        format!("{}/{}", self.conversation_type(), self.id())
    }

    pub fn event_topic(&self) -> String {
        format!("{}/events", self.topic())
    }

    pub fn files_topic(&self) -> String {
        format!("{}/files", self.topic())
    }

    pub fn reqres_topic(&self, did: &DID) -> String {
        format!("{}/reqres/{}", self.topic(), did)
    }

    pub fn files_transfer(&self, id: Uuid) -> String {
        format!("{}/{id}", self.files_topic())
    }

    pub fn recipients(&self) -> Vec<DID> {
        let valid_keys = self
            .excluded
            .iter()
            .filter_map(|(did, signature)| {
                let context = format!("exclude {}", did);
                let signature = bs58::decode(signature).into_vec().unwrap_or_default();
                verify_serde_sig(did.clone(), &context, &signature)
                    .map(|_| did)
                    .ok()
            })
            .collect::<Vec<_>>();

        self.recipients
            .iter()
            .filter(|recipient| !valid_keys.contains(recipient))
            .cloned()
            .collect()
    }

    pub fn conversation_type(&self) -> ConversationType {
        match self.settings {
            ConversationSettings::Direct(_) => ConversationType::Direct,
            ConversationSettings::Group(_) => ConversationType::Group,
        }
    }
}

impl ConversationDocument {
    #[allow(clippy::too_many_arguments)]
    pub fn new(
        did: &DID,
        name: Option<String>,
        mut recipients: Vec<DID>,
        restrict: Vec<DID>,
        id: Option<Uuid>,
        settings: ConversationSettings,
        created: Option<DateTime<Utc>>,
        modified: Option<DateTime<Utc>>,
        creator: Option<DID>,
        signature: Option<String>,
    ) -> Result<Self, Error> {
        let id = id.unwrap_or_else(Uuid::new_v4);

        if !recipients.contains(did) {
            recipients.push(did.clone());
        }

        if recipients.is_empty() {
            return Err(Error::CannotCreateConversation);
        }

        let messages = None;
        let excluded = Default::default();

        let created = created.unwrap_or(Utc::now());
        let modified = modified.unwrap_or(created);

        let mut document = Self {
            id,
            version: ConversationVersion::V1,
            name,
            recipients,
            creator,
            created,
            modified,
            settings,
            excluded,
            messages,
            signature,
            restrict,
            deleted: false,
        };

        if document.signature.is_some() {
            document.verify()?;
        }

        if let Some(creator) = document.creator.as_ref() {
            if creator.eq(did) {
                document.sign(did)?;
            }
        }

        Ok(document)
    }

    pub fn new_direct(
        did: &DID,
        recipients: [DID; 2],
        settings: DirectConversationSettings,
    ) -> Result<Self, Error> {
        let conversation_id = Some(super::generate_shared_topic(
            did,
            recipients
                .iter()
                .filter(|peer| did.ne(peer))
                .collect::<Vec<_>>()
                .first()
                .ok_or(Error::Other)?,
            Some("direct-conversation"),
        )?);

        Self::new(
            did,
            None,
            recipients.to_vec(),
            vec![],
            conversation_id,
            ConversationSettings::Direct(settings),
            None,
            None,
            None,
            None,
        )
    }

    pub fn new_group(
        did: &DID,
        name: Option<String>,
        recipients: impl IntoIterator<Item = DID>,
        restrict: &[DID],
        settings: GroupSettings,
    ) -> Result<Self, Error> {
        let conversation_id = Some(Uuid::new_v4());
        Self::new(
            did,
            name,
            recipients.into_iter().collect(),
            restrict.to_vec(),
            conversation_id,
            ConversationSettings::Group(settings),
            None,
            None,
            Some(did.clone()),
            None,
        )
    }
}

impl ConversationDocument {
    pub fn sign(&mut self, did: &DID) -> Result<(), Error> {
        if let ConversationSettings::Group(settings) = self.settings {
            assert_eq!(self.conversation_type(), ConversationType::Group);
            let Some(creator) = self.creator.clone() else {
                return Err(Error::PublicKeyInvalid);
            };

            if !settings.members_can_add_participants() && !creator.eq(did) {
                return Err(Error::PublicKeyInvalid);
            }

            if self.version == ConversationVersion::V0 {
                self.version = ConversationVersion::V1;
            }

            let construct = warp::crypto::hash::sha256_iter(
                [
                    Some(self.id().into_bytes().to_vec()),
                    // self.name.as_deref().map(|s| s.as_bytes().to_vec()),
                    Some(creator.to_string().as_bytes().to_vec()),
                    Some(Vec::from_iter(
                        self.restrict
                            .iter()
                            .flat_map(|rec| rec.to_string().as_bytes().to_vec()),
                    )),
                    (!settings.members_can_add_participants()).then_some(Vec::from_iter(
                        self.recipients
                            .iter()
                            .flat_map(|rec| rec.to_string().as_bytes().to_vec()),
                    )),
                ]
                .into_iter(),
                None,
            );

            let signature = did.sign(&construct);
            self.signature = Some(bs58::encode(signature).into_string());
        }
        Ok(())
    }

    pub fn verify(&self) -> Result<(), Error> {
        if let ConversationSettings::Group(settings) = self.settings {
            assert_eq!(self.conversation_type(), ConversationType::Group);
            let Some(creator) = &self.creator else {
                return Err(Error::PublicKeyInvalid);
            };

            let Some(signature) = &self.signature else {
                return Err(Error::InvalidSignature);
            };

            let signature = bs58::decode(signature).into_vec()?;

            let construct = match self.version {
                ConversationVersion::V0 => [
                    self.id().into_bytes().to_vec(),
                    vec![0xdc, 0xfc],
                    creator.to_string().as_bytes().to_vec(),
                    Vec::from_iter(
                        self.recipients
                            .iter()
                            .flat_map(|rec| rec.to_string().as_bytes().to_vec()),
                    ),
                ]
                .concat(),
                ConversationVersion::V1 => warp::crypto::hash::sha256_iter(
                    [
                        Some(self.id().into_bytes().to_vec()),
                        // self.name.as_deref().map(|s| s.as_bytes().to_vec()),
                        Some(creator.to_string().as_bytes().to_vec()),
                        Some(Vec::from_iter(
                            self.restrict
                                .iter()
                                .flat_map(|rec| rec.to_string().as_bytes().to_vec()),
                        )),
                        (!settings.members_can_add_participants()).then_some(Vec::from_iter(
                            self.recipients
                                .iter()
                                .flat_map(|rec| rec.to_string().as_bytes().to_vec()),
                        )),
                    ]
                    .into_iter(),
                    None,
                ),
            };

            creator
                .verify(&construct, &signature)
                .map_err(|e| anyhow::anyhow!("{:?}", e))?;
        }
        Ok(())
    }

    pub async fn message_reference_list(&self, ipfs: &Ipfs) -> Result<MessageReferenceList, Error> {
        let refs = match self.messages {
            Some(cid) => {
                ipfs.get_dag(cid)
                    .timeout(Duration::from_secs(10))
                    .deserialized()
                    .await?
            }
            None => MessageReferenceList::default(),
        };

        Ok(refs)
    }

    pub async fn contains(&self, ipfs: &Ipfs, message_id: Uuid) -> Result<bool, Error> {
        let list = self.message_reference_list(ipfs).await?;
        Ok(list.contains(ipfs, message_id).await)
    }

    pub async fn set_message_reference_list(
        &mut self,
        ipfs: &Ipfs,
        list: MessageReferenceList,
    ) -> Result<(), Error> {
        self.modified = Utc::now();
        let next_cid = ipfs.dag().put().serialize(list).await?;
        self.messages.replace(next_cid);
        Ok(())
    }

    pub async fn insert_message_document(
        &mut self,
        ipfs: &Ipfs,
        message_document: MessageDocument,
    ) -> Result<(), Error> {
        let mut list = self.message_reference_list(ipfs).await?;
        list.insert(ipfs, message_document).await?;
        self.set_message_reference_list(ipfs, list).await
    }

    pub async fn update_message_document(
        &mut self,
        ipfs: &Ipfs,
        message_document: MessageDocument,
    ) -> Result<(), Error> {
        let mut list = self.message_reference_list(ipfs).await?;
        list.update(ipfs, message_document).await?;
        self.set_message_reference_list(ipfs, list).await
    }

    pub async fn messages_length(&self, ipfs: &Ipfs) -> Result<usize, Error> {
        let list = self.message_reference_list(ipfs).await?;
        Ok(list.count(ipfs).await)
    }

    pub async fn get_message_list(&self, ipfs: &Ipfs) -> Result<BTreeSet<MessageDocument>, Error> {
        let refs = self.message_reference_list(ipfs).await?;
        let list = refs.list(ipfs).await.collect::<BTreeSet<_>>().await;
        Ok(list)
    }

    pub async fn get_messages(
        &self,
        ipfs: &Ipfs,
        did: Arc<DID>,
        option: MessageOptions,
        keystore: Either<DID, Keystore>,
    ) -> Result<Vec<Message>, Error> {
        let list = self
            .get_messages_stream(ipfs, did, option, keystore)
            .await?
            .collect::<Vec<_>>()
            .await;
        Ok(list)
    }

    pub async fn get_messages_reference_stream<'a>(
        &self,
        ipfs: &Ipfs,
        option: MessageOptions,
    ) -> Result<BoxStream<'a, MessageReference>, Error> {
        let message_list = self.get_message_list(ipfs).await?;

        if message_list.is_empty() {
            return Ok(stream::empty().boxed());
        }

        let mut messages = Vec::from_iter(message_list);

        if option.reverse() {
            messages.reverse()
        }

        if option.first_message() && !messages.is_empty() {
            let message = messages.first().copied().ok_or(Error::MessageNotFound)?;
            return Ok(stream::once(async move { message.into() }).boxed());
        }

        if option.last_message() && !messages.is_empty() {
            let message = messages.last().copied().ok_or(Error::MessageNotFound)?;
            return Ok(stream::once(async move { message.into() }).boxed());
        }

        let stream = async_stream::stream! {
            let mut remaining = option.limit();
            for (index, document) in messages.iter().enumerate() {
                if remaining.as_ref().map(|x| *x == 0).unwrap_or_default() {
                    break;
                }
                if let Some(range) = option.range() {
                    if range.start > index || range.end < index {
                        continue
                    }
                }
                if let Some(range) = option.date_range() {
                    if !(document.date >= range.start && document.date <= range.end) {
                        continue
                    }
                }

                if option.pinned() && !document.pinned {
                    continue;
                }

                if let Some(remaining) = remaining.as_mut() {
                    *remaining = remaining.saturating_sub(1);
                }

                yield document.into()
            }
        };

        Ok(stream.boxed())
    }

    pub async fn get_messages_stream<'a>(
        &self,
        ipfs: &Ipfs,
        did: Arc<DID>,
        option: MessageOptions,
        keystore: Either<DID, Keystore>,
    ) -> Result<BoxStream<'a, Message>, Error> {
        let message_list = self.get_message_list(ipfs).await?;

        if message_list.is_empty() {
            return Ok(stream::empty().boxed());
        }

        let mut messages = Vec::from_iter(message_list);

        if option.reverse() {
            messages.reverse()
        }

        if option.first_message() && !messages.is_empty() {
            let message = messages
                .first()
                .ok_or(Error::MessageNotFound)?
                .resolve(ipfs, &did, true, keystore.as_ref())
                .await?;
            return Ok(stream::once(async { message }).boxed());
        }

        if option.last_message() && !messages.is_empty() {
            let message = messages
                .last()
                .ok_or(Error::MessageNotFound)?
                .resolve(ipfs, &did, true, keystore.as_ref())
                .await?;
            return Ok(stream::once(async { message }).boxed());
        }
        let keystore = keystore.clone();
        let ipfs = ipfs.clone();
        let stream = async_stream::stream! {
            let mut remaining = option.limit();
            for (index, document) in messages.iter().enumerate() {
                if remaining.as_ref().map(|x| *x == 0).unwrap_or_default() {
                    break;
                }
                if let Some(range) = option.range() {
                    if range.start > index || range.end < index {
                        continue
                    }
                }
                if let Some(range) = option.date_range() {
                    if !(document.date >= range.start && document.date <= range.end) {
                        continue
                    }
                }

                if option.pinned() && !document.pinned {
                    continue;
                }

                if let Ok(message) = document.resolve(&ipfs, &did, true, keystore.as_ref()).await {
                    let should_yield = if let Some(keyword) = option.keyword() {
                         message
                            .lines()
                            .iter()
                            .any(|line| line.to_lowercase().contains(&keyword.to_lowercase()))
                    } else {
                        true
                    };
                    if should_yield {
                        if let Some(remaining) = remaining.as_mut() {
                            *remaining = remaining.saturating_sub(1);
                        }
                        yield message;
                    }
                }
            }
        };

        Ok(stream.boxed())
    }

    pub async fn get_messages_pages(
        &self,
        ipfs: &Ipfs,
        did: &DID,
        option: MessageOptions,
        keystore: Either<&DID, &Keystore>,
    ) -> Result<Messages, Error> {
        let message_list = self.get_message_list(ipfs).await?;

        if message_list.is_empty() {
            return Ok(Messages::Page {
                pages: vec![],
                total: 0,
            });
        }

        let mut messages = Vec::from_iter(message_list);

        if option.reverse() {
            messages.reverse()
        }

        let (page_index, amount_per_page) = match option.messages_type() {
            MessagesType::Pages {
                page,
                amount_per_page,
            } => (
                page,
                amount_per_page
                    .map(|amount| if amount == 0 { u8::MAX as _ } else { amount })
                    .unwrap_or(u8::MAX as _),
            ),
            _ => (None, u8::MAX as _),
        };

        let messages_chunk = messages.chunks(amount_per_page as _).collect::<Vec<_>>();
        let mut pages = vec![];
        // First check to determine if there is a page that was selected
        if let Some(index) = page_index {
            let page = messages_chunk.get(index).ok_or(Error::PageNotFound)?;
            let mut messages = vec![];
            for document in page.iter() {
                if let Ok(message) = document.resolve(ipfs, did, true, keystore).await {
                    messages.push(message);
                }
            }
            let total = messages.len();
            pages.push(MessagePage::new(index, messages, total));
            return Ok(Messages::Page { pages, total: 1 });
        }

        for (index, chunk) in messages_chunk.iter().enumerate() {
            let mut messages = vec![];
            for document in chunk.iter() {
                if let Ok(message) = document.resolve(ipfs, did, true, keystore).await {
                    if option.pinned() && !message.pinned() {
                        continue;
                    }
                    messages.push(message);
                }
            }

            let total = messages.len();
            pages.push(MessagePage::new(index, messages, total));
        }

        let total = pages.len();

        Ok(Messages::Page { pages, total })
    }

    pub async fn get_message_document(
        &self,
        ipfs: &Ipfs,
        message_id: Uuid,
    ) -> Result<MessageDocument, Error> {
        self.get_message_list(ipfs).await.and_then(|list| {
            list.iter()
                .find(|document| document.id == message_id)
                .copied()
                .ok_or(Error::MessageNotFound)
        })
    }

    pub async fn get_message(
        &self,
        ipfs: &Ipfs,
        did: &DID,
        message_id: Uuid,
        keystore: Either<&DID, &Keystore>,
    ) -> Result<Message, Error> {
        self.get_message_document(ipfs, message_id)
            .and_then(|doc| async move { doc.resolve(ipfs, did, true, keystore).await })
            .await
    }

    pub async fn delete_message(&mut self, ipfs: &Ipfs, message_id: Uuid) -> Result<(), Error> {
        let mut list = self.message_reference_list(ipfs).await?;
        list.remove(ipfs, message_id).await?;
        self.set_message_reference_list(ipfs, list).await?;
        Ok(())
    }
}

impl From<ConversationDocument> for Conversation {
    fn from(document: ConversationDocument) -> Self {
        Conversation::from(&document)
    }
}

impl From<&ConversationDocument> for Conversation {
    fn from(document: &ConversationDocument) -> Self {
        let mut conversation = Conversation::default();
        conversation.set_id(document.id);
        conversation.set_name(document.name.clone());
        conversation.set_creator(document.creator.clone());
        conversation.set_recipients(document.recipients());
        conversation.set_created(document.created);
        conversation.set_settings(document.settings);
        conversation.set_modified(document.modified);
        conversation
    }
}

#[derive(Debug, Clone, Copy, Serialize, Deserialize, PartialEq, Eq)]
pub struct MessageDocument {
    pub id: Uuid,
    pub message_type: MessageType,
    pub conversation_id: Uuid,
    pub sender: DIDEd25519Reference,
    pub date: DateTime<Utc>,
    #[serde(default, skip_serializing_if = "Option::is_none")]
    pub reactions: Option<Cid>,
    #[serde(default, skip_serializing_if = "Option::is_none")]
    pub attachments: Option<Cid>,
    #[serde(default, skip_serializing_if = "Option::is_none")]
    pub modified: Option<DateTime<Utc>>,
    #[serde(default)]
    pub pinned: bool,
    #[serde(default, skip_serializing_if = "Option::is_none")]
    pub replied: Option<Uuid>,
    pub message: Option<Cid>,
    #[serde(default, skip_serializing_if = "Option::is_none")]
    pub signature: Option<MessageSignature>,
}

impl From<MessageDocument> for MessageReference {
    fn from(document: MessageDocument) -> Self {
        Self::from(&document)
    }
}

impl From<&MessageDocument> for MessageReference {
    fn from(document: &MessageDocument) -> Self {
        let mut reference = MessageReference::default();
        reference.set_id(document.id);
        reference.set_conversation_id(document.conversation_id);
        reference.set_date(document.date);
        if let Some(modified) = document.modified {
            reference.set_modified(modified);
        }
        reference.set_pinned(document.pinned);
        reference.set_replied(document.replied);
        reference.set_sender(document.sender.to_did());
        reference.set_delete(document.message.is_none());
        reference
    }
}

impl PartialOrd for MessageDocument {
    fn partial_cmp(&self, other: &Self) -> Option<std::cmp::Ordering> {
        Some(self.cmp(other))
    }
}

impl Ord for MessageDocument {
    fn cmp(&self, other: &Self) -> std::cmp::Ordering {
        self.date.cmp(&other.date)
    }
}

impl MessageDocument {
    pub async fn new(
        ipfs: &Ipfs,
        keypair: &DID,
        message: Message,
        key: Either<&DID, &Keystore>,
    ) -> Result<Self, Error> {
        let id = message.id();
        let message_type = message.message_type();
        let conversation_id = message.conversation_id();
        let date = message.date();
        let sender = message.sender();
        let pinned = message.pinned();
        let modified = message.modified();
        let replied = message.replied();
        let lines = message.lines();

        let attachments = FuturesUnordered::from_iter(
            message
                .attachments()
                .iter()
                .map(|file| FileAttachmentDocument::new(ipfs, file).into_future()),
        )
        .filter_map(|result| async move { result.ok() })
        .collect::<Vec<_>>()
        .await;

        let attachments =
            (!attachments.is_empty()).then_some(ipfs.dag().put().serialize(attachments).await?);

        let reactions = message.reactions();

        let reactions =
            (!reactions.is_empty()).then_some(ipfs.dag().put().serialize(reactions).await?);

        if !lines.is_empty() {
            let lines_value_length: usize = lines
                .iter()
                .filter(|s| !s.is_empty())
                .map(|s| s.trim())
                .map(|s| s.chars().count())
                .sum();

            if lines_value_length > 4096 {
                return Err(Error::InvalidLength {
                    context: "message".into(),
                    current: lines_value_length,
                    minimum: None,
                    maximum: Some(4096),
                });
            }
        }

        let bytes = serde_json::to_vec(&lines)?;

        let data = match key {
            Either::Right(keystore) => {
                let key = keystore.get_latest(keypair, &sender)?;
                Cipher::direct_encrypt(&bytes, &key)?
            }
            Either::Left(key) => ecdh_encrypt(keypair, Some(key), &bytes)?,
        };

        let message = Some(ipfs.dag().put().serialize(data).await?);

        let sender = DIDEd25519Reference::from_did(&sender);

        let document = MessageDocument {
            id,
            message_type,
            sender,
            conversation_id,
            date,
            reactions,
            attachments,
            message,
            pinned,
            modified,
            replied,
            signature: None,
        };

        document.sign(keypair)
    }

<<<<<<< HEAD
    fn sign(mut self, keypair: &DID) -> Result<MessageDocument, Error> {
        let sender = self.sender.to_did();
        if !sender.eq(keypair) {
            return Err(Error::PublicKeyInvalid);
        }

=======
    pub fn verify(&self) -> bool {
        let Some(signature) = self.signature else {
            return false;
        };

        let sender = self.sender.to_did();
>>>>>>> e95df602
        let hash = sha256_iter(
            [
                Some(self.conversation_id.as_bytes().to_vec()),
                Some(self.id.as_bytes().to_vec()),
                Some(sender.public_key_bytes()),
                Some(self.date.to_string().into_bytes()),
                self.modified.map(|time| time.to_string().into_bytes()),
                self.replied.map(|id| id.as_bytes().to_vec()),
                self.attachments.map(|cid| cid.to_bytes()),
                self.message.map(|cid| cid.to_bytes()),
            ]
            .into_iter(),
            None,
        );
<<<<<<< HEAD

        let signature = keypair.sign(&hash);

        self.signature = Some(MessageSignature::try_from(signature)?);
        Ok(self)
    }

    pub fn verify(&self) -> bool {
        let Some(signature) = self.signature else {
            return false;
        };

        let sender = self.sender.to_did();
        let hash = sha256_iter(
            [
                Some(self.conversation_id.as_bytes().to_vec()),
                Some(self.id.as_bytes().to_vec()),
                Some(sender.public_key_bytes()),
                Some(self.date.to_string().into_bytes()),
                self.modified.map(|time| time.to_string().into_bytes()),
                self.replied.map(|id| id.as_bytes().to_vec()),
                self.attachments.map(|cid| cid.to_bytes()),
                self.message.map(|cid| cid.to_bytes()),
            ]
            .into_iter(),
            None,
        );

=======

>>>>>>> e95df602
        sender.verify(&hash, signature.as_ref()).is_ok()
    }

    pub async fn raw_encrypted_message(&self, ipfs: &Ipfs) -> Result<Vec<u8>, Error> {
        let cid = self.message.ok_or(Error::MessageNotFound)?;

        let bytes: Vec<u8> = ipfs.get_dag(cid).local().deserialized().await?;

        Ok(bytes)
    }

    pub async fn nonce_from_message(&self, ipfs: &Ipfs) -> Result<[u8; 12], Error> {
        let raw_encrypted_message = self.raw_encrypted_message(ipfs).await?;
        let (nonce, _) = super::extract_data_slice::<12>(&raw_encrypted_message);
        let nonce: [u8; 12] = nonce.try_into().map_err(anyhow::Error::from)?;
        Ok(nonce)
    }

    pub async fn attachments(&self, ipfs: &Ipfs) -> Vec<FileAttachmentDocument> {
        let cid = match self.attachments {
            Some(cid) => cid,
            None => return vec![],
        };

        ipfs.get_dag(cid)
            .local()
            .deserialized()
            .await
            .unwrap_or_default()
    }

    pub async fn update(
        &mut self,
        ipfs: &Ipfs,
        did: &DID,
        message: Message,
        signature: Option<Vec<u8>>,
        key: Either<&DID, &Keystore>,
        nonce: Option<&[u8]>,
    ) -> Result<(), Error> {
        tracing::info!(id = %self.conversation_id, message_id = %self.id, "Updating message");
        let old_message = self.resolve(ipfs, did, true, key).await?;
<<<<<<< HEAD

        let sender = self.sender.to_did();

=======

        let sender = self.sender.to_did();

>>>>>>> e95df602
        if message.id() != self.id
            || message.conversation_id() != self.conversation_id
            || message.sender() != sender
        {
            tracing::error!(id = %self.conversation_id, message_id = %self.id, "Message does not exist, is invalid or has invalid sender");
            //TODO: Maybe remove message from this point?
            return Err(Error::InvalidMessage);
        }

        self.pinned = message.pinned();
        self.modified = message.modified();

        let reactions = message.reactions();

        self.reactions =
            (!reactions.is_empty()).then_some(ipfs.dag().put().serialize(reactions).await?);

        if message.lines() != old_message.lines() {
            let lines = message.lines();
            if !lines.is_empty() {
                let lines_value_length: usize = lines
                    .iter()
                    .filter(|s| !s.is_empty())
                    .map(|s| s.trim())
                    .map(|s| s.chars().count())
                    .sum();

                if lines_value_length > 4096 {
                    return Err(Error::InvalidLength {
                        context: "message".into(),
                        current: lines_value_length,
                        minimum: None,
                        maximum: Some(4096),
                    });
                }
            }

            let current_nonce = self.nonce_from_message(ipfs).await?;

            if matches!(nonce, Some(nonce) if nonce.eq(&current_nonce)) {
                // Since the nonce from the current message matches the new one sent,
                // we would consider this as an invalid message as a nonce should
                // NOT be reused
                // TODO: Maybe track previous nonces?
                return Err(Error::InvalidMessage);
            }

            let bytes = serde_json::to_vec(&lines)?;

            let data = match (key, nonce) {
                (Either::Right(keystore), Some(nonce)) => {
                    let key = keystore.get_latest(did, &sender)?;
                    Cipher::direct_encrypt_with_nonce(&bytes, &key, nonce)?
                }
                (Either::Left(key), Some(nonce)) => {
                    ecdh_encrypt_with_nonce(did, Some(key), &bytes, nonce)?
                }
                (Either::Right(keystore), None) => {
                    let key = keystore.get_latest(did, &sender)?;
                    Cipher::direct_encrypt(&bytes, &key)?
                }
                (Either::Left(key), None) => ecdh_encrypt(did, Some(key), &bytes)?,
            };

            let message = ipfs.dag().put().serialize(data).await?;

            self.message.replace(message);

            match (sender.eq(did), signature) {
                (true, None) => {
                    *self = self.sign(did)?;
                }
                (false, None) | (true, Some(_)) => return Err(Error::InvalidMessage),
                (false, Some(sig)) => {
                    let new_signature = MessageSignature::try_from(sig)?;
                    self.signature.replace(new_signature);
                    if !self.verify() {
                        return Err(Error::InvalidSignature);
                    }
                }
            };
        }

        tracing::info!(id = %self.conversation_id, message_id = %self.id, "Message is updated");
        Ok(())
    }

    pub async fn resolve(
        &self,
        ipfs: &Ipfs,
        did: &DID,
        local: bool,
        key: Either<&DID, &Keystore>,
    ) -> Result<Message, Error> {
        if !self.verify() {
            return Err(Error::InvalidMessage);
        }
        let message_cid = self.message.ok_or(Error::MessageNotFound)?;
        let mut message = Message::default();
        message.set_id(self.id);
        message.set_message_type(self.message_type);
        message.set_conversation_id(self.conversation_id);
        message.set_sender(self.sender.to_did());
        message.set_date(self.date);
        if let Some(date) = self.modified {
            message.set_modified(date);
        }
        message.set_pinned(self.pinned);
        message.set_replied(self.replied);

        if let Some(cid) = self.attachments {
            let attachments: Vec<FileAttachmentDocument> = ipfs
                .get_dag(cid)
                .timeout(Duration::from_secs(10))
                .set_local(local)
                .deserialized()
                .await
                .unwrap_or_default();

            if attachments.len() > 32 {
                return Err(Error::InvalidLength {
                    context: "attachments".into(),
                    current: attachments.len(),
                    minimum: Some(1),
                    maximum: Some(32),
                });
            }

            let files = FuturesUnordered::from_iter(
                attachments
                    .iter()
                    .map(|document| document.resolve_to_file(ipfs, local).into_future()),
            )
            .filter_map(|result| async move { result.ok() })
            .collect::<Vec<_>>()
            .await;

            message.set_attachment(files);
        }

        if let Some(cid) = self.reactions {
            let reactions: BTreeMap<String, Vec<DID>> = ipfs
                .get_dag(cid)
                .timeout(Duration::from_secs(10))
                .set_local(local)
                .deserialized()
                .await
                .unwrap_or_default();

            message.set_reactions(reactions);
        }

        let bytes: Vec<u8> = ipfs
            .get_dag(message_cid)
            .timeout(Duration::from_secs(10))
            .set_local(local)
            .deserialized()
            .await?;

        let sender = self.sender.to_did();

        let data = match key {
            Either::Left(exchange) => ecdh_decrypt(did, Some(exchange), &bytes)?,
            Either::Right(keystore) => keystore.try_decrypt(did, &sender, &bytes)?,
        };

        let lines: Vec<String> = serde_json::from_slice(&data)?;

        let lines_value_length: usize = lines
            .iter()
            .map(|s| s.trim())
            .filter(|s| !s.is_empty())
            .map(|s| s.chars().count())
            .sum();

        if lines_value_length == 0 && lines_value_length > 4096 {
            return Err(Error::InvalidLength {
                context: "message".into(),
                current: lines_value_length,
                minimum: Some(1),
                maximum: Some(4096),
            });
        }

        message.set_lines(lines);

        Ok(message)
    }

    fn sign(mut self, keypair: &DID) -> Result<MessageDocument, Error> {
        let sender = self.sender.to_did();
        if !sender.eq(keypair) {
            return Err(Error::PublicKeyInvalid);
        }

        let hash = sha256_iter(
            [
                Some(self.conversation_id.as_bytes().to_vec()),
                Some(self.id.as_bytes().to_vec()),
                Some(sender.public_key_bytes()),
                Some(self.date.to_string().into_bytes()),
                self.modified.map(|time| time.to_string().into_bytes()),
                self.replied.map(|id| id.as_bytes().to_vec()),
                self.attachments.map(|cid| cid.to_bytes()),
                self.message.map(|cid| cid.to_bytes()),
            ]
            .into_iter(),
            None,
        );

        let signature = keypair.sign(&hash);

        self.signature = Some(MessageSignature::try_from(signature)?);
        Ok(self)
    }
}

#[derive(Copy, Clone, Debug, PartialEq, Eq, Hash)]
pub struct DIDEd25519Reference([u8; 32]);

impl From<DID> for DIDEd25519Reference {
    fn from(value: DID) -> Self {
        Self::from(&value)
    }
}

impl From<&DID> for DIDEd25519Reference {
    fn from(value: &DID) -> Self {
        Self::from_did(value)
    }
}

impl From<DIDEd25519Reference> for DID {
    fn from(value: DIDEd25519Reference) -> Self {
        value.to_did()
    }
}

impl DIDEd25519Reference {
    pub fn from_did(did: &DID) -> Self {
        let mut pubkey_bytes: [u8; 32] = [0u8; 32];
        pubkey_bytes.copy_from_slice(&did.public_key_bytes());
        Self(pubkey_bytes)
    }

    pub fn to_did(self) -> DID {
        DIDKey::Ed25519(Ed25519KeyPair::from_public_key(&self.0)).into()
    }
}

impl Serialize for DIDEd25519Reference {
    fn serialize<S>(&self, serializer: S) -> std::result::Result<S::Ok, S::Error>
    where
        S: serde::Serializer,
    {
        let did = self.to_did();
        serializer.serialize_str(&did.to_string())
    }
}

impl<'d> Deserialize<'d> for DIDEd25519Reference {
    fn deserialize<D>(deserializer: D) -> std::result::Result<Self, D::Error>
    where
        D: Deserializer<'d>,
    {
        let did_str = <String>::deserialize(deserializer)?;
        let did = DID::try_from(did_str).map_err(serde::de::Error::custom)?;
        Ok(did.into())
    }
}

#[derive(Copy, Clone, Debug, PartialEq, Eq, Hash)]
pub struct MessageSignature([u8; 64]);

impl TryFrom<Vec<u8>> for MessageSignature {
    type Error = anyhow::Error;
    fn try_from(bytes: Vec<u8>) -> Result<Self, Self::Error> {
        let signature = Self(bytes[..].try_into()?);
        Ok(signature)
    }
}

impl From<[u8; 64]> for MessageSignature {
    fn from(signature: [u8; 64]) -> Self {
        MessageSignature(signature)
    }
}

impl AsRef<[u8]> for MessageSignature {
    fn as_ref(&self) -> &[u8] {
        &self.0[..]
    }
}

impl From<MessageSignature> for Vec<u8> {
    fn from(sig: MessageSignature) -> Self {
        sig.0.to_vec()
    }
}

impl Serialize for MessageSignature {
    fn serialize<S>(&self, serializer: S) -> std::result::Result<S::Ok, S::Error>
    where
        S: serde::Serializer,
    {
        let signature = bs58::encode(self).into_string();
        serializer.serialize_str(&signature)
    }
}

impl<'d> Deserialize<'d> for MessageSignature {
    fn deserialize<D>(deserializer: D) -> std::result::Result<Self, D::Error>
    where
        D: Deserializer<'d>,
    {
        let sig = <String>::deserialize(deserializer)?;
        let bytes = bs58::decode(sig)
            .into_vec()
            .map_err(serde::de::Error::custom)?;

        Self::try_from(bytes).map_err(serde::de::Error::custom)
    }
}

const REFERENCE_LENGTH: usize = 500;

#[derive(Default, Debug, Serialize, Deserialize, Copy, Clone)]
pub struct MessageReferenceList {
    pub messages: Option<Cid>,
    pub next: Option<Cid>,
}

impl MessageReferenceList {
    #[async_recursion::async_recursion]
    pub async fn insert(&mut self, ipfs: &Ipfs, message: MessageDocument) -> Result<(), Error> {
        let mut list_refs = match self.messages {
            Some(cid) => {
                ipfs.get_dag(cid)
                    .timeout(Duration::from_secs(10))
                    .deserialized::<BTreeMap<String, Cid>>()
                    .await?
            }
            None => BTreeMap::new(),
        };

        if list_refs.contains_key(&message.id.to_string()) {
            return Err(Error::MessageFound);
        }

        if list_refs.len() > REFERENCE_LENGTH {
            let mut next_ref = match self.next {
                Some(cid) => {
                    ipfs.get_dag(cid)
                        .timeout(Duration::from_secs(10))
                        .deserialized()
                        .await?
                }
                None => MessageReferenceList::default(),
            };

            next_ref.insert(ipfs, message).await?;
            let next_cid = ipfs.dag().put().serialize(next_ref).await?;
            self.next.replace(next_cid);
            return Ok(());
        }

        let id = message.id.to_string();

        let cid = ipfs.dag().put().serialize(message).await?;
        list_refs.insert(id, cid);

        let ref_cid = ipfs.dag().put().serialize(list_refs).await?;
        self.messages.replace(ref_cid);

        Ok(())
    }

    #[async_recursion::async_recursion]
    pub async fn update(&mut self, ipfs: &Ipfs, message: MessageDocument) -> Result<(), Error> {
        let mut list_refs = match self.messages {
            Some(cid) => {
                ipfs.get_dag(cid)
                    .timeout(Duration::from_secs(10))
                    .deserialized::<BTreeMap<String, Cid>>()
                    .await?
            }
            None => BTreeMap::new(),
        };

        if !list_refs.contains_key(&message.id.to_string()) {
            let mut next_ref = match self.next {
                Some(cid) => {
                    ipfs.get_dag(cid)
                        .timeout(Duration::from_secs(10))
                        .deserialized::<MessageReferenceList>()
                        .await?
                }
                None => return Err(Error::MessageNotFound),
            };

            next_ref.update(ipfs, message).await?;
            let next_cid = ipfs.dag().put().serialize(next_ref).await?;
            self.next.replace(next_cid);
            return Ok(());
        }

        let id = message.id.to_string();

        let cid = ipfs.dag().put().serialize(message).await?;
        list_refs.insert(id, cid);

        let ref_cid = ipfs.dag().put().serialize(list_refs).await?;
        self.messages.replace(ref_cid);

        Ok(())
    }

    #[async_recursion::async_recursion]
    pub async fn list(&self, ipfs: &Ipfs) -> BoxStream<'_, MessageDocument> {
        let cid = match self.messages {
            Some(cid) => cid,
            None => return stream::empty().boxed(),
        };

        let list = match ipfs
            .get_dag(cid)
            .timeout(Duration::from_secs(10))
            .deserialized::<BTreeMap<String, Cid>>()
            .await
        {
            Ok(list) => list,
            Err(_) => return stream::empty().boxed(),
        };

        let ipfs = ipfs.clone();

        let stream = async_stream::stream! {
            for message_cid in list.values() {
                if let Ok(message_document) = ipfs.get_dag(*message_cid).deserialized::<MessageDocument>().await {
                    yield message_document;
                }
            }

            let Some(next) = self.next else {
                return;
            };

            let Ok(refs) = ipfs.get_dag(next)
                .timeout(Duration::from_secs(10))
                .deserialized::<MessageReferenceList>()
                .await else {
                    return;
                };

            let stream = refs.list(&ipfs).await;

            for await item in stream {
                yield item;
            }
        };

        stream.boxed()
    }

    #[async_recursion::async_recursion]
    pub async fn get(&self, ipfs: &Ipfs, message_id: Uuid) -> Result<MessageDocument, Error> {
        let cid = self.messages.ok_or(Error::MessageNotFound)?;

        if let Ok(message_document) = ipfs
            .get_dag(IpfsPath::from(cid).sub_path(&message_id.to_string())?)
            .timeout(Duration::from_secs(10))
            .deserialized()
            .await
        {
            //We can ignore the error
            return Ok(message_document);
        }

        let cid = self.next.ok_or(Error::MessageNotFound)?;

        let refs_list = ipfs
            .get_dag(cid)
            .timeout(Duration::from_secs(10))
            .deserialized::<MessageReferenceList>()
            .await?;

        return refs_list.get(ipfs, message_id).await;
    }

    #[async_recursion::async_recursion]
    pub async fn contains(&self, ipfs: &Ipfs, message_id: Uuid) -> bool {
        let Some(cid) = self.messages else {
            return false;
        };

        let Ok(list) = ipfs
            .get_dag(cid)
            .timeout(Duration::from_secs(10))
            .deserialized::<BTreeMap<String, Cid>>()
            .await
        else {
            return false;
        };

        if list.contains_key(&message_id.to_string()) {
            return true;
        }

        let Ok(refs_list) = ipfs
            .get_dag(cid)
            .timeout(Duration::from_secs(10))
            .deserialized::<MessageReferenceList>()
            .await
        else {
            return false;
        };

        refs_list.contains(ipfs, message_id).await
    }

    #[async_recursion::async_recursion]
    pub async fn count(&self, ipfs: &Ipfs) -> usize {
        let Some(cid) = self.messages else {
            return 0;
        };

        let Ok(list) = ipfs
            .get_dag(cid)
            .timeout(Duration::from_secs(10))
            .deserialized::<BTreeMap<String, Cid>>()
            .await
        else {
            return 0;
        };

        // Instead of resolving all documents, we will assume the whole list
        // is valid for the purpose of this message account.
        let count = list.len();

        let Some(next) = self.next else {
            return count;
        };

        let Ok(refs_list) = ipfs
            .get_dag(next)
            .timeout(Duration::from_secs(10))
            .deserialized::<MessageReferenceList>()
            .await
        else {
            return count;
        };

        refs_list.count(ipfs).await + count
    }

    #[async_recursion::async_recursion]
    pub async fn remove(&mut self, ipfs: &Ipfs, message_id: Uuid) -> Result<(), Error> {
        let cid = self.messages.ok_or(Error::MessageNotFound)?;

        let id = &message_id.to_string();

        let mut list = ipfs
            .get_dag(cid)
            .local()
            .deserialized::<BTreeMap<String, Cid>>()
            .await?;

        if list.remove(id).is_some() {
            match list.is_empty() {
                true => {
                    self.messages.take();
                }
                false => {
                    let cid = ipfs.dag().put().serialize(list).await?;
                    self.messages.replace(cid);
                }
            };

            return Ok(());
        }

        let cid = self.next.ok_or(Error::MessageNotFound)?;

        let mut refs = ipfs
            .get_dag(cid)
            .timeout(Duration::from_secs(10))
            .deserialized::<MessageReferenceList>()
            .await?;

        refs.remove(ipfs, message_id).await?;

        if refs.messages.is_none() {
            self.next.take();
            return Ok(());
        }
        let cid = ipfs.dag().put().serialize(refs).await?;

        self.next.replace(cid);

        Ok(())
    }
}<|MERGE_RESOLUTION|>--- conflicted
+++ resolved
@@ -821,43 +821,6 @@
         document.sign(keypair)
     }
 
-<<<<<<< HEAD
-    fn sign(mut self, keypair: &DID) -> Result<MessageDocument, Error> {
-        let sender = self.sender.to_did();
-        if !sender.eq(keypair) {
-            return Err(Error::PublicKeyInvalid);
-        }
-
-=======
-    pub fn verify(&self) -> bool {
-        let Some(signature) = self.signature else {
-            return false;
-        };
-
-        let sender = self.sender.to_did();
->>>>>>> e95df602
-        let hash = sha256_iter(
-            [
-                Some(self.conversation_id.as_bytes().to_vec()),
-                Some(self.id.as_bytes().to_vec()),
-                Some(sender.public_key_bytes()),
-                Some(self.date.to_string().into_bytes()),
-                self.modified.map(|time| time.to_string().into_bytes()),
-                self.replied.map(|id| id.as_bytes().to_vec()),
-                self.attachments.map(|cid| cid.to_bytes()),
-                self.message.map(|cid| cid.to_bytes()),
-            ]
-            .into_iter(),
-            None,
-        );
-<<<<<<< HEAD
-
-        let signature = keypair.sign(&hash);
-
-        self.signature = Some(MessageSignature::try_from(signature)?);
-        Ok(self)
-    }
-
     pub fn verify(&self) -> bool {
         let Some(signature) = self.signature else {
             return false;
@@ -879,9 +842,6 @@
             None,
         );
 
-=======
-
->>>>>>> e95df602
         sender.verify(&hash, signature.as_ref()).is_ok()
     }
 
@@ -924,15 +884,9 @@
     ) -> Result<(), Error> {
         tracing::info!(id = %self.conversation_id, message_id = %self.id, "Updating message");
         let old_message = self.resolve(ipfs, did, true, key).await?;
-<<<<<<< HEAD
 
         let sender = self.sender.to_did();
 
-=======
-
-        let sender = self.sender.to_did();
-
->>>>>>> e95df602
         if message.id() != self.id
             || message.conversation_id() != self.conversation_id
             || message.sender() != sender
