use chrono::{DateTime, Utc};
use core::hash::Hash;
use futures::{
    stream::{self, BoxStream},
    StreamExt, TryFutureExt,
};
use libipld::Cid;
use rust_ipfs::Ipfs;
use serde::{Deserialize, Deserializer, Serialize};
use std::collections::{BTreeSet, HashMap};
use std::sync::Arc;
use uuid::Uuid;
use warp::{
    crypto::{cipher::Cipher, did_key::CoreSign, DIDKey, Ed25519KeyPair, KeyMaterial, DID},
    error::Error,
    logging::tracing::info,
    raygun::{
        Conversation, ConversationSettings, ConversationType, DirectConversationSettings,
        GroupSettings, Message, MessageOptions, MessagePage, MessageReference, Messages,
        MessagesType,
    },
};

use crate::store::ecdh_encrypt;

use super::{ecdh_decrypt, keystore::Keystore, verify_serde_sig};

#[derive(Default, Debug, Clone, Copy, Serialize, Deserialize, PartialEq, Eq)]
#[serde(rename_all = "lowercase")]
pub enum ConversationVersion {
    #[default]
    V0,
    V1,
}

#[derive(Debug, Clone, Serialize, Deserialize, Eq)]
pub struct ConversationDocument {
    pub id: Uuid,
    #[serde(default)]
    pub version: ConversationVersion,
    #[serde(skip_serializing_if = "Option::is_none")]
    pub name: Option<String>,
    #[serde(skip_serializing_if = "Option::is_none")]
    pub creator: Option<DID>,
    pub created: DateTime<Utc>,
    pub modified: DateTime<Utc>,
    pub conversation_type: ConversationType,
    pub settings: ConversationSettings,
    pub recipients: Vec<DID>,
    pub excluded: HashMap<DID, String>,
    #[serde(default, skip_serializing_if = "Vec::is_empty")]
    pub restrict: Vec<DID>,
    #[serde(default)]
    pub deleted: bool,
    #[serde(skip_serializing_if = "Option::is_none")]
    pub messages: Option<Cid>,
    #[serde(skip_serializing_if = "Option::is_none")]
    pub signature: Option<String>,
}

<<<<<<< HEAD
impl From<Conversation> for ConversationDocument {
    fn from(conversation: Conversation) -> Self {
        ConversationDocument::from(&conversation)
    }
}

impl From<&Conversation> for ConversationDocument {
    fn from(conversation: &Conversation) -> Self {
        ConversationDocument {
            id: conversation.id(),
            name: conversation.name(),
            creator: conversation.creator(),
            created: conversation.created(),
            modified: conversation.modified(),
            conversation_type: conversation.conversation_type(),
            settings: conversation.settings(),
            recipients: conversation.recipients(),
            excluded: Default::default(),
            messages: Default::default(),
            signature: None,
        }
    }
}

=======
>>>>>>> b8e0445b
impl Hash for ConversationDocument {
    fn hash<H: std::hash::Hasher>(&self, state: &mut H) {
        self.id.hash(state)
    }
}

impl PartialEq for ConversationDocument {
    fn eq(&self, other: &Self) -> bool {
        self.id == other.id
    }
}

impl ConversationDocument {
    pub fn id(&self) -> Uuid {
        self.id
    }

    pub fn name(&self) -> Option<String> {
        self.name.clone()
    }

    pub fn topic(&self) -> String {
        format!("{}/{}", self.conversation_type, self.id())
    }

    pub fn event_topic(&self) -> String {
        format!("{}/events", self.topic())
    }

    pub fn files_topic(&self) -> String {
        format!("{}/files", self.topic())
    }

    pub fn reqres_topic(&self, did: &DID) -> String {
        format!("{}/reqres/{}", self.topic(), did)
    }

    pub fn files_transfer(&self, id: Uuid) -> String {
        format!("{}/{id}", self.files_topic())
    }

    pub fn recipients(&self) -> Vec<DID> {
        let valid_keys = self
            .excluded
            .iter()
            .filter_map(|(did, signature)| {
                let context = format!("exclude {}", did);
                let signature = bs58::decode(signature).into_vec().unwrap_or_default();
                verify_serde_sig(did.clone(), &context, &signature)
                    .map(|_| did)
                    .ok()
            })
            .collect::<Vec<_>>();

        self.recipients
            .iter()
            .filter(|recipient| !valid_keys.contains(recipient))
            .cloned()
            .collect()
    }
}

impl ConversationDocument {
    #[allow(clippy::too_many_arguments)]
    pub fn new(
        did: &DID,
        name: Option<String>,
        mut recipients: Vec<DID>,
        restrict: Vec<DID>,
        id: Option<Uuid>,
        conversation_type: ConversationType,
        settings: ConversationSettings,
        created: Option<DateTime<Utc>>,
        modified: Option<DateTime<Utc>>,
        creator: Option<DID>,
        signature: Option<String>,
    ) -> Result<Self, Error> {
        let id = id.unwrap_or_else(Uuid::new_v4);

        if !recipients.contains(did) {
            recipients.push(did.clone());
        }

        if recipients.is_empty() {
            return Err(Error::CannotCreateConversation);
        }

        let messages = None;
        let excluded = Default::default();

        let created = created.unwrap_or(Utc::now());
        let modified = modified.unwrap_or(created);

        let mut document = Self {
            id,
            version: ConversationVersion::V1,
            name,
            recipients,
            creator,
            created,
            modified,
            conversation_type,
            settings,
            excluded,
            messages,
            signature,
            restrict,
            deleted: false,
        };

        if document.signature.is_some() {
            document.verify()?;
        }

        if let Some(creator) = document.creator.as_ref() {
            if creator.eq(did) {
                document.sign(did)?;
            }
        }

        Ok(document)
    }

    pub fn new_direct(
        did: &DID,
        recipients: [DID; 2],
        settings: DirectConversationSettings,
    ) -> Result<Self, Error> {
        let conversation_id = Some(super::generate_shared_topic(
            did,
            recipients
                .iter()
                .filter(|peer| did.ne(peer))
                .collect::<Vec<_>>()
                .first()
                .ok_or(Error::Other)?,
            Some("direct-conversation"),
        )?);

        Self::new(
            did,
            None,
            recipients.to_vec(),
            vec![],
            conversation_id,
            ConversationType::Direct,
            ConversationSettings::Direct(settings),
            None,
            None,
            None,
            None,
        )
    }

    pub fn new_group(
        did: &DID,
        name: Option<String>,
        recipients: &[DID],
<<<<<<< HEAD
        settings: GroupSettings,
=======
        restrict: &[DID],
>>>>>>> b8e0445b
    ) -> Result<Self, Error> {
        let conversation_id = Some(Uuid::new_v4());
        Self::new(
            did,
            name,
            recipients.to_vec(),
            restrict.to_vec(),
            conversation_id,
            ConversationType::Group,
            ConversationSettings::Group(settings),
            None,
            None,
            Some(did.clone()),
            None,
        )
    }
}

impl ConversationDocument {
    pub fn sign(&mut self, did: &DID) -> Result<(), Error> {
        if let ConversationSettings::Group(settings) = self.settings {
            assert_eq!(self.conversation_type, ConversationType::Group);
            let Some(creator) = self.creator.clone() else {
                return Err(Error::PublicKeyInvalid);
            };

            if !settings.members_can_add_participants() && !creator.eq(did) {
                return Err(Error::PublicKeyInvalid);
            }

<<<<<<< HEAD
            let mut construct = vec![
                self.id().into_bytes().to_vec(),
                vec![0xdc, 0xfc],
                creator.to_string().as_bytes().to_vec(),
            ];
            if !settings.members_can_add_participants() {
                construct.push(Vec::from_iter(
                    self.recipients
                        .iter()
                        .flat_map(|rec| rec.to_string().as_bytes().to_vec()),
                ));
            }
            self.signature = Some(bs58::encode(did.sign(&construct.concat())).into_string());
=======
            if self.version == ConversationVersion::V0 {
                self.version = ConversationVersion::V1;
            }

            let construct = warp::crypto::hash::sha256_iter(
                [
                    Some(self.id().into_bytes().to_vec()),
                    // self.name.as_deref().map(|s| s.as_bytes().to_vec()),
                    Some(creator.to_string().as_bytes().to_vec()),
                    Some(Vec::from_iter(
                        self.restrict
                            .iter()
                            .flat_map(|rec| rec.to_string().as_bytes().to_vec()),
                    )),
                    Some(Vec::from_iter(
                        self.recipients
                            .iter()
                            .flat_map(|rec| rec.to_string().as_bytes().to_vec()),
                    )),
                ]
                .into_iter(),
                None,
            );

            let signature = did.sign(&construct);
            self.signature = Some(bs58::encode(signature).into_string());
>>>>>>> b8e0445b
        }
        Ok(())
    }

    pub fn verify(&self) -> Result<(), Error> {
        if let ConversationSettings::Group(settings) = self.settings {
            assert_eq!(self.conversation_type, ConversationType::Group);
            let Some(creator) = &self.creator else {
                return Err(Error::PublicKeyInvalid);
            };

            let Some(signature) = &self.signature else {
                return Err(Error::InvalidSignature);
            };

            let signature = bs58::decode(signature).into_vec()?;

<<<<<<< HEAD
            let mut construct = vec![
                self.id().into_bytes().to_vec(),
                vec![0xdc, 0xfc],
                creator.to_string().as_bytes().to_vec(),
            ];
            if !settings.members_can_add_participants() {
                construct.push(Vec::from_iter(
                    self.recipients
                        .iter()
                        .flat_map(|rec| rec.to_string().as_bytes().to_vec()),
                ));
            }
=======
            let construct = match self.version {
                ConversationVersion::V0 => [
                    self.id().into_bytes().to_vec(),
                    vec![0xdc, 0xfc],
                    creator.to_string().as_bytes().to_vec(),
                    Vec::from_iter(
                        self.recipients
                            .iter()
                            .flat_map(|rec| rec.to_string().as_bytes().to_vec()),
                    ),
                ]
                .concat(),
                ConversationVersion::V1 => warp::crypto::hash::sha256_iter(
                    [
                        Some(self.id().into_bytes().to_vec()),
                        // self.name.as_deref().map(|s| s.as_bytes().to_vec()),
                        Some(creator.to_string().as_bytes().to_vec()),
                        Some(Vec::from_iter(
                            self.restrict
                                .iter()
                                .flat_map(|rec| rec.to_string().as_bytes().to_vec()),
                        )),
                        Some(Vec::from_iter(
                            self.recipients
                                .iter()
                                .flat_map(|rec| rec.to_string().as_bytes().to_vec()),
                        )),
                    ]
                    .into_iter(),
                    None,
                ),
            };
>>>>>>> b8e0445b

            creator
                .verify(&construct, &signature)
                .map_err(|e| anyhow::anyhow!("{:?}", e))?;
        }
        Ok(())
    }

    pub async fn messages_length(&self, ipfs: &Ipfs) -> Result<usize, Error> {
        self.get_message_list(ipfs).await.map(|l| l.len())
    }

    pub async fn get_message_list(&self, ipfs: &Ipfs) -> Result<BTreeSet<MessageDocument>, Error> {
        match self.messages {
            Some(cid) => ipfs
                .get_dag(cid)
                .local()
                .deserialized()
                .await
                .map_err(anyhow::Error::from)
                .map_err(Error::from),
            None => Ok(BTreeSet::new()),
        }
    }

    pub async fn set_message_list(
        &mut self,
        ipfs: &Ipfs,
        list: BTreeSet<MessageDocument>,
    ) -> Result<(), Error> {
        self.modified = Utc::now();
        let cid = ipfs.dag().put().serialize(list)?.await?;
        self.messages = Some(cid);
        Ok(())
    }

    pub async fn get_messages(
        &self,
        ipfs: &Ipfs,
        did: Arc<DID>,
        option: MessageOptions,
        keystore: Option<&Keystore>,
    ) -> Result<Vec<Message>, Error> {
        let list = self
            .get_messages_stream(ipfs, did, option, keystore)
            .await?
            .collect::<Vec<_>>()
            .await;
        Ok(list)
    }

    pub async fn get_messages_reference_stream<'a>(
        &self,
        ipfs: &Ipfs,
        option: MessageOptions,
    ) -> Result<BoxStream<'a, MessageReference>, Error> {
        let message_list = self.get_message_list(ipfs).await?;

        if message_list.is_empty() {
            return Ok(stream::empty().boxed());
        }

        let mut messages = Vec::from_iter(message_list);

        if option.reverse() {
            messages.reverse()
        }

        if option.first_message() && !messages.is_empty() {
            let message = messages.first().copied().ok_or(Error::MessageNotFound)?;
            return Ok(stream::once(async move { message.into() }).boxed());
        }

        if option.last_message() && !messages.is_empty() {
            let message = messages.last().copied().ok_or(Error::MessageNotFound)?;
            return Ok(stream::once(async move { message.into() }).boxed());
        }

        let stream = async_stream::stream! {
            let mut remaining = option.limit();
            for (index, document) in messages.iter().enumerate() {
                if remaining.as_ref().map(|x| *x == 0).unwrap_or_default() {
                    break;
                }
                if let Some(range) = option.range() {
                    if range.start > index || range.end < index {
                        continue
                    }
                }
                if let Some(range) = option.date_range() {
                    if !(document.date >= range.start && document.date <= range.end) {
                        continue
                    }
                }

                if option.pinned() && !document.pinned {
                    continue;
                }

                if let Some(remaining) = remaining.as_mut() {
                    *remaining = remaining.saturating_sub(1);
                }

                yield document.into()
            }
        };

        Ok(stream.boxed())
    }

    pub async fn get_messages_stream<'a>(
        &self,
        ipfs: &Ipfs,
        did: Arc<DID>,
        option: MessageOptions,
        keystore: Option<&Keystore>,
    ) -> Result<BoxStream<'a, Message>, Error> {
        let message_list = self.get_message_list(ipfs).await?;

        if message_list.is_empty() {
            return Ok(stream::empty().boxed());
        }

        let mut messages = Vec::from_iter(message_list);

        if option.reverse() {
            messages.reverse()
        }

        let keystore = keystore.cloned();
        if option.first_message() && !messages.is_empty() {
            let message = messages
                .first()
                .ok_or(Error::MessageNotFound)?
                .resolve(ipfs, &did, keystore.as_ref())
                .await?;
            return Ok(stream::once(async { message }).boxed());
        }

        if option.last_message() && !messages.is_empty() {
            let message = messages
                .last()
                .ok_or(Error::MessageNotFound)?
                .resolve(ipfs, &did, keystore.as_ref())
                .await?;
            return Ok(stream::once(async { message }).boxed());
        }

        let ipfs = ipfs.clone();
        let stream = async_stream::stream! {
            let mut remaining = option.limit();
            for (index, document) in messages.iter().enumerate() {
                if remaining.as_ref().map(|x| *x == 0).unwrap_or_default() {
                    break;
                }
                if let Some(range) = option.range() {
                    if range.start > index || range.end < index {
                        continue
                    }
                }
                if let Some(range) = option.date_range() {
                    if !(document.date >= range.start && document.date <= range.end) {
                        continue
                    }
                }

                if option.pinned() && !document.pinned {
                    continue;
                }

                if let Ok(message) = document.resolve(&ipfs, &did, keystore.as_ref()).await {
                    let should_yield = if let Some(keyword) = option.keyword() {
                         message
                            .lines()
                            .iter()
                            .any(|line| line.to_lowercase().contains(&keyword.to_lowercase()))
                    } else {
                        true
                    };
                    if should_yield {
                        if let Some(remaining) = remaining.as_mut() {
                            *remaining = remaining.saturating_sub(1);
                        }
                        yield message;
                    }
                }
            }
        };

        Ok(stream.boxed())
    }

    pub async fn get_messages_pages(
        &self,
        ipfs: &Ipfs,
        did: &DID,
        option: MessageOptions,
        keystore: Option<&Keystore>,
    ) -> Result<Messages, Error> {
        let message_list = self.get_message_list(ipfs).await?;

        if message_list.is_empty() {
            return Ok(Messages::Page {
                pages: vec![],
                total: 0,
            });
        }

        let mut messages = Vec::from_iter(message_list);

        if option.reverse() {
            messages.reverse()
        }

        let (page_index, amount_per_page) = match option.messages_type() {
            MessagesType::Pages {
                page,
                amount_per_page,
            } => (
                page,
                amount_per_page
                    .map(|amount| if amount == 0 { u8::MAX as _ } else { amount })
                    .unwrap_or(u8::MAX as _),
            ),
            _ => (None, u8::MAX as _),
        };

        let messages_chunk = messages.chunks(amount_per_page as _).collect::<Vec<_>>();
        let mut pages = vec![];
        // First check to determine if there is a page that was selected
        if let Some(index) = page_index {
            let page = messages_chunk.get(index).ok_or(Error::PageNotFound)?;
            let mut messages = vec![];
            for document in page.iter() {
                if let Ok(message) = document.resolve(ipfs, did, keystore).await {
                    messages.push(message);
                }
            }
            let total = messages.len();
            pages.push(MessagePage::new(index, messages, total));
            return Ok(Messages::Page { pages, total: 1 });
        }

        for (index, chunk) in messages_chunk.iter().enumerate() {
            let mut messages = vec![];
            for document in chunk.iter() {
                if let Ok(message) = document.resolve(ipfs, did, keystore).await {
                    if option.pinned() && !message.pinned() {
                        continue;
                    }
                    messages.push(message);
                }
            }

            let total = messages.len();
            pages.push(MessagePage::new(index, messages, total));
        }

        let total = pages.len();

        Ok(Messages::Page { pages, total })
    }

    pub async fn get_message_document(
        &self,
        ipfs: &Ipfs,
        message_id: Uuid,
    ) -> Result<MessageDocument, Error> {
        self.get_message_list(ipfs).await.and_then(|list| {
            list.iter()
                .find(|document| document.id == message_id)
                .copied()
                .ok_or(Error::MessageNotFound)
        })
    }

    pub async fn get_message(
        &self,
        ipfs: &Ipfs,
        did: &DID,
        message_id: Uuid,
        keystore: Option<&Keystore>,
    ) -> Result<Message, Error> {
        self.get_message_document(ipfs, message_id)
            .and_then(|doc| async move { doc.resolve(ipfs, did, keystore).await })
            .await
    }

    pub async fn delete_message(&mut self, ipfs: &Ipfs, message_id: Uuid) -> Result<(), Error> {
        let mut messages = self.get_message_list(ipfs).await?;

        let document = messages
            .iter()
            .find(|document| document.id == message_id)
            .copied()
            .ok_or(Error::MessageNotFound)?;
        messages.remove(&document);
        self.set_message_list(ipfs, messages).await?;
        Ok(())
    }
}

impl From<ConversationDocument> for Conversation {
    fn from(document: ConversationDocument) -> Self {
        Conversation::from(&document)
    }
}

impl From<&ConversationDocument> for Conversation {
    fn from(document: &ConversationDocument) -> Self {
        let mut conversation = Conversation::default();
        conversation.set_id(document.id);
        conversation.set_name(document.name.clone());
        conversation.set_creator(document.creator.clone());
        conversation.set_conversation_type(document.conversation_type);
        conversation.set_recipients(document.recipients());
        conversation.set_created(document.created);
        conversation.set_settings(document.settings);
        conversation.set_modified(document.modified);
        conversation
    }
}

#[derive(Debug, Clone, Copy, Serialize, Deserialize, PartialEq, Eq)]
pub struct MessageDocument {
    pub id: Uuid,
    pub conversation_id: Uuid,
    pub sender: DIDEd25519Reference,
    pub date: DateTime<Utc>,
    #[serde(default, skip_serializing_if = "Option::is_none")]
    pub reactions: Option<Cid>,
    #[serde(default, skip_serializing_if = "Option::is_none")]
    pub modified: Option<DateTime<Utc>>,
    #[serde(default)]
    pub pinned: bool,
    #[serde(default, skip_serializing_if = "Option::is_none")]
    pub replied: Option<Uuid>,
    pub message: Cid,
}

impl From<MessageDocument> for MessageReference {
    fn from(document: MessageDocument) -> Self {
        Self::from(&document)
    }
}

impl From<&MessageDocument> for MessageReference {
    fn from(document: &MessageDocument) -> Self {
        let mut reference = MessageReference::default();
        reference.set_id(document.id);
        reference.set_conversation_id(document.conversation_id);
        reference.set_date(document.date);
        if let Some(modified) = document.modified {
            reference.set_modified(modified);
        }
        reference.set_pinned(document.pinned);
        reference.set_replied(document.replied);
        reference.set_sender(document.sender.to_did());
        reference
    }
}

impl PartialOrd for MessageDocument {
    fn partial_cmp(&self, other: &Self) -> Option<std::cmp::Ordering> {
        Some(self.cmp(other))
    }
}

impl Ord for MessageDocument {
    fn cmp(&self, other: &Self) -> std::cmp::Ordering {
        self.date.cmp(&other.date)
    }
}

impl MessageDocument {
    pub async fn new(
        ipfs: &Ipfs,
        did: Arc<DID>,
        message: Message,
        keystore: Option<&Keystore>,
    ) -> Result<Self, Error> {
        let id = message.id();
        let conversation_id = message.conversation_id();
        let date = message.date();
        let sender = message.sender();
        let pinned = message.pinned();
        let modified = message.modified();
        let replied = message.replied();

        let bytes = serde_json::to_vec(&message)?;

        let data = match keystore {
            Some(keystore) => {
                let key = keystore.get_latest(&did, &sender)?;
                Cipher::direct_encrypt(&bytes, &key)?
            }
            None => ecdh_encrypt(&did, Some(&sender), &bytes)?,
        };

        let message = ipfs.dag().put().serialize(data)?.await?;

        let sender = DIDEd25519Reference::from_did(&sender);

        let document = MessageDocument {
            id,
            sender,
            conversation_id,
            date,
            reactions: None,
            message,
            pinned,
            modified,
            replied,
        };

        Ok(document)
    }

    // pub async fn remove(&self, ipfs: &Ipfs) -> Result<(), Error> {
    //     let cid = self.message;
    //     if ipfs.is_pinned(&cid).await? {
    //         ipfs.remove_pin(&cid, false).await?;
    //     }
    //     ipfs.remove_block(cid).await?;

    //     Ok(())
    // }

    pub async fn update(
        &mut self,
        ipfs: &Ipfs,
        did: &DID,
        message: Message,
        keystore: Option<&Keystore>,
    ) -> Result<(), Error> {
        info!(id = %self.conversation_id, message_id = %self.id, "Updating message");
        let old_message = self.resolve(ipfs, did, keystore).await?;

        if old_message.id() != message.id()
            || old_message.conversation_id() != message.conversation_id()
        {
            info!(id = %self.conversation_id, message_id = %self.id, "Message does not match document");
            //TODO: Maybe remove message from this point?
            return Err(Error::InvalidMessage);
        }

        let bytes = serde_json::to_vec(&message)?;

        let data = match keystore {
            Some(keystore) => {
                let key = keystore.get_latest(did, &message.sender())?;
                Cipher::direct_encrypt(&bytes, &key)?
            }
            None => ecdh_encrypt(did, Some(&self.sender.to_did()), &bytes)?,
        };

        self.pinned = message.pinned();
        self.modified = message.modified();

        let message_cid = ipfs.dag().put().serialize(data)?.await?;

        info!(id = %self.conversation_id, message_id = %self.id, "Setting Message to document");
        self.message = message_cid;
        info!(id = %self.conversation_id, message_id = %self.id, "Message is updated");
        Ok(())
    }

    pub async fn resolve(
        &self,
        ipfs: &Ipfs,
        did: &DID,
        keystore: Option<&Keystore>,
    ) -> Result<Message, Error> {
        let bytes: Vec<u8> = ipfs
            .dag()
            .get()
            .path(self.message)
            .local()
            .deserialized()
            .await?;

        let sender = self.sender.to_did();
        let data = match keystore {
            Some(keystore) => keystore.try_decrypt(did, &sender, &bytes)?,
            None => ecdh_decrypt(did, Some(&sender), &bytes)?,
        };

        let message: Message = serde_json::from_slice(&data)?;

        if message.id() != self.id && message.conversation_id() != self.conversation_id {
            return Err(Error::InvalidMessage);
        }
        Ok(message)
    }
}

#[derive(Copy, Clone, Debug, PartialEq, Eq, Hash)]
pub struct DIDEd25519Reference([u8; 32]);

impl From<DID> for DIDEd25519Reference {
    fn from(value: DID) -> Self {
        Self::from(&value)
    }
}

impl From<&DID> for DIDEd25519Reference {
    fn from(value: &DID) -> Self {
        Self::from_did(value)
    }
}

impl From<DIDEd25519Reference> for DID {
    fn from(value: DIDEd25519Reference) -> Self {
        value.to_did()
    }
}

impl DIDEd25519Reference {
    pub fn from_did(did: &DID) -> Self {
        let mut pubkey_bytes: [u8; 32] = [0u8; 32];
        pubkey_bytes.copy_from_slice(&did.public_key_bytes());
        Self(pubkey_bytes)
    }

    pub fn to_did(self) -> DID {
        DIDKey::Ed25519(Ed25519KeyPair::from_public_key(&self.0)).into()
    }
}

impl Serialize for DIDEd25519Reference {
    fn serialize<S>(&self, serializer: S) -> std::result::Result<S::Ok, S::Error>
    where
        S: serde::Serializer,
    {
        let did = self.to_did();
        serializer.serialize_str(&did.to_string())
    }
}

impl<'d> Deserialize<'d> for DIDEd25519Reference {
    fn deserialize<D>(deserializer: D) -> std::result::Result<Self, D::Error>
    where
        D: Deserializer<'d>,
    {
        let did_str = <String>::deserialize(deserializer)?;
        let did = DID::try_from(did_str).map_err(serde::de::Error::custom)?;
        Ok(did.into())
    }
}<|MERGE_RESOLUTION|>--- conflicted
+++ resolved
@@ -58,33 +58,6 @@
     pub signature: Option<String>,
 }
 
-<<<<<<< HEAD
-impl From<Conversation> for ConversationDocument {
-    fn from(conversation: Conversation) -> Self {
-        ConversationDocument::from(&conversation)
-    }
-}
-
-impl From<&Conversation> for ConversationDocument {
-    fn from(conversation: &Conversation) -> Self {
-        ConversationDocument {
-            id: conversation.id(),
-            name: conversation.name(),
-            creator: conversation.creator(),
-            created: conversation.created(),
-            modified: conversation.modified(),
-            conversation_type: conversation.conversation_type(),
-            settings: conversation.settings(),
-            recipients: conversation.recipients(),
-            excluded: Default::default(),
-            messages: Default::default(),
-            signature: None,
-        }
-    }
-}
-
-=======
->>>>>>> b8e0445b
 impl Hash for ConversationDocument {
     fn hash<H: std::hash::Hasher>(&self, state: &mut H) {
         self.id.hash(state)
@@ -243,11 +216,8 @@
         did: &DID,
         name: Option<String>,
         recipients: &[DID],
-<<<<<<< HEAD
+        restrict: &[DID],
         settings: GroupSettings,
-=======
-        restrict: &[DID],
->>>>>>> b8e0445b
     ) -> Result<Self, Error> {
         let conversation_id = Some(Uuid::new_v4());
         Self::new(
@@ -278,21 +248,21 @@
                 return Err(Error::PublicKeyInvalid);
             }
 
-<<<<<<< HEAD
-            let mut construct = vec![
-                self.id().into_bytes().to_vec(),
-                vec![0xdc, 0xfc],
-                creator.to_string().as_bytes().to_vec(),
-            ];
-            if !settings.members_can_add_participants() {
-                construct.push(Vec::from_iter(
-                    self.recipients
-                        .iter()
-                        .flat_map(|rec| rec.to_string().as_bytes().to_vec()),
-                ));
-            }
-            self.signature = Some(bs58::encode(did.sign(&construct.concat())).into_string());
-=======
+            // <<<<<<< HEAD
+            //             let mut construct = vec![
+            //                 self.id().into_bytes().to_vec(),
+            //                 vec![0xdc, 0xfc],
+            //                 creator.to_string().as_bytes().to_vec(),
+            //             ];
+            //             if !settings.members_can_add_participants() {
+            //                 construct.push(Vec::from_iter(
+            //                     self.recipients
+            //                         .iter()
+            //                         .flat_map(|rec| rec.to_string().as_bytes().to_vec()),
+            //                 ));
+            //             }
+            //             self.signature = Some(bs58::encode(did.sign(&construct.concat())).into_string());
+            // =======
             if self.version == ConversationVersion::V0 {
                 self.version = ConversationVersion::V1;
             }
@@ -307,7 +277,7 @@
                             .iter()
                             .flat_map(|rec| rec.to_string().as_bytes().to_vec()),
                     )),
-                    Some(Vec::from_iter(
+                    (!settings.members_can_add_participants()).then_some(Vec::from_iter(
                         self.recipients
                             .iter()
                             .flat_map(|rec| rec.to_string().as_bytes().to_vec()),
@@ -319,7 +289,6 @@
 
             let signature = did.sign(&construct);
             self.signature = Some(bs58::encode(signature).into_string());
->>>>>>> b8e0445b
         }
         Ok(())
     }
@@ -337,20 +306,6 @@
 
             let signature = bs58::decode(signature).into_vec()?;
 
-<<<<<<< HEAD
-            let mut construct = vec![
-                self.id().into_bytes().to_vec(),
-                vec![0xdc, 0xfc],
-                creator.to_string().as_bytes().to_vec(),
-            ];
-            if !settings.members_can_add_participants() {
-                construct.push(Vec::from_iter(
-                    self.recipients
-                        .iter()
-                        .flat_map(|rec| rec.to_string().as_bytes().to_vec()),
-                ));
-            }
-=======
             let construct = match self.version {
                 ConversationVersion::V0 => [
                     self.id().into_bytes().to_vec(),
@@ -373,7 +328,7 @@
                                 .iter()
                                 .flat_map(|rec| rec.to_string().as_bytes().to_vec()),
                         )),
-                        Some(Vec::from_iter(
+                        (!settings.members_can_add_participants()).then_some(Vec::from_iter(
                             self.recipients
                                 .iter()
                                 .flat_map(|rec| rec.to_string().as_bytes().to_vec()),
@@ -383,7 +338,6 @@
                     None,
                 ),
             };
->>>>>>> b8e0445b
 
             creator
                 .verify(&construct, &signature)
