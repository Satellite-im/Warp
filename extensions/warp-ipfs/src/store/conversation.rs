--- conflicted
+++ resolved
@@ -689,11 +689,8 @@
         conversation.set_settings(document.settings);
         conversation.set_modified(document.modified);
         conversation.set_favorite(document.favorite);
-<<<<<<< HEAD
         conversation.set_description(document.description.clone());
-=======
         conversation.set_archived(document.archived);
->>>>>>> 24ab188a
         conversation
     }
 }
