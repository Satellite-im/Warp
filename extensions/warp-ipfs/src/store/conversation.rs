--- conflicted
+++ resolved
@@ -821,8 +821,6 @@
         document.sign(keypair)
     }
 
-<<<<<<< HEAD
-=======
     fn sign(mut self, keypair: &DID) -> Result<MessageDocument, Error> {
         let sender = self.sender.to_did();
         if !sender.eq(keypair) {
@@ -902,7 +900,6 @@
             .unwrap_or_default()
     }
 
->>>>>>> 1e39f4a3
     pub async fn update(
         &mut self,
         ipfs: &Ipfs,
