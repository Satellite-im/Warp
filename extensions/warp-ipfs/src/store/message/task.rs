--- conflicted
+++ resolved
@@ -238,12 +238,8 @@
     file: FileStore,
     identity: IdentityStore,
     discovery: Discovery,
-<<<<<<< HEAD
-    pending_key_exchange: IndexMap<DID, (Vec<u8>, bool)>,
     pending_key_request_sent: IndexSet<DID>,
-=======
     pending_key_exchange: IndexMap<DID, Vec<(Vec<u8>, bool)>>,
->>>>>>> 4dcbafe3
     document: ConversationDocument,
     keystore: Keystore,
 
