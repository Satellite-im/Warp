use bytes::Bytes;
use chrono::Utc;
use either::Either;
use futures::channel::oneshot;
use futures::stream::BoxStream;
use futures::{StreamExt, TryFutureExt};
use futures_timer::Delay;
use indexmap::{IndexMap, IndexSet};
use ipld_core::cid::Cid;
use pollable_map::futures::FutureMap;
use rust_ipfs::{libp2p::gossipsub::Message, Ipfs};
use rust_ipfs::{IpfsPath, PeerId, SubscriptionStream};
use serde::{Deserialize, Serialize};
use std::borrow::BorrowMut;
use std::collections::hash_map::Entry;
use std::collections::HashMap;
use std::future::Future;
use std::path::PathBuf;
use std::pin::Pin;
use std::str::FromStr;
use std::task::{Context, Poll, Waker};
use std::time::Duration;
use uuid::Uuid;
use warp::constellation::ConstellationProgressStream;
use warp::crypto::DID;
use warp::raygun::{
    AttachmentEventStream, ConversationImage, GroupPermissionOpt, Location, MessageEvent,
    MessageOptions, MessageReference, MessageStatus, MessageType, Messages, MessagesType,
    RayGunEventKind,
};
use warp::{
    crypto::generate,
    error::Error,
    raygun::{
        ConversationType, GroupPermission, ImplGroupPermissions, MessageEventKind, PinState,
        ReactionState,
    },
};
use web_time::Instant;

// use crate::config;
// use crate::shuttle::message::client::MessageCommand;
use crate::store::conversation::message::MessageDocument;
use crate::store::discovery::Discovery;
use crate::store::document::files::FileDocument;
use crate::store::document::image_dag::ImageDag;
use crate::store::ds_key::DataStoreKey;
use crate::store::event_subscription::EventSubscription;
use crate::store::message::attachment::AttachmentStream;
use crate::store::topics::PeerTopic;
use crate::store::{
    ecdh_shared_key, verify_serde_sig, ConversationEvents, ConversationImageType,
    MAX_CONVERSATION_BANNER_SIZE, MAX_CONVERSATION_ICON_SIZE,
};
use crate::utils::{ByteCollection, ExtensionType};
use crate::{
    // rt::LocalExecutor,
    store::{
        conversation::ConversationDocument,
        document::root::RootDocumentMap,
        ecdh_decrypt, ecdh_encrypt,
        files::FileStore,
        identity::IdentityStore,
        keystore::Keystore,
        payload::{PayloadBuilder, PayloadMessage},
        ConversationRequestKind, ConversationRequestResponse, ConversationResponseKind,
        ConversationUpdateKind, DidExt, MessagingEvents, PeerIdExt, MAX_CONVERSATION_DESCRIPTION,
        MAX_MESSAGE_SIZE, MAX_REACTIONS, MIN_MESSAGE_SIZE,
    },
};

type AttachmentOneshot = (MessageDocument, oneshot::Sender<Result<(), Error>>);

use super::DownloadStream;

#[derive(Debug)]
#[allow(dead_code)]
pub enum ConversationTaskCommand {
    SetDescription {
        desc: Option<String>,
        response: oneshot::Sender<Result<(), Error>>,
    },
    FavoriteConversation {
        favorite: bool,
        response: oneshot::Sender<Result<(), Error>>,
    },
    GetMessage {
        message_id: Uuid,
        response: oneshot::Sender<Result<warp::raygun::Message, Error>>,
    },
    GetMessages {
        options: MessageOptions,
        response: oneshot::Sender<Result<Messages, Error>>,
    },
    GetMessagesCount {
        response: oneshot::Sender<Result<usize, Error>>,
    },
    GetMessageReference {
        message_id: Uuid,
        response: oneshot::Sender<Result<MessageReference, Error>>,
    },
    GetMessageReferences {
        options: MessageOptions,
        response: oneshot::Sender<Result<BoxStream<'static, MessageReference>, Error>>,
    },
    UpdateConversationName {
        name: String,
        response: oneshot::Sender<Result<(), Error>>,
    },
    UpdateConversationPermissions {
        permissions: GroupPermissionOpt,
        response: oneshot::Sender<Result<(), Error>>,
    },
    AddParticipant {
        member: DID,
        response: oneshot::Sender<Result<(), Error>>,
    },
    RemoveParticipant {
        member: DID,
        broadcast: bool,
        response: oneshot::Sender<Result<(), Error>>,
    },
    MessageStatus {
        message_id: Uuid,
        response: oneshot::Sender<Result<MessageStatus, Error>>,
    },

    SendMessage {
        lines: Vec<String>,
        response: oneshot::Sender<Result<Uuid, Error>>,
    },
    EditMessage {
        message_id: Uuid,
        lines: Vec<String>,
        response: oneshot::Sender<Result<(), Error>>,
    },
    ReplyMessage {
        message_id: Uuid,
        lines: Vec<String>,
        response: oneshot::Sender<Result<Uuid, Error>>,
    },
    DeleteMessage {
        message_id: Uuid,
        response: oneshot::Sender<Result<(), Error>>,
    },
    PinMessage {
        message_id: Uuid,
        state: PinState,
        response: oneshot::Sender<Result<(), Error>>,
    },
    ReactMessage {
        message_id: Uuid,
        state: ReactionState,
        emoji: String,
        response: oneshot::Sender<Result<(), Error>>,
    },
    AttachMessage {
        message_id: Option<Uuid>,
        locations: Vec<Location>,
        lines: Vec<String>,
        response: oneshot::Sender<Result<(Uuid, AttachmentEventStream), Error>>,
    },
    DownloadAttachment {
        message_id: Uuid,
        file: String,
        path: PathBuf,
        response: oneshot::Sender<Result<ConstellationProgressStream, Error>>,
    },
    DownloadAttachmentStream {
        message_id: Uuid,
        file: String,
        response: oneshot::Sender<Result<DownloadStream, Error>>,
    },
    SendEvent {
        event: MessageEvent,
        response: oneshot::Sender<Result<(), Error>>,
    },
    CancelEvent {
        event: MessageEvent,
        response: oneshot::Sender<Result<(), Error>>,
    },
    UpdateIcon {
        location: Location,
        response: oneshot::Sender<Result<(), Error>>,
    },
    UpdateBanner {
        location: Location,
        response: oneshot::Sender<Result<(), Error>>,
    },
    RemoveIcon {
        response: oneshot::Sender<Result<(), Error>>,
    },
    RemoveBanner {
        response: oneshot::Sender<Result<(), Error>>,
    },
    GetIcon {
        response: oneshot::Sender<Result<ConversationImage, Error>>,
    },
    GetBanner {
        response: oneshot::Sender<Result<ConversationImage, Error>>,
    },
    ArchivedConversation {
        response: oneshot::Sender<Result<(), Error>>,
    },
    UnarchivedConversation {
        response: oneshot::Sender<Result<(), Error>>,
    },

    AddExclusion {
        member: DID,
        signature: String,
        response: oneshot::Sender<Result<(), Error>>,
    },
    AddRestricted {
        member: DID,
        response: oneshot::Sender<Result<(), Error>>,
    },
    RemoveRestricted {
        member: DID,
        response: oneshot::Sender<Result<(), Error>>,
    },
    EventHandler {
        response: oneshot::Sender<tokio::sync::broadcast::Sender<MessageEventKind>>,
    },
    Delete {
        response: oneshot::Sender<Result<(), Error>>,
    },
}

pub struct ConversationTask {
    conversation_id: Uuid,
    ipfs: Ipfs,
    root: RootDocumentMap,
    file: FileStore,
    identity: IdentityStore,
    discovery: Discovery,
<<<<<<< HEAD
    pending_key_request_sent: IndexSet<DID>,
    pending_key_exchange: IndexMap<DID, Vec<(Vec<u8>, bool)>>,
=======
    pending_key_exchange: IndexMap<DID, Vec<(Bytes, bool)>>,
>>>>>>> 1da3f373
    document: ConversationDocument,
    keystore: Keystore,

    messaging_stream: SubscriptionStream,
    event_stream: SubscriptionStream,
    request_stream: SubscriptionStream,

    attachment_tx: futures::channel::mpsc::Sender<AttachmentOneshot>,
    attachment_rx: futures::channel::mpsc::Receiver<AttachmentOneshot>,
    event_broadcast: tokio::sync::broadcast::Sender<MessageEventKind>,
    event_subscription: EventSubscription<RayGunEventKind>,

    pending_ping_response: FutureMap<DID, Delay>,
    ping_duration: IndexMap<DID, Instant>,
    command_rx: futures::channel::mpsc::Receiver<ConversationTaskCommand>,

    //TODO: replace queue
    queue: HashMap<DID, Vec<QueueItem>>,

    terminate: ConversationTermination,
}

#[derive(Default, Debug)]
struct ConversationTermination {
    terminate: bool,
    waker: Option<Waker>,
}

impl ConversationTermination {
    fn cancel(&mut self) {
        self.terminate = true;
        if let Some(waker) = self.waker.take() {
            waker.wake();
        }
    }
}

impl Future for ConversationTermination {
    type Output = ();
    fn poll(mut self: Pin<&mut Self>, cx: &mut Context<'_>) -> Poll<Self::Output> {
        if self.terminate {
            return Poll::Ready(());
        }

        self.waker.replace(cx.waker().clone());
        Poll::Pending
    }
}

impl ConversationTask {
    #[allow(clippy::too_many_arguments)]
    pub async fn new(
        conversation_id: Uuid,
        ipfs: &Ipfs,
        root: &RootDocumentMap,
        identity: &IdentityStore,
        file: &FileStore,
        discovery: &Discovery,
        command_rx: futures::channel::mpsc::Receiver<ConversationTaskCommand>,
        event_subscription: EventSubscription<RayGunEventKind>,
    ) -> Result<Self, Error> {
        let document = root.get_conversation_document(conversation_id).await?;
        let main_topic = document.topic();
        let event_topic = document.event_topic();
        let request_topic = document.exchange_topic(&identity.did_key());

        let messaging_stream = ipfs.pubsub_subscribe(main_topic).await?;

        let event_stream = ipfs.pubsub_subscribe(event_topic).await?;

        let request_stream = ipfs.pubsub_subscribe(request_topic).await?;

        let (atx, arx) = futures::channel::mpsc::channel(256);
        let (btx, _) = tokio::sync::broadcast::channel(1024);
        let mut task = Self {
            conversation_id,
            ipfs: ipfs.clone(),
            root: root.clone(),
            file: file.clone(),
            identity: identity.clone(),
            discovery: discovery.clone(),
            pending_key_exchange: Default::default(),
            pending_key_request_sent: Default::default(),
            document,
            keystore: Keystore::default(),

            messaging_stream,
            request_stream,
            event_stream,

            attachment_tx: atx,
            attachment_rx: arx,
            event_broadcast: btx,
            pending_ping_response: FutureMap::default(),
            ping_duration: IndexMap::new(),
            event_subscription,
            command_rx,
            queue: Default::default(),
            terminate: ConversationTermination::default(),
        };

        task.keystore = match task.document.conversation_type() {
            ConversationType::Direct => Keystore::new(),
            ConversationType::Group => match root.get_keystore(conversation_id).await {
                Ok(store) => store,
                Err(_) => {
                    let mut store = Keystore::new();
                    store.insert(root.keypair(), &identity.did_key(), generate::<64>())?;
                    task.set_keystore(Some(&store)).await?;
                    store
                }
            },
        };

        let key = format!("{}/{}", ipfs.messaging_queue(), conversation_id);

        if let Ok(data) = futures::future::ready(
            ipfs.repo()
                .data_store()
                .get(key.as_bytes())
                .await
                .unwrap_or_default()
                .ok_or(Error::Other),
        )
        .and_then(|bytes| async move {
            let cid_str = String::from_utf8_lossy(&bytes).to_string();
            let cid = cid_str.parse::<Cid>().map_err(anyhow::Error::from)?;
            Ok(cid)
        })
        .and_then(|cid| async move {
            ipfs.get_dag(cid)
                .local()
                .deserialized::<HashMap<_, _>>()
                .await
                .map_err(anyhow::Error::from)
                .map_err(Error::from)
        })
        .await
        {
            task.queue = data;
        }

        for participant in task.document.recipients.iter() {
            if !task.discovery.contains(participant).await {
                let _ = task.discovery.insert(participant).await;
            }
        }

        tracing::info!(%conversation_id, "conversation task created");
        Ok(task)
    }
}

impl ConversationTask {
    pub async fn run(mut self) {
        let this = &mut self;

        let conversation_id = this.conversation_id;

        let mut queue_timer = Delay::new(Duration::from_secs(1));

        let mut pending_exchange_timer = Delay::new(Duration::from_secs(1));

        let mut check_mailbox = Delay::new(Duration::from_secs(5));

        let mut ping_timer = Delay::new(Duration::from_secs(1));

        loop {
            tokio::select! {
                biased;
                _ = &mut this.terminate => {
                    break;
                }
                Some(command) = this.command_rx.next() => {
                    this.process_command(command).await;
                }
                Some((message, response)) = this.attachment_rx.next() => {
                    let _ = response.send(this.store_direct_for_attachment(message).await);
                }
                Some((_id, _)) = this.pending_ping_response.next() => {
                    //TODO: score against identity that didnt respond in time
                }
                Some(request) = this.request_stream.next() => {
                    let source = request.source;
                    if let Err(e) = process_request_response_event(this, request).await {
                        tracing::error!(%conversation_id, sender = ?source, error = %e, name = "request", "Failed to process payload");
                    }
                }
                Some(event) = this.event_stream.next() => {
                    let source = event.source;
                    if let Err(e) = process_conversation_event(this, event).await {
                        tracing::error!(%conversation_id, sender = ?source, error = %e, name = "ev", "Failed to process payload");
                    }
                }
                Some(message) = this.messaging_stream.next() => {
                    let source = message.source;
                    if let Err(e) = this.process_msg_event(message).await {
                        tracing::error!(%conversation_id, sender = ?source, error = %e, name = "msg", "Failed to process payload");
                    }
                },
                _ = &mut queue_timer => {
                    _ = process_queue(this).await;
                    queue_timer.reset(Duration::from_secs(5));
                }
                _ = &mut pending_exchange_timer => {
                    _ = process_pending_payload(this).await;
                    pending_exchange_timer.reset(Duration::from_secs(5));
                }
                _ = &mut check_mailbox => {
                    // _ = this.load_from_mailbox().await;
                    check_mailbox.reset(Duration::from_secs(60));
                }
                _ = &mut ping_timer => {
                    _ = this.ping_all().await;
                    ping_timer.reset(Duration::from_secs(30));
                }
            }
        }
    }
}

impl ConversationTask {
    #[allow(dead_code)]
    async fn load_from_mailbox(&mut self) -> Result<(), Error> {
        // let crate::config::Discovery::Shuttle { addresses } =
        //     self.discovery.discovery_config().clone()
        // else {
        //     return Ok(());
        // };
        //
        // if addresses.is_empty() {
        //     return Err(Error::Other);
        // }
        //
        // let ipfs = self.ipfs.clone();
        // let addresses = addresses.clone();
        // let keypair = self.identity.root_document().keypair().clone();
        // let conversation_id = self.conversation_id;
        //
        // let payload = PayloadBuilder::new(
        //     self.identity.root_document().keypair(),
        //     crate::shuttle::message::protocol::Request::FetchMailBox {
        //         conversation_id: self.conversation_id,
        //     },
        // )
        // .build()?;
        //
        // let bytes = payload.to_bytes().expect("valid deserialization");
        //
        // let mut mailbox = BTreeMap::new();
        // let mut providers = vec![];
        //
        // let peers = addresses
        //     .iter()
        //     .filter_map(|addr| addr.peer_id())
        //     .collect::<IndexSet<_>>();
        //
        // let response_st = ipfs
        //     .send_requests(peers.clone(), (protocols::SHUTTLE_MESSAGE, bytes))
        //     .await?;
        //
        // let response_st = response_st
        //     .map(|(peer_id, result)| {
        //         (
        //             peer_id,
        //             result.and_then(|bytes| {
        //                 PayloadMessage::<crate::shuttle::message::protocol::Response>::from_bytes(
        //                     &bytes,
        //                 )
        //                 .map_err(std::io::Error::other)
        //             }),
        //         )
        //     })
        //     .filter_map(|(peer_id, result)| match result {
        //         Ok(payload) => futures::future::ready(Some((peer_id, payload))),
        //         Err(e) => {
        //             tracing::error!(error = %e, %peer_id, "unable to decode payload");
        //             futures::future::ready(None)
        //         }
        //     })
        //     .filter_map(|(peer_id, payload)| async move {
        //         match payload.message() {
        //             crate::shuttle::message::protocol::Response::Mailbox {
        //                 conversation_id: retrieved_id,
        //                 content,
        //             } => {
        //                 debug_assert_eq!(*retrieved_id, conversation_id);
        //                 Some(content.clone())
        //             }
        //             crate::shuttle::message::protocol::Response::Error(e) => {
        //                 tracing::error!(error = %e, %peer_id, "error handling request");
        //                 None
        //             }
        //             _ => {
        //                 tracing::error!(%peer_id, "response from shuttle node was invalid");
        //                 None
        //             }
        //         }
        //     });
        //
        // let conversation_mailbox = mailbox
        //     .into_iter()
        //     .filter_map(|(id, cid)| {
        //         let id = Uuid::from_str(&id).ok()?;
        //         Some((id, cid))
        //     })
        //     .collect::<BTreeMap<Uuid, Cid>>();
        //
        // let mut messages = FutureMap::new();
        // for (id, cid) in conversation_mailbox {
        //     let ipfs = ipfs.clone();
        //     let providers = providers.clone();
        //     let keypair = keypair.clone();
        //     let fut = async move {
        //         ipfs.fetch(&cid).recursive().await?;
        //         let message_document = ipfs
        //             .get_dag(cid)
        //             .providers(&providers)
        //             .deserialized::<MessageDocument>()
        //             .await?;
        //
        //         if !message_document.verify() {
        //             return Err(Error::InvalidMessage);
        //         }
        //
        //         let payload = PayloadBuilder::new(
        //             &keypair,
        //             crate::shuttle::message::protocol::Request::FetchMailBox { conversation_id },
        //         )
        //         .build()?;
        //
        //         let bytes = payload.to_bytes().expect("valid deserialization");
        //         for peer_id in providers {
        //             let _response = ipfs
        //                 .send_request(peer_id, (protocols::SHUTTLE_MESSAGE, bytes.clone()))
        //                 .await;
        //         }
        //
        //         Ok(message_document)
        //     };
        //     messages.insert(id, Box::pin(fut));
        // }
        //
        // let mut messages = messages
        //     .filter_map(|(_, result)| async move { result.ok() })
        //     .collect::<Vec<_>>()
        //     .await;
        //
        // messages.sort_by(|a, b| b.cmp(a));
        //
        // for message in messages {
        //     if !message.verify() {
        //         continue;
        //     }
        //     let message_id = message.id;
        //     match self
        //         .document
        //         .contains(&self.ipfs, message_id)
        //         .await
        //         .unwrap_or_default()
        //     {
        //         true => {
        //             let current_message = self
        //                 .document
        //                 .get_message_document(&self.ipfs, message_id)
        //                 .await?;
        //
        //             self.document
        //                 .update_message_document(&self.ipfs, &message)
        //                 .await?;
        //
        //             let is_edited = matches!((message.modified, current_message.modified), (Some(modified), Some(current_modified)) if modified > current_modified )
        //                 | matches!(
        //                     (message.modified, current_message.modified),
        //                     (Some(_), None)
        //                 );
        //
        //             match is_edited {
        //                 true => {
        //                     let _ = self.event_broadcast.send(MessageEventKind::MessageEdited {
        //                         conversation_id,
        //                         message_id,
        //                     });
        //                 }
        //                 false => {
        //                     //TODO: Emit event showing message was updated in some way
        //                 }
        //             }
        //         }
        //         false => {
        //             self.document
        //                 .insert_message_document(&self.ipfs, &message)
        //                 .await?;
        //
        //             let _ = self
        //                 .event_broadcast
        //                 .send(MessageEventKind::MessageReceived {
        //                     conversation_id,
        //                     message_id,
        //                 });
        //         }
        //     }
        // }
        //
        // self.set_document().await?;

        Ok(())
    }

    async fn process_command(&mut self, command: ConversationTaskCommand) {
        match command {
            ConversationTaskCommand::SetDescription { desc, response } => {
                let result = self.set_description(desc.as_deref()).await;
                let _ = response.send(result);
            }
            ConversationTaskCommand::FavoriteConversation { favorite, response } => {
                let result = self.set_favorite_conversation(favorite).await;
                let _ = response.send(result);
            }
            ConversationTaskCommand::GetMessage {
                message_id,
                response,
            } => {
                let result = self.get_message(message_id).await;
                let _ = response.send(result);
            }
            ConversationTaskCommand::GetMessages { options, response } => {
                let result = self.get_messages(options).await;
                let _ = response.send(result);
            }
            ConversationTaskCommand::GetMessagesCount { response } => {
                let result = self.messages_count().await;
                let _ = response.send(result);
            }
            ConversationTaskCommand::GetMessageReference {
                message_id,
                response,
            } => {
                let result = self.get_message_reference(message_id).await;
                let _ = response.send(result);
            }
            ConversationTaskCommand::GetMessageReferences { options, response } => {
                let result = self.get_message_references(options).await;
                let _ = response.send(result);
            }
            ConversationTaskCommand::UpdateConversationName { name, response } => {
                let result = self.update_conversation_name(&name).await;
                let _ = response.send(result);
            }
            ConversationTaskCommand::UpdateConversationPermissions {
                permissions,
                response,
            } => {
                let result = self.update_conversation_permissions(permissions).await;
                let _ = response.send(result);
            }
            ConversationTaskCommand::AddParticipant { member, response } => {
                let result = self.add_participant(&member).await;
                let _ = response.send(result);
            }
            ConversationTaskCommand::RemoveParticipant {
                member,
                broadcast,
                response,
            } => {
                let result = self.remove_participant(&member, broadcast).await;
                let _ = response.send(result);
            }
            ConversationTaskCommand::MessageStatus {
                message_id,
                response,
            } => {
                let result = self.message_status(message_id).await;
                let _ = response.send(result);
            }
            ConversationTaskCommand::SendMessage { lines, response } => {
                let result = self.send_message(lines).await;
                let _ = response.send(result);
            }
            ConversationTaskCommand::EditMessage {
                message_id,
                lines,
                response,
            } => {
                let result = self.edit_message(message_id, lines).await;
                let _ = response.send(result);
            }
            ConversationTaskCommand::ReplyMessage {
                message_id,
                lines,
                response,
            } => {
                let result = self.reply_message(message_id, lines).await;
                let _ = response.send(result);
            }
            ConversationTaskCommand::DeleteMessage {
                message_id,
                response,
            } => {
                let result = self.delete_message(message_id, true).await;
                let _ = response.send(result);
            }
            ConversationTaskCommand::PinMessage {
                message_id,
                state,
                response,
            } => {
                let result = self.pin_message(message_id, state).await;
                let _ = response.send(result);
            }
            ConversationTaskCommand::ReactMessage {
                message_id,
                state,
                emoji,
                response,
            } => {
                let result = self.react(message_id, state, emoji).await;
                let _ = response.send(result);
            }
            ConversationTaskCommand::AttachMessage {
                message_id,
                locations,
                lines,
                response,
            } => {
                let result = self.attach(message_id, locations, lines);
                let _ = response.send(result);
            }
            ConversationTaskCommand::DownloadAttachment {
                message_id,
                file,
                path,
                response,
            } => {
                let result = self.download(message_id, &file, path).await;
                let _ = response.send(result);
            }
            ConversationTaskCommand::DownloadAttachmentStream {
                message_id,
                file,
                response,
            } => {
                let result = self.download_stream(message_id, &file).await;
                let _ = response.send(result);
            }
            ConversationTaskCommand::SendEvent { event, response } => {
                let result = self.send_event(event).await;
                let _ = response.send(result);
            }
            ConversationTaskCommand::CancelEvent { event, response } => {
                let result = self.cancel_event(event).await;
                let _ = response.send(result);
            }
            ConversationTaskCommand::UpdateIcon { location, response } => {
                let result = self
                    .update_conversation_image(location, ConversationImageType::Icon)
                    .await;
                let _ = response.send(result);
            }
            ConversationTaskCommand::UpdateBanner { location, response } => {
                let result = self
                    .update_conversation_image(location, ConversationImageType::Banner)
                    .await;
                let _ = response.send(result);
            }
            ConversationTaskCommand::RemoveIcon { response } => {
                let result = self
                    .remove_conversation_image(ConversationImageType::Icon)
                    .await;
                let _ = response.send(result);
            }
            ConversationTaskCommand::RemoveBanner { response } => {
                let result = self
                    .remove_conversation_image(ConversationImageType::Banner)
                    .await;
                let _ = response.send(result);
            }
            ConversationTaskCommand::GetIcon { response } => {
                let result = self.conversation_image(ConversationImageType::Icon).await;
                let _ = response.send(result);
            }
            ConversationTaskCommand::GetBanner { response } => {
                let result = self.conversation_image(ConversationImageType::Banner).await;
                let _ = response.send(result);
            }
            ConversationTaskCommand::ArchivedConversation { response } => {
                let result = self.archived_conversation().await;
                let _ = response.send(result);
            }
            ConversationTaskCommand::UnarchivedConversation { response } => {
                let result = self.unarchived_conversation().await;
                let _ = response.send(result);
            }
            ConversationTaskCommand::AddExclusion {
                member,
                signature,
                response,
            } => {
                let result = self.add_exclusion(member, signature).await;
                let _ = response.send(result);
            }
            ConversationTaskCommand::AddRestricted { member, response } => {
                let result = self.add_restricted(&member).await;
                let _ = response.send(result);
            }
            ConversationTaskCommand::RemoveRestricted { member, response } => {
                let result = self.remove_restricted(&member).await;
                let _ = response.send(result);
            }
            ConversationTaskCommand::EventHandler { response } => {
                let sender = self.event_broadcast.clone();
                let _ = response.send(sender);
            }
            ConversationTaskCommand::Delete { response } => {
                let result = self.delete().await;
                let _ = response.send(result);
            }
        }
    }
}

impl ConversationTask {
    pub async fn delete(&mut self) -> Result<(), Error> {
        // TODO: Maybe announce to network of the local node removal here
        self.document.messages.take();
        self.document.deleted = true;
        self.set_document().await?;
        if let Ok(mut ks_map) = self.root.get_keystore_map().await {
            if ks_map.remove(&self.conversation_id.to_string()).is_some() {
                if let Err(e) = self.root.set_keystore_map(ks_map).await {
                    tracing::warn!(conversation_id = %self.conversation_id, error = %e, "failed to remove keystore");
                }
            }
        }
        self.terminate.cancel();
        Ok(())
    }

    pub async fn set_keystore(&mut self, keystore: Option<&Keystore>) -> Result<(), Error> {
        let mut map = self.root.get_keystore_map().await?;

        let id = self.conversation_id.to_string();

        let keystore = keystore.unwrap_or(&self.keystore);

        let cid = self.ipfs.put_dag(keystore).await?;

        map.insert(id, cid);

        self.root.set_keystore_map(map).await
    }

    pub async fn set_document(&mut self) -> Result<(), Error> {
        let keypair = self.root.keypair();
        if let Some(creator) = self.document.creator.as_ref() {
            let did = keypair.to_did()?;
            if creator.eq(&did)
                && matches!(self.document.conversation_type(), ConversationType::Group)
            {
                self.document.sign(keypair)?;
            }
        }

        self.document.verify()?;

        self.root.set_conversation_document(&self.document).await?;
        self.identity.export_root_document().await?;
        Ok(())
    }

    pub async fn replace_document(
        &mut self,
        mut document: ConversationDocument,
    ) -> Result<(), Error> {
        let keypair = self.root.keypair();
        if let Some(creator) = document.creator.as_ref() {
            let did = keypair.to_did()?;
            if creator.eq(&did) && matches!(document.conversation_type(), ConversationType::Group) {
                document.sign(keypair)?;
            }
        }

        document.verify()?;

        self.root.set_conversation_document(&document).await?;
        self.identity.export_root_document().await?;
        self.document = document;
        Ok(())
    }

    async fn ping(&mut self, identity: &DID) -> Result<(), Error> {
        let keypair = self.root.keypair();
        let request = ConversationRequestResponse::Request {
            conversation_id: self.conversation_id,
            kind: ConversationRequestKind::Ping,
        };

        let topic = self.document.exchange_topic(identity);

        let bytes = ecdh_encrypt(keypair, Some(identity), serde_json::to_vec(&request)?)?;

        let payload = PayloadBuilder::new(keypair, bytes)
            .from_ipfs(&self.ipfs)
            .await?;

        let bytes = payload.to_bytes()?;

        _ = self.ipfs.pubsub_publish(topic, bytes).await;

        self.ping_duration.insert(identity.clone(), Instant::now());
        self.pending_ping_response
            .insert(identity.clone(), Delay::new(Duration::from_secs(15)));

        Ok(())
    }

    async fn ping_all(&mut self) {
        let recipients = self.document.recipients();
        for identity in recipients {
            _ = self.ping(&identity).await;
        }
    }

    async fn send_single_conversation_event(
        &mut self,
        did_key: &DID,
        event: ConversationEvents,
    ) -> Result<(), Error> {
        let keypair = self.root.keypair();

        let payload = PayloadBuilder::new(keypair, event)
            .add_recipient(did_key)?
            .from_ipfs(&self.ipfs)
            .await?;

        let bytes = payload.to_bytes()?;

        let peer_id = did_key.to_peer_id()?;
        let peers = self.ipfs.pubsub_peers(Some(did_key.messaging())).await?;

        let mut time = true;
        let timer = Instant::now();
        if !peers.contains(&peer_id)
            || (peers.contains(&peer_id)
                && self
                    .ipfs
                    .pubsub_publish(did_key.messaging(), bytes.clone())
                    .await
                    .is_err())
        {
            tracing::warn!(id=%&self.conversation_id, "Unable to publish to topic. Queuing event");
            self.queue_event(
                did_key.clone(),
                QueueItem::direct(None, peer_id, did_key.messaging(), bytes),
            )
            .await;
            time = false;
        }
        if time {
            let end = timer.elapsed();
            tracing::info!(id=%self.conversation_id, "Event sent to {did_key}");
            tracing::trace!(id=%self.conversation_id, "Took {}ms to send event", end.as_millis());
        }

        Ok(())
    }

    pub async fn archived_conversation(&mut self) -> Result<(), Error> {
        let prev = self.document.archived;
        self.document.archived = true;
        self.set_document().await?;
        if !prev {
            self.event_subscription
                .emit(RayGunEventKind::ConversationArchived {
                    conversation_id: self.conversation_id,
                })
                .await;
        }
        Ok(())
    }

    pub async fn unarchived_conversation(&mut self) -> Result<(), Error> {
        let prev = self.document.archived;
        self.document.archived = false;
        self.set_document().await?;
        if prev {
            self.event_subscription
                .emit(RayGunEventKind::ConversationUnarchived {
                    conversation_id: self.conversation_id,
                })
                .await;
        }
        Ok(())
    }

    pub async fn update_conversation_permissions<P: Into<GroupPermissionOpt> + Send + Sync>(
        &mut self,
        permissions: P,
    ) -> Result<(), Error> {
        let own_did = self.identity.did_key();
        let Some(creator) = self.document.creator.as_ref() else {
            return Err(Error::InvalidConversation);
        };

        if creator != &own_did {
            return Err(Error::PublicKeyInvalid);
        }

        let permissions = match permissions.into() {
            GroupPermissionOpt::Map(permissions) => permissions,
            GroupPermissionOpt::Single((id, set)) => {
                let permissions = self.document.permissions.clone();
                {
                    let permissions = self.document.permissions.entry(id).or_default();
                    *permissions = set;
                }
                permissions
            }
        };

        let (added, removed) = self.document.permissions.compare_with_new(&permissions);

        self.document.permissions = permissions;
        self.set_document().await?;

        let event = MessagingEvents::UpdateConversation {
            conversation: self.document.clone(),
            kind: ConversationUpdateKind::ChangePermissions {
                permissions: self.document.permissions.clone(),
            },
        };

        let _ = self
            .event_broadcast
            .send(MessageEventKind::ConversationPermissionsUpdated {
                conversation_id: self.conversation_id,
                added,
                removed,
            });

        self.publish(None, event, true).await
    }

    async fn set_favorite_conversation(&mut self, favorite: bool) -> Result<(), Error> {
        self.document.favorite = favorite;
        self.set_document().await
    }

    async fn process_msg_event(&mut self, msg: Message) -> Result<(), Error> {
        let data = PayloadMessage::<MessagingEvents>::from_bytes(&msg.data)?;
        let sender = data.sender().to_did()?;

        let keypair = self.root.keypair();

        let own_did = keypair.to_did()?;

        let id = self.conversation_id;

        let event = match self.document.conversation_type() {
            ConversationType::Direct => {
                let list = self.document.recipients();

                let recipients = list
                    .iter()
                    .filter(|did| own_did.ne(did))
                    .collect::<Vec<_>>();

                let Some(member) = recipients.first() else {
                    tracing::warn!(id = %id, "participant is not in conversation");
                    return Err(Error::IdentityDoesntExist);
                };

                if &sender != *member {
                    return Err(Error::IdentityDoesntExist);
                }

                data.message(keypair)?
            }
            ConversationType::Group => {
                let bytes = data.to_bytes()?;
                match self.keystore.get_latest(keypair, &sender) {
                    Ok(key) => data.message_from_key(&key)?,
                    Err(Error::PublicKeyDoesntExist) => {
<<<<<<< HEAD
                        // If we are not able to get the latest key from the store, this is because we are still awaiting on the response from the key exchange
                        // So what we should so instead is set aside the payload until we receive the key exchange then attempt to process it again
                        _ = self.ping(&sender).await;

                        // Note: We can set aside the data without the payload being owned directly due to the data already been verified
                        //       so we can own the data directly without worrying about the lifetime
                        //       however, we may want to eventually validate the data to ensure it havent been tampered in some way
                        //       while waiting for the response.

                        self.pending_key_exchange
                            .entry(sender)
                            .or_default()
                            .push((data.message(None)?, false));

                        // Note: We will mark this as `Ok` since this is pending request to be resolved
                        return Ok(());
=======
                        // Lets first try to get the message from the payload. If we are not apart of the list of recipients, we will then
                        // queue the payload itself.
                        match data.message(keypair) {
                            Ok(message) => message,
                            _ => {
                                // If we are not able to get the latest key from the store, this is because we are still awaiting on the response from the key exchange
                                // So what we should so instead is set aside the payload until we receive the key exchange then attempt to process it again

                                // Note: We can set aside the data without the payload being owned directly due to the data already been verified
                                //       so we can own the data directly without worrying about the lifetime
                                //       however, we may want to eventually validate the data to ensure it havent been tampered in some way
                                //       while waiting for the response.

                                self.pending_key_exchange
                                    .entry(sender)
                                    .or_default()
                                    .push((bytes, false));

                                // Maybe send a request? Although we could, we should check to determine if one was previously sent or queued first,
                                // but for now we can leave this commented until the queue is removed and refactored.
                                // _ = self.request_key(id, &data.sender()).await;

                                // Note: We will mark this as `Ok` since this is pending request to be resolved
                                return Ok(());
                            }
                        }
>>>>>>> 1da3f373
                    }
                    Err(e) => {
                        tracing::warn!(id = %id, sender = %data.sender(), error = %e, "Failed to obtain key");
                        return Err(e);
                    }
                }
            }
        };

        message_event(self, &sender, event).await?;

        Ok(())
    }

    async fn messages_count(&self) -> Result<usize, Error> {
        self.document.messages_length(&self.ipfs).await
    }

    async fn get_message(&self, message_id: Uuid) -> Result<warp::raygun::Message, Error> {
        let keypair = self.root.keypair();

        let keystore = pubkey_or_keystore(self)?;

        self.document
            .get_message(&self.ipfs, keypair, message_id, keystore.as_ref())
            .await
    }

    async fn get_message_reference(&self, message_id: Uuid) -> Result<MessageReference, Error> {
        self.document
            .get_message_document(&self.ipfs, message_id)
            .await
            .map(|document| document.into())
    }

    async fn get_message_references<'a>(
        &self,
        opt: MessageOptions,
    ) -> Result<BoxStream<'a, MessageReference>, Error> {
        self.document
            .get_messages_reference_stream(&self.ipfs, opt)
            .await
    }

    pub async fn get_messages(&self, opt: MessageOptions) -> Result<Messages, Error> {
        let keypair = self.root.keypair();

        let keystore = pubkey_or_keystore(self)?;

        let m_type = opt.messages_type();
        match m_type {
            MessagesType::Stream => {
                let stream = self
                    .document
                    .get_messages_stream(&self.ipfs, keypair, opt, keystore)
                    .await?;
                Ok(Messages::Stream(stream))
            }
            MessagesType::List => {
                let list = self
                    .document
                    .get_messages(&self.ipfs, keypair, opt, keystore)
                    .await?;
                Ok(Messages::List(list))
            }
            MessagesType::Pages { .. } => {
                self.document
                    .get_messages_pages(&self.ipfs, keypair, opt, keystore.as_ref())
                    .await
            }
        }
    }

    fn conversation_key(&self, member: Option<&DID>) -> Result<Vec<u8>, Error> {
        let keypair = self.root.keypair();
        let own_did = self.identity.did_key();

        let conversation = &self.document;

        match conversation.conversation_type() {
            ConversationType::Direct => {
                let list = conversation.recipients();

                let recipients = list
                    .iter()
                    .filter(|did| own_did.ne(did))
                    .collect::<Vec<_>>();

                let member = recipients.first().ok_or(Error::InvalidConversation)?;
                ecdh_shared_key(keypair, Some(member))
            }
            ConversationType::Group => {
                let recipient = member.unwrap_or(&own_did);
                self.keystore.get_latest(keypair, recipient)
            }
        }
    }

    async fn request_key(&mut self, did: &DID) -> Result<(), Error> {
        if self.pending_key_request_sent.contains(did) {
            return Ok(());
        }

        let request = ConversationRequestResponse::Request {
            conversation_id: self.conversation_id,
            kind: ConversationRequestKind::Key,
        };

        let conversation = &self.document;

        if !conversation.recipients().contains(did) {
            //TODO: user is not a recipient of the conversation
            return Err(Error::PublicKeyInvalid);
        }

        let keypair = self.root.keypair();

        let payload = PayloadBuilder::new(keypair, request)
            .add_recipient(did)?
            .from_ipfs(&self.ipfs)
            .await?;

        let bytes = payload.to_bytes()?;

        let topic = conversation.exchange_topic(did);

        let peers = self.ipfs.pubsub_peers(Some(topic.clone())).await?;
        let peer_id = did.to_peer_id()?;
        if !peers.contains(&peer_id)
            || (peers.contains(&peer_id)
                && self
                    .ipfs
                    .pubsub_publish(topic.clone(), bytes.clone())
                    .await
                    .is_err())
        {
            tracing::warn!(id = %self.conversation_id, "Unable to publish to topic");
            self.queue_event(
                did.clone(),
                QueueItem::direct(None, peer_id, topic.clone(), bytes),
            )
            .await;
        }

        // TODO: Store request locally and hold any messages and events until key is received from peer
        self.pending_key_request_sent.insert(did.clone());

        Ok(())
    }

    //TODO: Send a request to recipient(s) of the chat to ack if message been delivered if message is marked "sent" unless we receive an event acknowledging the message itself
    //Note:
    //  - For group chat, this can be ignored unless we decide to have a full acknowledgement from all recipients in which case, we can mark it as "sent"
    //    until all confirm to have received the message
    //  - If member sends an event stating that they do not have the message to grab the message from the store
    //    and send it them, with a map marking the attempt(s)
    async fn message_status(&self, message_id: Uuid) -> Result<MessageStatus, Error> {
        if matches!(self.document.conversation_type(), ConversationType::Group) {
            //TODO: Handle message status for group
            return Err(Error::Unimplemented);
        }

        let messages = self.document.get_message_list(&self.ipfs).await?;

        if !messages.iter().any(|document| document.id == message_id) {
            return Err(Error::MessageNotFound);
        }

        let own_did = self.identity.did_key();

        let _list = self
            .document
            .recipients()
            .iter()
            .filter(|did| own_did.ne(did))
            .cloned()
            .collect::<Vec<_>>();

        // TODO:
        // for peer in list {
        //     if let Some(list) = self.queue.get(&peer) {
        //         for item in list {
        //             let Queue { id, m_id, .. } = item;
        //             if self.document.id() == *id {
        //                 if let Some(m_id) = m_id {
        //                     if message_id == *m_id {
        //                         return Ok(MessageStatus::NotSent);
        //                     }
        //                 }
        //             }
        //         }
        //     }
        // }

        //Not a guarantee that it been sent but for now since the message exist locally and not marked in queue, we will assume it have been sent
        Ok(MessageStatus::Sent)
    }

    pub async fn send_message(&mut self, messages: Vec<String>) -> Result<Uuid, Error> {
        if messages.is_empty() {
            return Err(Error::EmptyMessage);
        }

        let lines_value_length: usize = messages
            .iter()
            .filter(|s| !s.is_empty())
            .map(|s| s.trim())
            .map(|s| s.chars().count())
            .sum();

        if lines_value_length == 0 || lines_value_length > MAX_MESSAGE_SIZE {
            tracing::error!(
                current_size = lines_value_length,
                max = MAX_MESSAGE_SIZE,
                "length of message is invalid"
            );
            return Err(Error::InvalidLength {
                context: "message".into(),
                current: lines_value_length,
                minimum: Some(MIN_MESSAGE_SIZE),
                maximum: Some(MAX_MESSAGE_SIZE),
            });
        }

        let keypair = self.root.keypair();
        let own_did = self.identity.did_key();

        let mut message = warp::raygun::Message::default();
        message.set_conversation_id(self.conversation_id);
        message.set_sender(own_did.clone());
        message.set_lines(messages.clone());

        let message_id = message.id();
        let keystore = pubkey_or_keystore(&*self)?;

        let message = MessageDocument::new(&self.ipfs, keypair, message, keystore.as_ref()).await?;

        let _message_cid = self
            .document
            .insert_message_document(&self.ipfs, &message)
            .await?;

        // let recipients = self.document.recipients();

        self.set_document().await?;

        let event = MessageEventKind::MessageSent {
            conversation_id: self.conversation_id,
            message_id,
        };

        if let Err(e) = self.event_broadcast.clone().send(event) {
            tracing::error!(conversation_id=%self.conversation_id, error = %e, "Error broadcasting event");
        }

        let message_id = message.id;

        let event = MessagingEvents::New { message };

        // if !recipients.is_empty() {
        //     if let config::Discovery::Shuttle { addresses } = self.discovery.discovery_config() {
        //         for peer_id in addresses.iter().filter_map(|addr| addr.peer_id()) {
        //             let _ = self
        //                 .message_command
        //                 .clone()
        //                 .send(MessageCommand::InsertMessage {
        //                     peer_id,
        //                     conversation_id: self.conversation_id,
        //                     recipients: recipients.clone(),
        //                     message_id,
        //                     message_cid,
        //                 })
        //                 .await;
        //         }
        //     }
        // }

        self.publish(Some(message_id), event, true)
            .await
            .map(|_| message_id)
    }

    pub async fn edit_message(
        &mut self,
        message_id: Uuid,
        messages: Vec<String>,
    ) -> Result<(), Error> {
        let tx = self.event_broadcast.clone();

        if messages.is_empty() {
            return Err(Error::EmptyMessage);
        }

        let lines_value_length: usize = messages
            .iter()
            .filter(|s| !s.is_empty())
            .map(|s| s.trim())
            .map(|s| s.chars().count())
            .sum();

        if lines_value_length == 0 || lines_value_length > MAX_MESSAGE_SIZE {
            tracing::error!(
                current_size = lines_value_length,
                max = MAX_MESSAGE_SIZE,
                "length of message is invalid"
            );
            return Err(Error::InvalidLength {
                context: "message".into(),
                current: lines_value_length,
                minimum: Some(MIN_MESSAGE_SIZE),
                maximum: Some(MAX_MESSAGE_SIZE),
            });
        }

        let keypair = self.root.keypair();

        let keystore = pubkey_or_keystore(&*self)?;

        let mut message_document = self
            .document
            .get_message_document(&self.ipfs, message_id)
            .await?;

        let mut message = message_document
            .resolve(&self.ipfs, keypair, true, keystore.as_ref())
            .await?;

        let sender = message.sender();

        let own_did = &self.identity.did_key();

        if sender.ne(own_did) {
            return Err(Error::InvalidMessage);
        }

        message.lines_mut().clone_from(&messages);
        message.set_modified(Utc::now());

        message_document
            .update(&self.ipfs, keypair, message, None, keystore.as_ref(), None)
            .await?;

        let nonce = message_document.nonce_from_message()?;
        let signature = message_document.signature.expect("message to be signed");

        let _message_cid = self
            .document
            .update_message_document(&self.ipfs, &message_document)
            .await?;

        // let recipients = self.document.recipients();

        self.set_document().await?;

        let _ = tx.send(MessageEventKind::MessageEdited {
            conversation_id: self.conversation_id,
            message_id,
        });

        let event = MessagingEvents::Edit {
            conversation_id: self.conversation_id,
            message_id,
            modified: message_document.modified.expect("message to be modified"),
            lines: messages,
            nonce: nonce.to_vec(),
            signature: signature.into(),
        };

        // if !recipients.is_empty() {
        //     if let config::Discovery::Shuttle { addresses } = self.discovery.discovery_config() {
        //         for peer_id in addresses.iter().filter_map(|addr| addr.peer_id()) {
        //             let _ = self
        //                 .message_command
        //                 .clone()
        //                 .send(MessageCommand::InsertMessage {
        //                     peer_id,
        //                     conversation_id: self.conversation_id,
        //                     recipients: recipients.clone(),
        //                     message_id,
        //                     message_cid,
        //                 })
        //                 .await;
        //         }
        //     }
        // }

        self.publish(None, event, true).await
    }

    pub async fn reply_message(
        &mut self,
        message_id: Uuid,
        messages: Vec<String>,
    ) -> Result<Uuid, Error> {
        let tx = self.event_broadcast.clone();

        if messages.is_empty() {
            return Err(Error::EmptyMessage);
        }

        let lines_value_length: usize = messages
            .iter()
            .filter(|s| !s.is_empty())
            .map(|s| s.trim())
            .map(|s| s.chars().count())
            .sum();

        if lines_value_length == 0 || lines_value_length > MAX_MESSAGE_SIZE {
            tracing::error!(
                current_size = lines_value_length,
                max = MAX_MESSAGE_SIZE,
                "length of message is invalid"
            );
            return Err(Error::InvalidLength {
                context: "message".into(),
                current: lines_value_length,
                minimum: Some(MIN_MESSAGE_SIZE),
                maximum: Some(MAX_MESSAGE_SIZE),
            });
        }

        let keypair = self.root.keypair();

        let own_did = self.identity.did_key();

        let mut message = warp::raygun::Message::default();
        message.set_conversation_id(self.conversation_id);
        message.set_sender(own_did.clone());
        message.set_lines(messages);
        message.set_replied(Some(message_id));

        let keystore = pubkey_or_keystore(&*self)?;

        let message = MessageDocument::new(&self.ipfs, keypair, message, keystore.as_ref()).await?;

        let message_id = message.id;

        let _message_cid = self
            .document
            .insert_message_document(&self.ipfs, &message)
            .await?;

        // let recipients = self.document.recipients();

        self.set_document().await?;

        let event = MessageEventKind::MessageSent {
            conversation_id: self.conversation_id,
            message_id,
        };

        if let Err(e) = tx.send(event) {
            tracing::error!(id=%self.conversation_id, error = %e, "Error broadcasting event");
        }

        let event = MessagingEvents::New { message };

        // if !recipients.is_empty() {
        //     if let config::Discovery::Shuttle { addresses } = self.discovery.discovery_config() {
        //         for peer_id in addresses.iter().filter_map(|addr| addr.peer_id()) {
        //             let _ = self
        //                 .message_command
        //                 .clone()
        //                 .send(MessageCommand::InsertMessage {
        //                     peer_id,
        //                     conversation_id: self.conversation_id,
        //                     recipients: recipients.clone(),
        //                     message_id,
        //                     message_cid,
        //                 })
        //                 .await;
        //         }
        //     }
        // }

        self.publish(Some(message_id), event, true)
            .await
            .map(|_| message_id)
    }

    pub async fn delete_message(&mut self, message_id: Uuid, broadcast: bool) -> Result<(), Error> {
        let tx = self.event_broadcast.clone();

        let event = MessagingEvents::Delete {
            conversation_id: self.conversation_id,
            message_id,
        };

        self.document.delete_message(&self.ipfs, message_id).await?;

        self.set_document().await?;

        // if let config::Discovery::Shuttle { addresses } = self.discovery.discovery_config() {
        //     for peer_id in addresses.iter().filter_map(|addr| addr.peer_id()) {
        //         let _ = self
        //             .message_command
        //             .clone()
        //             .send(MessageCommand::RemoveMessage {
        //                 peer_id,
        //                 conversation_id: self.conversation_id,
        //                 message_id,
        //             })
        //             .await;
        //     }
        // }

        let _ = tx.send(MessageEventKind::MessageDeleted {
            conversation_id: self.conversation_id,
            message_id,
        });

        if broadcast {
            self.publish(None, event, true).await?;
        }

        Ok(())
    }

    pub async fn pin_message(&mut self, message_id: Uuid, state: PinState) -> Result<(), Error> {
        let tx = self.event_broadcast.clone();

        let keypair = self.root.keypair();
        let own_did = self.identity.did_key();

        let keystore = pubkey_or_keystore(&*self)?;

        let mut message_document = self
            .document
            .get_message_document(&self.ipfs, message_id)
            .await?;

        let mut message = message_document
            .resolve(&self.ipfs, keypair, true, keystore.as_ref())
            .await?;

        let event = match state {
            PinState::Pin => {
                if message.pinned() {
                    return Ok(());
                }
                *message.pinned_mut() = true;
                MessageEventKind::MessagePinned {
                    conversation_id: self.conversation_id,
                    message_id,
                }
            }
            PinState::Unpin => {
                if !message.pinned() {
                    return Ok(());
                }
                *message.pinned_mut() = false;
                MessageEventKind::MessageUnpinned {
                    conversation_id: self.conversation_id,
                    message_id,
                }
            }
        };

        message_document
            .update(&self.ipfs, keypair, message, None, keystore.as_ref(), None)
            .await?;

        let _message_cid = self
            .document
            .update_message_document(&self.ipfs, &message_document)
            .await?;

        // let recipients = self.document.recipients();

        self.set_document().await?;

        let _ = tx.send(event);

        // if !recipients.is_empty() {
        //     if let config::Discovery::Shuttle { addresses } = self.discovery.discovery_config() {
        //         for peer_id in addresses.iter().filter_map(|addr| addr.peer_id()) {
        //             let _ = self
        //                 .message_command
        //                 .clone()
        //                 .send(MessageCommand::InsertMessage {
        //                     peer_id,
        //                     conversation_id: self.conversation_id,
        //                     recipients: recipients.clone(),
        //                     message_id,
        //                     message_cid,
        //                 })
        //                 .await;
        //         }
        //     }
        // }

        let event = MessagingEvents::Pin {
            conversation_id: self.conversation_id,
            member: own_did,
            message_id,
            state,
        };

        self.publish(None, event, true).await
    }

    pub async fn react(
        &mut self,
        message_id: Uuid,
        state: ReactionState,
        emoji: String,
    ) -> Result<(), Error> {
        let tx = self.event_broadcast.clone();

        let keypair = self.root.keypair();

        let own_did = self.identity.did_key();

        let keystore = pubkey_or_keystore(&*self)?;

        let mut message_document = self
            .document
            .get_message_document(&self.ipfs, message_id)
            .await?;

        let mut message = message_document
            .resolve(&self.ipfs, keypair, true, keystore.as_ref())
            .await?;

        // let recipients = self.document.recipients();

        let reactions = message.reactions_mut();

        let _message_cid;

        match state {
            ReactionState::Add => {
                if reactions.len() >= MAX_REACTIONS {
                    return Err(Error::InvalidLength {
                        context: "reactions".into(),
                        current: reactions.len(),
                        minimum: None,
                        maximum: Some(MAX_REACTIONS),
                    });
                }

                let entry = reactions.entry(emoji.clone()).or_default();

                if entry.contains(&own_did) {
                    return Err(Error::ReactionExist);
                }

                entry.push(own_did.clone());

                message_document
                    .update(&self.ipfs, keypair, message, None, keystore.as_ref(), None)
                    .await?;

                _message_cid = self
                    .document
                    .update_message_document(&self.ipfs, &message_document)
                    .await?;
                self.set_document().await?;

                _ = tx.send(MessageEventKind::MessageReactionAdded {
                    conversation_id: self.conversation_id,
                    message_id,
                    did_key: own_did.clone(),
                    reaction: emoji.clone(),
                });
            }
            ReactionState::Remove => {
                match reactions.entry(emoji.clone()) {
                    indexmap::map::Entry::Occupied(mut e) => {
                        let list = e.get_mut();

                        if !list.contains(&own_did) {
                            return Err(Error::ReactionDoesntExist);
                        }

                        list.retain(|did| did != &own_did);
                        if list.is_empty() {
                            e.swap_remove();
                        }
                    }
                    indexmap::map::Entry::Vacant(_) => return Err(Error::ReactionDoesntExist),
                };

                message_document
                    .update(&self.ipfs, keypair, message, None, keystore.as_ref(), None)
                    .await?;

                _message_cid = self
                    .document
                    .update_message_document(&self.ipfs, &message_document)
                    .await?;

                self.set_document().await?;

                let _ = tx.send(MessageEventKind::MessageReactionRemoved {
                    conversation_id: self.conversation_id,
                    message_id,
                    did_key: own_did.clone(),
                    reaction: emoji.clone(),
                });
            }
        }

        let event = MessagingEvents::React {
            conversation_id: self.conversation_id,
            reactor: own_did,
            message_id,
            state,
            emoji,
        };

        // if !recipients.is_empty() {
        //     if let config::Discovery::Shuttle { addresses } = self.discovery.discovery_config() {
        //         for peer_id in addresses.iter().filter_map(|addr| addr.peer_id()) {
        //             let _ = self
        //                 .message_command
        //                 .clone()
        //                 .send(MessageCommand::InsertMessage {
        //                     peer_id,
        //                     conversation_id: self.conversation_id,
        //                     recipients: recipients.clone(),
        //                     message_id,
        //                     message_cid,
        //                 })
        //                 .await;
        //         }
        //     }
        // }

        self.publish(None, event, true).await
    }

    pub async fn send_event(&self, event: MessageEvent) -> Result<(), Error> {
        let conversation_id = self.conversation_id;
        let member = self.identity.did_key();

        let event = MessagingEvents::Event {
            conversation_id,
            member,
            event,
            cancelled: false,
        };
        self.send_message_event(event).await
    }

    pub async fn cancel_event(&self, event: MessageEvent) -> Result<(), Error> {
        let member = self.identity.did_key();
        let conversation_id = self.conversation_id;
        let event = MessagingEvents::Event {
            conversation_id,
            member,
            event,
            cancelled: true,
        };
        self.send_message_event(event).await
    }

    pub async fn send_message_event(&self, event: MessagingEvents) -> Result<(), Error> {
        let key = self.conversation_key(None)?;

        let recipients = self.document.recipients();

        let payload = PayloadBuilder::new(self.root.keypair(), event)
            .set_key(key)
            .from_ipfs(&self.ipfs)
            .add_recipients(recipients)?
            .await?;

        let peers = self
            .ipfs
            .pubsub_peers(Some(self.document.event_topic()))
            .await?;

        if !peers.is_empty() {
            if let Err(e) = self
                .ipfs
                .pubsub_publish(self.document.event_topic(), payload.to_bytes()?)
                .await
            {
                tracing::error!(id=%self.conversation_id, "Unable to send event: {e}");
            }
        }
        Ok(())
    }

    pub async fn add_participant(&mut self, did_key: &DID) -> Result<(), Error> {
        if let ConversationType::Direct = self.document.conversation_type() {
            return Err(Error::InvalidConversation);
        }
        assert_eq!(self.document.conversation_type(), ConversationType::Group);

        let Some(creator) = self.document.creator.clone() else {
            return Err(Error::InvalidConversation);
        };

        let own_did = &self.identity.did_key();

        if !self
            .document
            .permissions
            .has_permission(own_did, GroupPermission::AddParticipants)
            && creator.ne(own_did)
        {
            return Err(Error::Unauthorized);
        }

        if creator.eq(did_key) {
            return Err(Error::PublicKeyInvalid);
        }

        if self.root.is_blocked(did_key).await? {
            return Err(Error::PublicKeyIsBlocked);
        }

        if self.document.restrict.contains(did_key) {
            return Err(Error::PublicKeyIsBlocked);
        }

        if self.document.recipients.contains(did_key) {
            return Err(Error::IdentityExist);
        }

        self.document.recipients.push(did_key.clone());

        self.set_document().await?;

        let event = MessagingEvents::UpdateConversation {
            conversation: self.document.clone(),
            kind: ConversationUpdateKind::AddParticipant {
                did: did_key.clone(),
            },
        };

        let tx = self.event_broadcast.clone();
        let _ = tx.send(MessageEventKind::RecipientAdded {
            conversation_id: self.conversation_id,
            recipient: did_key.clone(),
        });

        if !self.discovery.contains(did_key).await {
            let _ = self.discovery.insert(did_key).await;
        }

        self.publish(None, event, true).await?;

        let new_event = ConversationEvents::NewGroupConversation {
            conversation: self.document.clone(),
        };

        self.send_single_conversation_event(did_key, new_event)
            .await?;
        if let Err(_e) = self.ping(did_key).await {}
        Ok(())
    }

    pub async fn remove_participant(
        &mut self,
        did_key: &DID,
        broadcast: bool,
    ) -> Result<(), Error> {
        if matches!(self.document.conversation_type(), ConversationType::Direct) {
            return Err(Error::InvalidConversation);
        }

        let Some(creator) = self.document.creator.as_ref() else {
            return Err(Error::InvalidConversation);
        };

        let own_did = &self.identity.did_key();

        if creator.ne(own_did)
            && !self
                .document
                .permissions
                .has_permission(own_did, GroupPermission::RemoveParticipants)
        {
            return Err(Error::Unauthorized);
        }

        if creator.eq(did_key) {
            return Err(Error::PublicKeyInvalid);
        }

        if !self.document.recipients.contains(did_key) {
            return Err(Error::IdentityDoesntExist);
        }

        self.document.recipients.retain(|did| did.ne(did_key));
        self.set_document().await?;

        let event = MessagingEvents::UpdateConversation {
            conversation: self.document.clone(),
            kind: ConversationUpdateKind::RemoveParticipant {
                did: did_key.clone(),
            },
        };

        let tx = self.event_broadcast.clone();
        let _ = tx.send(MessageEventKind::RecipientRemoved {
            conversation_id: self.conversation_id,
            recipient: did_key.clone(),
        });

        self.pending_ping_response.remove(did_key);
        self.ping_duration.shift_remove(did_key);

        self.publish(None, event, true).await?;

        if broadcast {
            let new_event = ConversationEvents::DeleteConversation {
                conversation_id: self.conversation_id,
            };

            self.send_single_conversation_event(did_key, new_event)
                .await?;
        }

        Ok(())
    }

    pub async fn add_restricted(&mut self, did_key: &DID) -> Result<(), Error> {
        if matches!(self.document.conversation_type(), ConversationType::Direct) {
            return Err(Error::InvalidConversation);
        }

        let Some(creator) = self.document.creator.clone() else {
            return Err(Error::InvalidConversation);
        };

        let own_did = &self.identity.did_key();

        if creator.ne(own_did) {
            return Err(Error::PublicKeyInvalid);
        }

        if creator.eq(did_key) {
            return Err(Error::PublicKeyInvalid);
        }

        if !self.root.is_blocked(did_key).await? {
            return Err(Error::PublicKeyIsntBlocked);
        }

        debug_assert!(!self.document.recipients.contains(did_key));
        debug_assert!(!self.document.restrict.contains(did_key));

        self.document.restrict.push(did_key.clone());

        self.set_document().await?;

        let event = MessagingEvents::UpdateConversation {
            conversation: self.document.clone(),
            kind: ConversationUpdateKind::AddRestricted {
                did: did_key.clone(),
            },
        };

        self.publish(None, event, true).await
    }

    pub async fn remove_restricted(&mut self, did_key: &DID) -> Result<(), Error> {
        if matches!(self.document.conversation_type(), ConversationType::Direct) {
            return Err(Error::InvalidConversation);
        }

        let Some(creator) = self.document.creator.clone() else {
            return Err(Error::InvalidConversation);
        };

        let own_did = &self.identity.did_key();

        if creator.ne(own_did) {
            return Err(Error::PublicKeyInvalid);
        }

        if creator.eq(did_key) {
            return Err(Error::PublicKeyInvalid);
        }

        if self.root.is_blocked(did_key).await? {
            return Err(Error::PublicKeyIsBlocked);
        }

        debug_assert!(self.document.restrict.contains(did_key));

        self.document
            .restrict
            .retain(|restricted| restricted != did_key);

        self.set_document().await?;

        let event = MessagingEvents::UpdateConversation {
            conversation: self.document.clone(),
            kind: ConversationUpdateKind::RemoveRestricted {
                did: did_key.clone(),
            },
        };

        self.publish(None, event, true).await
    }

    pub async fn update_conversation_name(&mut self, name: &str) -> Result<(), Error> {
        let name = name.trim();
        let name_length = name.len();

        if name_length > 255 {
            return Err(Error::InvalidLength {
                context: "name".into(),
                current: name_length,
                minimum: None,
                maximum: Some(255),
            });
        }

        if let ConversationType::Direct = self.document.conversation_type() {
            return Err(Error::InvalidConversation);
        }
        assert_eq!(self.document.conversation_type(), ConversationType::Group);

        let Some(creator) = self.document.creator.clone() else {
            return Err(Error::InvalidConversation);
        };

        let own_did = &self.identity.did_key();

        if !&self
            .document
            .permissions
            .has_permission(own_did, GroupPermission::EditGroupInfo)
            && creator.ne(own_did)
        {
            return Err(Error::Unauthorized);
        }

        self.document.name = (!name.is_empty()).then_some(name.to_string());

        self.set_document().await?;

        let new_name = self.document.name();

        let event = MessagingEvents::UpdateConversation {
            conversation: self.document.clone(),
            kind: ConversationUpdateKind::ChangeName { name: new_name },
        };

        let _ = self
            .event_broadcast
            .send(MessageEventKind::ConversationNameUpdated {
                conversation_id: self.conversation_id,
                name: name.to_string(),
            });

        self.publish(None, event, true).await
    }

    pub async fn conversation_image(
        &self,
        image_type: ConversationImageType,
    ) -> Result<ConversationImage, Error> {
        let (cid, max_size) = match image_type {
            ConversationImageType::Icon => {
                let cid = self.document.icon.ok_or(Error::Other)?;
                (cid, MAX_CONVERSATION_ICON_SIZE)
            }
            ConversationImageType::Banner => {
                let cid = self.document.banner.ok_or(Error::Other)?;
                (cid, MAX_CONVERSATION_BANNER_SIZE)
            }
        };

        let dag: ImageDag = self.ipfs.get_dag(cid).deserialized().await?;

        if dag.size > max_size as _ {
            return Err(Error::InvalidLength {
                context: "image".into(),
                current: dag.size as _,
                minimum: None,
                maximum: Some(max_size),
            });
        }

        let image = self
            .ipfs
            .cat_unixfs(dag.link)
            .max_length(dag.size as _)
            .await
            .map_err(anyhow::Error::from)?;

        let mut img = ConversationImage::default();
        img.set_image_type(dag.mime);
        img.set_data(image.into());
        Ok(img)
    }

    pub async fn update_conversation_image(
        &mut self,
        location: Location,
        image_type: ConversationImageType,
    ) -> Result<(), Error> {
        let max_size = match image_type {
            ConversationImageType::Banner => MAX_CONVERSATION_BANNER_SIZE,
            ConversationImageType::Icon => MAX_CONVERSATION_ICON_SIZE,
        };
        if self.document.conversation_type() == ConversationType::Group {
            let Some(creator) = self.document.creator.as_ref() else {
                return Err(Error::InvalidConversation);
            };
            let own_did = self.identity.did_key();
            if !&self
                .document
                .permissions
                .has_permission(&own_did, GroupPermission::EditGroupImages)
                && own_did.ne(creator)
            {
                return Err(Error::Unauthorized);
            }
        }
        let (cid, size, ext) = match location {
            Location::Constellation { path } => {
                let file = self
                    .file
                    .root_directory()
                    .get_item_by_path(&path)
                    .and_then(|item| item.get_file())?;

                let extension = file.file_type();

                if file.size() > max_size {
                    return Err(Error::InvalidLength {
                        context: "image".into(),
                        current: file.size(),
                        minimum: Some(1),
                        maximum: Some(max_size),
                    });
                }

                let document = FileDocument::new(&self.ipfs, &file).await?;
                let cid = document
                    .reference
                    .as_ref()
                    .and_then(|reference| IpfsPath::from_str(reference).ok())
                    .and_then(|path| path.root().cid().copied())
                    .ok_or(Error::OtherWithContext("invalid reference".into()))?;

                (cid, document.size, extension)
            }
            Location::Disk { path } => {
                #[cfg(target_arch = "wasm32")]
                {
                    _ = path;
                    unreachable!()
                }
                #[cfg(not(target_arch = "wasm32"))]
                {
                    use crate::utils::ReaderStream;
                    use tokio_util::compat::TokioAsyncReadCompatExt;

                    let extension = path
                        .extension()
                        .and_then(std::ffi::OsStr::to_str)
                        .map(ExtensionType::from)
                        .unwrap_or(ExtensionType::Other)
                        .into();

                    let file = tokio::fs::File::open(path).await?;
                    let size = file.metadata().await?.len() as _;
                    let stream =
                        ReaderStream::from_reader_with_cap(file.compat(), 512, Some(max_size))
                            .boxed();
                    let path = self.ipfs.add_unixfs(stream).pin(false).await?;
                    let cid = path.root().cid().copied().expect("valid cid in path");
                    (cid, size, extension)
                }
            }
            Location::Stream {
                // NOTE: `name` and `size` would not be used here as we are only storing the data. If we are to store in constellation too, we would make use of these fields
                name: _,
                size: _,
                stream,
            } => {
                let bytes = ByteCollection::new_with_max_capacity(stream, max_size).await?;

                let bytes_len = bytes.len();

                let path = self.ipfs.add_unixfs(bytes.clone()).pin(false).await?;
                let cid = path.root().cid().copied().expect("valid cid in path");

                let cursor = std::io::Cursor::new(bytes);

                let image = image::ImageReader::new(cursor).with_guessed_format()?;

                let format = image
                    .format()
                    .and_then(|format| ExtensionType::try_from(format).ok())
                    .unwrap_or(ExtensionType::Other)
                    .into();

                (cid, bytes_len, format)
            }
        };

        let dag = ImageDag {
            link: cid,
            size: size as _,
            mime: ext,
        };

        let cid = self.ipfs.put_dag(dag).await?;

        let kind = match image_type {
            ConversationImageType::Icon => {
                self.document.icon.replace(cid);
                ConversationUpdateKind::AddedIcon
            }
            ConversationImageType::Banner => {
                self.document.banner.replace(cid);
                ConversationUpdateKind::AddedBanner
            }
        };

        self.set_document().await?;

        let event = MessagingEvents::UpdateConversation {
            conversation: self.document.clone(),
            kind,
        };

        let message_event = match image_type {
            ConversationImageType::Icon => MessageEventKind::ConversationUpdatedIcon {
                conversation_id: self.conversation_id,
            },
            ConversationImageType::Banner => MessageEventKind::ConversationUpdatedBanner {
                conversation_id: self.conversation_id,
            },
        };

        let _ = self.event_broadcast.send(message_event);

        self.publish(None, event, true).await
    }

    pub async fn remove_conversation_image(
        &mut self,
        image_type: ConversationImageType,
    ) -> Result<(), Error> {
        if self.document.conversation_type() == ConversationType::Group {
            let Some(creator) = self.document.creator.as_ref() else {
                return Err(Error::InvalidConversation);
            };
            let own_did = self.identity.did_key();
            if !&self
                .document
                .permissions
                .has_permission(&own_did, GroupPermission::EditGroupImages)
                && own_did.ne(creator)
            {
                return Err(Error::Unauthorized);
            }
        }

        let cid = match image_type {
            ConversationImageType::Icon => self.document.icon.take(),
            ConversationImageType::Banner => self.document.banner.take(),
        };

        if cid.is_none() {
            return Err(Error::ObjectNotFound); //TODO: conversation image doesnt exist
        }

        self.set_document().await?;

        let kind = match image_type {
            ConversationImageType::Icon => ConversationUpdateKind::RemovedIcon,
            ConversationImageType::Banner => ConversationUpdateKind::RemovedBanner,
        };

        let event = MessagingEvents::UpdateConversation {
            conversation: self.document.clone(),
            kind,
        };

        let conversation_id = self.conversation_id;

        let message_event = match image_type {
            ConversationImageType::Icon => {
                MessageEventKind::ConversationUpdatedIcon { conversation_id }
            }
            ConversationImageType::Banner => {
                MessageEventKind::ConversationUpdatedBanner { conversation_id }
            }
        };

        let _ = self.event_broadcast.send(message_event);

        self.publish(None, event, true).await
    }

    pub async fn set_description(&mut self, desc: Option<&str>) -> Result<(), Error> {
        let conversation_id = self.conversation_id;
        if self.document.conversation_type() == ConversationType::Group {
            let Some(creator) = self.document.creator.as_ref() else {
                return Err(Error::InvalidConversation);
            };

            let own_did = self.identity.did_key();

            if !&self
                .document
                .permissions
                .has_permission(&own_did, GroupPermission::EditGroupInfo)
                && own_did.ne(creator)
            {
                return Err(Error::Unauthorized);
            }
        }

        if let Some(desc) = desc {
            if desc.is_empty() || desc.len() > MAX_CONVERSATION_DESCRIPTION {
                return Err(Error::InvalidLength {
                    context: "description".into(),
                    minimum: Some(1),
                    maximum: Some(MAX_CONVERSATION_DESCRIPTION),
                    current: desc.len(),
                });
            }
        }

        self.document.description = desc.map(ToString::to_string);

        self.set_document().await?;

        let ev = MessageEventKind::ConversationDescriptionChanged {
            conversation_id,
            description: desc.map(ToString::to_string),
        };

        let _ = self.event_broadcast.send(ev);

        let event = MessagingEvents::UpdateConversation {
            conversation: self.document.clone(),
            kind: ConversationUpdateKind::ChangeDescription {
                description: desc.map(ToString::to_string),
            },
        };

        self.publish(None, event, true).await
    }

    pub fn attach(
        &mut self,
        reply_id: Option<Uuid>,
        locations: Vec<Location>,
        messages: Vec<String>,
    ) -> Result<(Uuid, AttachmentEventStream), Error> {
        let conversation_id = self.conversation_id;

        let keystore = pubkey_or_keystore(&*self)?;

        let stream = AttachmentStream::new(
            &self.ipfs,
            self.root.keypair(),
            &self.identity.did_key(),
            &self.file,
            conversation_id,
            keystore,
            self.attachment_tx.clone(),
        )
        .set_reply(reply_id)
        .set_locations(locations)?
        .set_lines(messages)?;

        let message_id = stream.message_id();

        Ok((message_id, stream.boxed()))
    }

    async fn store_direct_for_attachment(&mut self, message: MessageDocument) -> Result<(), Error> {
        let conversation_id = self.conversation_id;
        let message_id = message.id;

        let _message_cid = self
            .document
            .insert_message_document(&self.ipfs, &message)
            .await?;

        // let recipients = self.document.recipients();

        self.set_document().await?;

        let event = MessageEventKind::MessageSent {
            conversation_id,
            message_id,
        };

        if let Err(e) = self.event_broadcast.send(event) {
            tracing::error!(%conversation_id, error = %e, "Error broadcasting event");
        }

        let event = MessagingEvents::New { message };

        // if !recipients.is_empty() {
        //     if let config::Discovery::Shuttle { addresses } = self.discovery.discovery_config() {
        //         for peer_id in addresses.iter().filter_map(|addr| addr.peer_id()) {
        //             let _ = self
        //                 .message_command
        //                 .clone()
        //                 .send(MessageCommand::InsertMessage {
        //                     peer_id,
        //                     conversation_id,
        //                     recipients: recipients.clone(),
        //                     message_id,
        //                     message_cid,
        //                 })
        //                 .await;
        //         }
        //     }
        // }

        self.publish(Some(message_id), event, true).await
    }

    pub async fn download(
        &self,
        message_id: Uuid,
        file: &str,
        path: PathBuf,
    ) -> Result<ConstellationProgressStream, Error> {
        let members = self
            .document
            .recipients()
            .iter()
            .filter_map(|did| did.to_peer_id().ok())
            .collect::<Vec<_>>();

        let message = self
            .document
            .get_message_document(&self.ipfs, message_id)
            .await?;

        if message.message_type != MessageType::Attachment {
            return Err(Error::InvalidMessage);
        }

        let attachment = message
            .attachments()
            .iter()
            .find(|attachment| attachment.name == file)
            .ok_or(Error::FileNotFound)?;

        let stream = attachment.download(&self.ipfs, path, &members, None);

        Ok(stream)
    }

    pub async fn download_stream(
        &self,
        message_id: Uuid,
        file: &str,
    ) -> Result<BoxStream<'static, Result<Bytes, std::io::Error>>, Error> {
        let members = self
            .document
            .recipients()
            .iter()
            .filter_map(|did| did.to_peer_id().ok())
            .collect::<Vec<_>>();

        let message = self
            .document
            .get_message_document(&self.ipfs, message_id)
            .await?;

        if message.message_type != MessageType::Attachment {
            return Err(Error::InvalidMessage);
        }

        let attachment = message
            .attachments()
            .iter()
            .find(|attachment| attachment.name == file)
            .ok_or(Error::FileNotFound)?;

        let stream = attachment.download_stream(&self.ipfs, &members, None);

        Ok(stream)
    }

    pub async fn publish(
        &mut self,
        message_id: Option<Uuid>,
        event: MessagingEvents,
        queue: bool,
    ) -> Result<(), Error> {
        let keypair = self.root.keypair();
        let own_did = self.identity.did_key();

        let recipients = self.document.recipients();

        let participants = recipients
            .iter()
            .filter(|did| own_did.ne(did))
            .collect::<Vec<_>>();

        let key = self.conversation_key(None)?;

        let payload = PayloadBuilder::new(keypair, event)
            .add_recipients(participants)?
            // Note: We should probably not use the conversation key here but have each payload message be encrypted with a unique key while the underlining message
            //       could be encrypted with the conversation key
            // TODO: Determine if we should use the conversation key at the payload level.
            .set_key(key)
            .from_ipfs(&self.ipfs)
            .await?;

        let payload_bytes = payload.to_bytes()?;

        let peers = self.ipfs.pubsub_peers(Some(self.document.topic())).await?;

        let mut can_publish = false;

        for recipient in recipients.iter().filter(|did| own_did.ne(did)) {
            let peer_id = recipient.to_peer_id()?;

            // We want to confirm that there is atleast one peer subscribed before attempting to send a message
            match peers.contains(&peer_id) {
                true => {
                    can_publish = true;
                }
                false => {
                    if queue {
                        self.queue_event(
                            recipient.clone(),
                            QueueItem::direct(
                                message_id,
                                peer_id,
                                self.document.topic(),
                                payload_bytes.clone(),
                            ),
                        )
                        .await;
                    }
                }
            };
        }

        if can_publish {
            let bytes = payload.to_bytes()?;
            tracing::trace!(id = %self.conversation_id, "Payload size: {} bytes", bytes.len());
            let timer = Instant::now();
            let mut time = true;
            if let Err(_e) = self.ipfs.pubsub_publish(self.document.topic(), bytes).await {
                tracing::error!(id = %self.conversation_id, "Error publishing: {_e}");
                time = false;
            }
            if time {
                let end = timer.elapsed();
                tracing::trace!(id = %self.conversation_id, "Took {}ms to send event", end.as_millis());
            }
        }

        Ok(())
    }

    async fn queue_event(&mut self, did: DID, queue: QueueItem) {
        self.queue.entry(did).or_default().push(queue);
        self.save_queue().await
    }

    async fn save_queue(&self) {
        let key = format!("{}/{}", self.ipfs.messaging_queue(), self.conversation_id);
        let current_cid = self
            .ipfs
            .repo()
            .data_store()
            .get(key.as_bytes())
            .await
            .unwrap_or_default()
            .map(|bytes| String::from_utf8_lossy(&bytes).to_string())
            .and_then(|cid_str| cid_str.parse::<Cid>().ok());

        let cid = match self.ipfs.put_dag(&self.queue).pin(true).await {
            Ok(cid) => cid,
            Err(e) => {
                tracing::error!(error = %e, "unable to save queue");
                return;
            }
        };

        let cid_str = cid.to_string();

        if let Err(e) = self
            .ipfs
            .repo()
            .data_store()
            .put(key.as_bytes(), cid_str.as_bytes())
            .await
        {
            tracing::error!(error = %e, "unable to save queue");
            return;
        }

        tracing::info!("messaging queue saved");

        let old_cid = current_cid;

        if let Some(old_cid) = old_cid {
            if old_cid != cid && self.ipfs.is_pinned(old_cid).await.unwrap_or_default() {
                _ = self.ipfs.remove_pin(old_cid).recursive().await;
            }
        }
    }

    async fn add_exclusion(&mut self, member: DID, signature: String) -> Result<(), Error> {
        let conversation_id = self.conversation_id;
        if !matches!(self.document.conversation_type(), ConversationType::Group) {
            return Err(anyhow::anyhow!("Can only leave from a group conversation").into());
        }

        let Some(creator) = self.document.creator.as_ref() else {
            return Err(anyhow::anyhow!("Group conversation requires a creator").into());
        };

        let own_did = self.identity.did_key();

        // Precaution
        if member.eq(creator) {
            return Err(anyhow::anyhow!("Cannot remove the creator of the group").into());
        }

        if !self.document.recipients.contains(&member) {
            return Err(anyhow::anyhow!("{member} does not belong to {conversation_id}").into());
        }

        tracing::info!("{member} is leaving group conversation {conversation_id}");

        if creator.eq(&own_did) {
            self.remove_participant(&member, false).await?;
        } else {
            {
                //Small validation context
                let context = format!("exclude {}", member);
                let signature = bs58::decode(&signature).into_vec()?;
                verify_serde_sig(member.clone(), &context, &signature)?;
            }

            //Validate again since we have a permit
            if !self.document.recipients.contains(&member) {
                return Err(
                    anyhow::anyhow!("{member} does not belong to {conversation_id}").into(),
                );
            }

            let mut can_emit = false;

            if let Entry::Vacant(entry) = self.document.excluded.entry(member.clone()) {
                entry.insert(signature);
                can_emit = true;
            }
            self.set_document().await?;
            if can_emit {
                if let Err(e) = self
                    .event_broadcast
                    .send(MessageEventKind::RecipientRemoved {
                        conversation_id,
                        recipient: member,
                    })
                {
                    tracing::error!("Error broadcasting event: {e}");
                }
            }
        }
        Ok(())
    }
}

async fn message_event(
    this: &mut ConversationTask,
    sender: &DID,
    events: MessagingEvents,
) -> Result<(), Error> {
    let conversation_id = this.conversation_id;

    let keypair = this.root.keypair();
    let own_did = this.identity.did_key();

    let keystore = pubkey_or_keystore(&*this)?;

    match events {
        MessagingEvents::New { message } => {
            if !message.verify() {
                return Err(Error::InvalidMessage);
            }

            if this.document.id != message.conversation_id {
                return Err(Error::InvalidConversation);
            }

            let message_id = message.id;

            if !this
                .document
                .recipients()
                .contains(&message.sender.to_did())
            {
                return Err(Error::IdentityDoesntExist);
            }

            if this.document.contains(&this.ipfs, message_id).await? {
                return Err(Error::MessageFound);
            }

            let resolved_message = message
                .resolve(&this.ipfs, keypair, false, keystore.as_ref())
                .await?;

            let lines_value_length: usize = resolved_message
                .lines()
                .iter()
                .map(|s| s.trim())
                .filter(|s| !s.is_empty())
                .map(|s| s.chars().count())
                .sum();

            if lines_value_length == 0 && lines_value_length > MAX_MESSAGE_SIZE {
                tracing::error!(
                    message_length = lines_value_length,
                    "Length of message is invalid."
                );
                return Err(Error::InvalidLength {
                    context: "message".into(),
                    current: lines_value_length,
                    minimum: Some(MIN_MESSAGE_SIZE),
                    maximum: Some(MAX_MESSAGE_SIZE),
                });
            }

            let conversation_id = message.conversation_id;

            this.document
                .insert_message_document(&this.ipfs, &message)
                .await?;

            this.set_document().await?;

            if let Err(e) = this
                .event_broadcast
                .send(MessageEventKind::MessageReceived {
                    conversation_id,
                    message_id,
                })
            {
                tracing::warn!(%conversation_id, "Error broadcasting event: {e}");
            }
        }
        MessagingEvents::Edit {
            conversation_id,
            message_id,
            modified,
            lines,
            nonce,
            signature,
        } => {
            let mut message_document = this
                .document
                .get_message_document(&this.ipfs, message_id)
                .await?;

            let mut message = message_document
                .resolve(&this.ipfs, keypair, true, keystore.as_ref())
                .await?;

            let lines_value_length: usize = lines
                .iter()
                .map(|s| s.trim())
                .filter(|s| !s.is_empty())
                .map(|s| s.chars().count())
                .sum();

            if lines_value_length == 0 && lines_value_length > MAX_MESSAGE_SIZE {
                tracing::error!(
                    current_size = lines_value_length,
                    max = MAX_MESSAGE_SIZE,
                    "length of message is invalid"
                );
                return Err(Error::InvalidLength {
                    context: "message".into(),
                    current: lines_value_length,
                    minimum: Some(MIN_MESSAGE_SIZE),
                    maximum: Some(MAX_MESSAGE_SIZE),
                });
            }

            *message.lines_mut() = lines;
            message.set_modified(modified);

            let sender = message.sender().to_owned();

            message_document
                .update(
                    &this.ipfs,
                    keypair,
                    message,
                    (!signature.is_empty() && sender.ne(&own_did)).then_some(signature),
                    keystore.as_ref(),
                    Some(nonce.as_slice()),
                )
                .await?;

            this.document
                .update_message_document(&this.ipfs, &message_document)
                .await?;

            this.set_document().await?;

            if let Err(e) = this.event_broadcast.send(MessageEventKind::MessageEdited {
                conversation_id,
                message_id,
            }) {
                tracing::error!(%conversation_id, error = %e, "Error broadcasting event");
            }
        }
        MessagingEvents::Delete {
            conversation_id,
            message_id,
        } => {
            // if opt.keep_if_owned.load(Ordering::SeqCst) {
            //     let message_document = document
            //         .get_message_document(&self.ipfs, message_id)
            //         .await?;

            //     let message = message_document
            //         .resolve(&self.ipfs, &self.keypair, true, keystore.as_ref())
            //         .await?;

            //     if message.sender() == *self.keypair {
            //         return Ok(());
            //     }
            // }

            this.document.delete_message(&this.ipfs, message_id).await?;

            this.set_document().await?;

            if let Err(e) = this.event_broadcast.send(MessageEventKind::MessageDeleted {
                conversation_id,
                message_id,
            }) {
                tracing::warn!(%conversation_id, error = %e, "Error broadcasting event");
            }
        }
        MessagingEvents::Pin {
            conversation_id,
            message_id,
            state,
            ..
        } => {
            let mut message_document = this
                .document
                .get_message_document(&this.ipfs, message_id)
                .await?;

            let mut message = message_document
                .resolve(&this.ipfs, keypair, true, keystore.as_ref())
                .await?;

            let event = match state {
                PinState::Pin => {
                    if message.pinned() {
                        return Ok(());
                    }
                    *message.pinned_mut() = true;
                    MessageEventKind::MessagePinned {
                        conversation_id,
                        message_id,
                    }
                }
                PinState::Unpin => {
                    if !message.pinned() {
                        return Ok(());
                    }
                    *message.pinned_mut() = false;
                    MessageEventKind::MessageUnpinned {
                        conversation_id,
                        message_id,
                    }
                }
            };

            message_document
                .update(&this.ipfs, keypair, message, None, keystore.as_ref(), None)
                .await?;

            this.document
                .update_message_document(&this.ipfs, &message_document)
                .await?;

            this.set_document().await?;

            if let Err(e) = this.event_broadcast.send(event) {
                tracing::warn!(%conversation_id, error = %e, "Error broadcasting event");
            }
        }
        MessagingEvents::React {
            conversation_id,
            reactor,
            message_id,
            state,
            emoji,
        } => {
            let mut message_document = this
                .document
                .get_message_document(&this.ipfs, message_id)
                .await?;

            let mut message = message_document
                .resolve(&this.ipfs, keypair, true, keystore.as_ref())
                .await?;

            let reactions = message.reactions_mut();

            match state {
                ReactionState::Add => {
                    if reactions.len() >= MAX_REACTIONS {
                        return Err(Error::InvalidLength {
                            context: "reactions".into(),
                            current: reactions.len(),
                            minimum: None,
                            maximum: Some(MAX_REACTIONS),
                        });
                    }

                    let entry = reactions.entry(emoji.clone()).or_default();

                    if entry.contains(&reactor) {
                        return Err(Error::ReactionExist);
                    }

                    entry.push(reactor.clone());

                    message_document
                        .update(&this.ipfs, keypair, message, None, keystore.as_ref(), None)
                        .await?;

                    this.document
                        .update_message_document(&this.ipfs, &message_document)
                        .await?;

                    this.set_document().await?;

                    if let Err(e) =
                        this.event_broadcast
                            .send(MessageEventKind::MessageReactionAdded {
                                conversation_id,
                                message_id,
                                did_key: reactor,
                                reaction: emoji,
                            })
                    {
                        tracing::warn!(%conversation_id, error = %e, "Error broadcasting event");
                    }
                }
                ReactionState::Remove => {
                    match reactions.entry(emoji.clone()) {
                        indexmap::map::Entry::Occupied(mut e) => {
                            let list = e.get_mut();

                            if !list.contains(&reactor) {
                                return Err(Error::ReactionDoesntExist);
                            }

                            list.retain(|did| did != &reactor);
                            if list.is_empty() {
                                e.swap_remove();
                            }
                        }
                        indexmap::map::Entry::Vacant(_) => return Err(Error::ReactionDoesntExist),
                    };

                    message_document
                        .update(&this.ipfs, keypair, message, None, keystore.as_ref(), None)
                        .await?;

                    this.document
                        .update_message_document(&this.ipfs, &message_document)
                        .await?;

                    this.set_document().await?;

                    if let Err(e) =
                        this.event_broadcast
                            .send(MessageEventKind::MessageReactionRemoved {
                                conversation_id,
                                message_id,
                                did_key: reactor,
                                reaction: emoji,
                            })
                    {
                        tracing::warn!(%conversation_id, error = %e, "Error broadcasting event");
                    }
                }
            }
        }
        MessagingEvents::UpdateConversation {
            mut conversation,
            kind,
        } => {
            conversation.verify()?;
            conversation.excluded = this.document.excluded.clone();
            conversation.messages = this.document.messages;
            conversation.favorite = this.document.favorite;
            conversation.archived = this.document.archived;

            match kind {
                ConversationUpdateKind::AddParticipant { did } => {
                    if !this.document.creator.as_ref().is_some_and(|c| c == sender)
                        && !this
                            .document
                            .permissions
                            .has_permission(sender, GroupPermission::AddParticipants)
                    {
                        return Err(Error::Unauthorized);
                    }

                    if this.document.recipients.contains(&did) {
                        return Ok(());
                    }

                    if !this.discovery.contains(&did).await {
                        let _ = this.discovery.insert(&did).await;
                    }

                    this.replace_document(conversation).await?;

                    if let Err(e) = this.ping(&did).await {
                        tracing::error!(%conversation_id, error = %e, "error pinging {did}");
                    }

                    if let Err(e) = this.event_broadcast.send(MessageEventKind::RecipientAdded {
                        conversation_id,
                        recipient: did,
                    }) {
                        tracing::warn!(%conversation_id, error = %e, "Error broadcasting event");
                    }
                }
                ConversationUpdateKind::RemoveParticipant { did } => {
                    if !this.document.creator.as_ref().is_some_and(|c| c == sender)
                        && !this
                            .document
                            .permissions
                            .has_permission(sender, GroupPermission::RemoveParticipants)
                    {
                        return Err(Error::Unauthorized);
                    }
                    if !this.document.recipients.contains(&did) {
                        return Err(Error::IdentityDoesntExist);
                    }

                    this.document.permissions.shift_remove(&did);

                    //Maybe remove participant from discovery?

                    let can_emit = !this.document.excluded.contains_key(&did);

                    this.document.excluded.remove(&did);

                    this.replace_document(conversation).await?;

                    if can_emit {
                        if let Err(e) =
                            this.event_broadcast
                                .send(MessageEventKind::RecipientRemoved {
                                    conversation_id,
                                    recipient: did,
                                })
                        {
                            tracing::warn!(%conversation_id, error = %e, "Error broadcasting event");
                        }
                    }
                }
                ConversationUpdateKind::ChangeName { name: Some(name) } => {
                    if !this.document.creator.as_ref().is_some_and(|c| c == sender)
                        && !this
                            .document
                            .permissions
                            .has_permission(sender, GroupPermission::EditGroupInfo)
                    {
                        return Err(Error::Unauthorized);
                    }

                    let name = name.trim();
                    let name_length = name.len();

                    if name_length > 255 {
                        return Err(Error::InvalidLength {
                            context: "name".into(),
                            current: name_length,
                            minimum: None,
                            maximum: Some(255),
                        });
                    }
                    if let Some(current_name) = this.document.name.as_ref() {
                        if current_name.eq(&name) {
                            return Ok(());
                        }
                    }

                    this.replace_document(conversation).await?;

                    if let Err(e) =
                        this.event_broadcast
                            .send(MessageEventKind::ConversationNameUpdated {
                                conversation_id,
                                name: name.to_string(),
                            })
                    {
                        tracing::warn!(%conversation_id, error = %e, "Error broadcasting event");
                    }
                }

                ConversationUpdateKind::ChangeName { name: None } => {
                    if !this.document.creator.as_ref().is_some_and(|c| c == sender)
                        && !this
                            .document
                            .permissions
                            .has_permission(sender, GroupPermission::EditGroupInfo)
                    {
                        return Err(Error::Unauthorized);
                    }

                    this.replace_document(conversation).await?;

                    if let Err(e) =
                        this.event_broadcast
                            .send(MessageEventKind::ConversationNameUpdated {
                                conversation_id,
                                name: String::new(),
                            })
                    {
                        tracing::warn!(%conversation_id, error = %e, "Error broadcasting event");
                    }
                }
                ConversationUpdateKind::AddRestricted { .. }
                | ConversationUpdateKind::RemoveRestricted { .. } => {
                    if !this.document.creator.as_ref().is_some_and(|c| c == sender) {
                        return Err(Error::Unauthorized);
                    }
                    this.replace_document(conversation).await?;
                    //TODO: Maybe add a api event to emit for when blocked users are added/removed from the document
                    //      but for now, we can leave this as a silent update since the block list would be for internal handling for now
                }
                ConversationUpdateKind::ChangePermissions { permissions } => {
                    if !this.document.creator.as_ref().is_some_and(|c| c == sender) {
                        return Err(Error::Unauthorized);
                    }

                    let (added, removed) = this.document.permissions.compare_with_new(&permissions);
                    this.document.permissions = permissions;
                    this.replace_document(conversation).await?;

                    if let Err(e) = this.event_broadcast.send(
                        MessageEventKind::ConversationPermissionsUpdated {
                            conversation_id,
                            added,
                            removed,
                        },
                    ) {
                        tracing::warn!(%conversation_id, error = %e, "Error broadcasting event");
                    }
                }
                ConversationUpdateKind::AddedIcon | ConversationUpdateKind::RemovedIcon => {
                    if this.document.conversation_type == ConversationType::Group
                        && !this.document.creator.as_ref().is_some_and(|c| c == sender)
                        && !this
                            .document
                            .permissions
                            .has_permission(sender, GroupPermission::EditGroupImages)
                    {
                        return Err(Error::Unauthorized);
                    }
                    this.replace_document(conversation).await?;

                    if let Err(e) = this
                        .event_broadcast
                        .send(MessageEventKind::ConversationUpdatedIcon { conversation_id })
                    {
                        tracing::warn!(%conversation_id, error = %e, "Error broadcasting event");
                    }
                }

                ConversationUpdateKind::AddedBanner | ConversationUpdateKind::RemovedBanner => {
                    if this.document.conversation_type == ConversationType::Group
                        && !this.document.creator.as_ref().is_some_and(|c| c == sender)
                        && !this
                            .document
                            .permissions
                            .has_permission(sender, GroupPermission::EditGroupImages)
                    {
                        return Err(Error::Unauthorized);
                    }
                    this.replace_document(conversation).await?;

                    if let Err(e) = this
                        .event_broadcast
                        .send(MessageEventKind::ConversationUpdatedBanner { conversation_id })
                    {
                        tracing::warn!(%conversation_id, error = %e, "Error broadcasting event");
                    }
                }
                ConversationUpdateKind::ChangeDescription { description } => {
                    if this.document.conversation_type == ConversationType::Group
                        && !this.document.creator.as_ref().is_some_and(|c| c == sender)
                        && !this
                            .document
                            .permissions
                            .has_permission(sender, GroupPermission::EditGroupInfo)
                    {
                        return Err(Error::Unauthorized);
                    }
                    if let Some(desc) = description.as_ref() {
                        if desc.is_empty() || desc.len() > MAX_CONVERSATION_DESCRIPTION {
                            return Err(Error::InvalidLength {
                                context: "description".into(),
                                minimum: Some(1),
                                maximum: Some(MAX_CONVERSATION_DESCRIPTION),
                                current: desc.len(),
                            });
                        }

                        if matches!(this.document.description.as_ref(), Some(current_desc) if current_desc == desc)
                        {
                            return Ok(());
                        }
                    }

                    this.replace_document(conversation).await?;
                    if let Err(e) = this.event_broadcast.send(
                        MessageEventKind::ConversationDescriptionChanged {
                            conversation_id,
                            description,
                        },
                    ) {
                        tracing::warn!(%conversation_id, error = %e, "Error broadcasting event");
                    }
                }
            }
        }
        _ => {}
    }
    Ok(())
}

async fn process_request_response_event(
    this: &mut ConversationTask,
    req: Message,
) -> Result<(), Error> {
    let keypair = &this.root.keypair().clone();
    let own_did = this.identity.did_key();

    let payload = PayloadMessage::<ConversationRequestResponse>::from_bytes(&req.data)?;

    let sender = payload.sender().to_did()?;

    let event = payload.message(keypair)?;

    tracing::debug!(id=%this.conversation_id, ?event, "Event received");
    match event {
        ConversationRequestResponse::Request {
            conversation_id,
            kind,
        } => match kind {
            ConversationRequestKind::Key => {
                if !matches!(this.document.conversation_type(), ConversationType::Group) {
                    //Only group conversations support keys
                    return Err(Error::InvalidConversation);
                }

                if !this.document.recipients().contains(&sender) {
                    tracing::warn!(%conversation_id, %sender, "apart of conversation");
                    return Err(Error::IdentityDoesntExist);
                }

                let keystore = &mut this.keystore;

                let raw_key = match keystore.get_latest(keypair, &own_did) {
                    Ok(key) => key,
                    Err(Error::PublicKeyDoesntExist) => {
                        let key = generate::<64>().into();
                        keystore.insert(keypair, &own_did, &key)?;

                        this.set_keystore(None).await?;
                        key
                    }
                    Err(e) => {
                        tracing::error!(%conversation_id, error = %e, "Error getting key from store");
                        return Err(e);
                    }
                };

                let key = ecdh_encrypt(keypair, Some(&sender), raw_key)?;

                let response = ConversationRequestResponse::Response {
                    conversation_id,
                    kind: ConversationResponseKind::Key { key },
                };

                let topic = this.document.exchange_topic(&sender);

                let payload = PayloadBuilder::new(keypair, response)
                    .add_recipient(&sender)?
                    .from_ipfs(&this.ipfs)
                    .await?;

                let peers = this.ipfs.pubsub_peers(Some(topic.clone())).await?;

                let peer_id = sender.to_peer_id()?;

                let bytes = payload.to_bytes()?;

                tracing::trace!(%conversation_id, "Payload size: {} bytes", bytes.len());

                tracing::info!(%conversation_id, "Responding to {sender}");

                if !peers.contains(&peer_id)
                    || (peers.contains(&peer_id)
                        && this
                            .ipfs
                            .pubsub_publish(topic.clone(), bytes.clone())
                            .await
                            .is_err())
                {
                    tracing::warn!(%conversation_id, "Unable to publish to topic. Queuing event");
                    // TODO
                    this.queue_event(
                        sender.clone(),
                        QueueItem::direct(None, peer_id, topic.clone(), bytes.clone()),
                    )
                    .await;
                }
            }
            ConversationRequestKind::Ping => {
                let response = ConversationRequestResponse::Response {
                    conversation_id,
                    kind: ConversationResponseKind::Pong,
                };

                let topic = this.document.exchange_topic(&sender);

                let bytes = ecdh_encrypt(keypair, Some(&sender), serde_json::to_vec(&response)?)?;

                let payload = PayloadBuilder::new(keypair, bytes)
                    .from_ipfs(&this.ipfs)
                    .await?;

                let bytes = payload.to_bytes()?;

                tracing::trace!(%conversation_id, "Payload size: {} bytes", bytes.len());

                tracing::info!(%conversation_id, "Responding to {sender}");

                let _ = this.ipfs.pubsub_publish(topic, bytes).await;
            }
            _ => {
                tracing::info!(%conversation_id, "Unimplemented/Unsupported Event");
            }
        },
        ConversationRequestResponse::Response {
            conversation_id,
            kind,
        } => match kind {
            ConversationResponseKind::Key { key } => {
                if !matches!(this.document.conversation_type(), ConversationType::Group) {
                    //Only group conversations support keys
                    tracing::error!(%conversation_id, "Invalid conversation type");
                    return Err(Error::InvalidConversation);
                }

                if !this.document.recipients().contains(&sender) {
                    return Err(Error::IdentityDoesntExist);
                }
                let keystore = &mut this.keystore;

                let raw_key = ecdh_decrypt(keypair, Some(&sender), key)?;

                keystore.insert(keypair, &sender, raw_key)?;

                this.set_keystore(None).await?;

                if let Some(list) = this.pending_key_exchange.get_mut(&sender) {
                    for (_, received) in list {
                        *received = true;
                    }
                }
            }
            ConversationResponseKind::Pong => {
                if this.pending_ping_response.remove(&sender).is_none() {
                    // Note: Never sent a ping request so we can reject it
                    // TODO: Possibly blacklist peer if a request was never sent, however, we have to consider
                    //       the possibility of the peer reinitializing the task (ie, restarting) after the ping request is sent out
                    //       and possibly receiving a response after.
                    return Ok(());
                }
                if let Some(instant) = this.ping_duration.shift_remove(&sender) {
                    // Note: The response time should be taken with a grain of salt due to the stream of messages from gossipsub and how messages
                    //       may be queued. Therefore, is it best to use this as an approx response time and not explicit.
                    // TODO: Maybe rely on a connection stream instead for peers within a conversation for pinging
                    let end = instant.elapsed();
                    tracing::info!(conversation_id=%conversation_id, %sender, "took {}ms to response", end.as_millis());
                }

                // Perform a check to determine if we have a key for the user. If not, request it
                if matches!(this.document.conversation_type(), ConversationType::Direct) {
                    return Ok(());
                }

                // TODO: Maybe ignore the recipients list when sending to a common topic
                if !this.document.recipients().contains(&sender) {
                    return Err(Error::IdentityDoesntExist);
                }

                if this.keystore.exist(&sender) {
                    return Ok(());
                }

                if let Err(e) = this.request_key(&sender).await {
                    tracing::error!(%conversation_id, error = %e, "unable to send key exchange request to {sender}");
                }
            }
            _ => {
                tracing::info!(%conversation_id, "Unimplemented/Unsupported Event");
            }
        },
    }
    Ok(())
}

async fn process_pending_payload(this: &mut ConversationTask) {
    let _this = this.borrow_mut();
    let conversation_id = _this.conversation_id;
    if _this.pending_key_exchange.is_empty() {
        return;
    }

    let root = _this.root.clone();

    let mut processed_events: IndexSet<_> = IndexSet::new();

    _this.pending_key_exchange.retain(|did, list| {
        list.retain(|(data, received)| {
            if *received {
                processed_events.insert((did.clone(), data.clone()));
                return false;
            }
            true
        });
        !list.is_empty()
    });

    let store = _this.keystore.clone();

    for (sender, data) in processed_events {
        // Note: Conversation keystore should exist so we could expect here, however since the map for pending exchanges would have
        //       been flushed out, we can just continue on in the iteration since it would be ignored

        let event_fn = || {
            let keypair = root.keypair();
            let key = store.get_latest(keypair, &sender)?;
            let payload = PayloadMessage::<MessagingEvents>::from_bytes(&data)?;
            let event = payload.message_from_key(&key)?;
            Ok::<_, Error>(event)
        };

        let event = match event_fn() {
            Ok(event) => event,
            Err(e) => {
                tracing::error!(name = "process_pending_payload", %conversation_id, %sender, error = %e, "failed to process message");
                continue;
            }
        };

        if let Err(e) = message_event(this, &sender, event).await {
            tracing::error!(name = "process_pending_payload", %conversation_id, %sender, error = %e, "failed to process message")
        }
    }
}

async fn process_conversation_event(
    this: &mut ConversationTask,
    message: Message,
) -> Result<(), Error> {
    let payload = PayloadMessage::<MessagingEvents>::from_bytes(&message.data)?;
    let sender = payload.sender().to_did()?;

    let key = this.conversation_key(Some(&sender))?;

    let event = match payload.message_from_key(&key)? {
        event @ MessagingEvents::Event { .. } => event,
        _ => return Err(Error::Other),
    };

    if let MessagingEvents::Event {
        conversation_id,
        member,
        event,
        cancelled,
    } = event
    {
        let ev = match cancelled {
            true => MessageEventKind::EventCancelled {
                conversation_id,
                did_key: member,
                event,
            },
            false => MessageEventKind::EventReceived {
                conversation_id,
                did_key: member,
                event,
            },
        };

        if let Err(e) = this.event_broadcast.send(ev) {
            tracing::error!(%conversation_id, error = %e, "error broadcasting event");
        }
    }

    Ok(())
}

#[derive(Serialize, Deserialize, Clone, PartialEq, Eq)]
struct QueueItem {
    m_id: Option<Uuid>,
    peer: PeerId,
    topic: String,
    data: Bytes,
    sent: bool,
}

impl QueueItem {
    pub fn direct(m_id: Option<Uuid>, peer: PeerId, topic: String, data: impl Into<Bytes>) -> Self {
        let data = data.into();
        QueueItem {
            m_id,
            peer,
            topic,
            data,
            sent: false,
        }
    }
}

//TODO: Replace
async fn process_queue(this: &mut ConversationTask) {
    let mut changed = false;
    for (did, items) in this.queue.iter_mut() {
        let Ok(peer_id) = did.to_peer_id() else {
            continue;
        };

        if !this.ipfs.is_connected(peer_id).await.unwrap_or_default() {
            continue;
        }

        // TODO:
        for item in items {
            let QueueItem {
                peer,
                topic,
                data,
                sent,
                ..
            } = item;

            if !this
                .ipfs
                .pubsub_peers(Some(topic.clone()))
                .await
                .map(|list| list.contains(peer))
                .unwrap_or_default()
            {
                continue;
            }

            if *sent {
                continue;
            }

            if let Err(e) = this.ipfs.pubsub_publish(topic.clone(), data.clone()).await {
                tracing::error!("Error publishing to topic: {e}");
                continue;
            }

            *sent = true;

            changed = true;
        }
    }

    this.queue.retain(|_, queue| {
        queue.retain(|item| !item.sent);
        !queue.is_empty()
    });

    if changed {
        this.save_queue().await;
    }
}

fn pubkey_or_keystore(conversation: &ConversationTask) -> Result<Either<DID, Keystore>, Error> {
    let keypair = conversation.root.keypair();
    let keystore = match conversation.document.conversation_type() {
        ConversationType::Direct => {
            let list = conversation.document.recipients();

            let own_did = keypair.to_did()?;

            let recipients = list
                .into_iter()
                .filter(|did| own_did.ne(did))
                .collect::<Vec<_>>();

            let member = recipients
                .first()
                .cloned()
                .ok_or(Error::InvalidConversation)?;

            Either::Left(member)
        }
        ConversationType::Group => Either::Right(conversation.keystore.clone()),
    };

    Ok(keystore)
}<|MERGE_RESOLUTION|>--- conflicted
+++ resolved
@@ -234,12 +234,8 @@
     file: FileStore,
     identity: IdentityStore,
     discovery: Discovery,
-<<<<<<< HEAD
     pending_key_request_sent: IndexSet<DID>,
-    pending_key_exchange: IndexMap<DID, Vec<(Vec<u8>, bool)>>,
-=======
     pending_key_exchange: IndexMap<DID, Vec<(Bytes, bool)>>,
->>>>>>> 1da3f373
     document: ConversationDocument,
     keystore: Keystore,
 
@@ -1123,24 +1119,6 @@
                 match self.keystore.get_latest(keypair, &sender) {
                     Ok(key) => data.message_from_key(&key)?,
                     Err(Error::PublicKeyDoesntExist) => {
-<<<<<<< HEAD
-                        // If we are not able to get the latest key from the store, this is because we are still awaiting on the response from the key exchange
-                        // So what we should so instead is set aside the payload until we receive the key exchange then attempt to process it again
-                        _ = self.ping(&sender).await;
-
-                        // Note: We can set aside the data without the payload being owned directly due to the data already been verified
-                        //       so we can own the data directly without worrying about the lifetime
-                        //       however, we may want to eventually validate the data to ensure it havent been tampered in some way
-                        //       while waiting for the response.
-
-                        self.pending_key_exchange
-                            .entry(sender)
-                            .or_default()
-                            .push((data.message(None)?, false));
-
-                        // Note: We will mark this as `Ok` since this is pending request to be resolved
-                        return Ok(());
-=======
                         // Lets first try to get the message from the payload. If we are not apart of the list of recipients, we will then
                         // queue the payload itself.
                         match data.message(keypair) {
@@ -1148,6 +1126,10 @@
                             _ => {
                                 // If we are not able to get the latest key from the store, this is because we are still awaiting on the response from the key exchange
                                 // So what we should so instead is set aside the payload until we receive the key exchange then attempt to process it again
+                                _ = self.ping(&sender).await;
+
+                                // If we are not able to get the latest key from the store, this is because we are still awaiting on the response from the key exchange
+                                // So what we should so instead is set aside the payload until we receive the key exchange then attempt to process it again
 
                                 // Note: We can set aside the data without the payload being owned directly due to the data already been verified
                                 //       so we can own the data directly without worrying about the lifetime
@@ -1167,7 +1149,6 @@
                                 return Ok(());
                             }
                         }
->>>>>>> 1da3f373
                     }
                     Err(e) => {
                         tracing::warn!(id = %id, sender = %data.sender(), error = %e, "Failed to obtain key");
