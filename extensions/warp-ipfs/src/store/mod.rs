pub mod conversation;
pub mod discovery;
pub mod document;
pub mod event_subscription;
pub mod files;
pub mod identity;
pub mod keystore;
pub mod message;
pub mod payload;
pub mod phonebook;
pub mod queue;
pub mod request;

use chrono::{DateTime, Utc};
use rust_ipfs as ipfs;
use serde::{Deserialize, Serialize};
use std::fmt::Display;
use uuid::Uuid;

use ipfs::{Keypair, PeerId, PublicKey};
use warp::{
    crypto::{
        cipher::Cipher,
        did_key::{CoreSign, Generate, ECDH},
        hash::sha256_hash,
        zeroize::Zeroizing,
        DIDKey, Ed25519KeyPair, KeyMaterial, DID,
    },
    error::Error,
    multipass::identity::IdentityStatus,
    raygun::{
        DirectConversationSettings, GroupSettings, Message, MessageEvent, PinState, ReactionState,
    },
    tesseract::Tesseract,
};

use self::conversation::ConversationDocument;

pub trait PeerTopic: Display {
    fn inbox(&self) -> String {
        format!("/peer/{self}/inbox")
    }

    fn events(&self) -> String {
        format!("/peer/{self}/events")
    }
    fn messaging(&self) -> String {
        format!("{self}/messaging")
    }
}

impl PeerTopic for DID {}

pub trait PeerIdExt {
    fn to_public_key(&self) -> Result<PublicKey, anyhow::Error>;
    fn to_did(&self) -> Result<DID, anyhow::Error>;
}

impl PeerIdExt for PeerId {
    fn to_public_key(&self) -> Result<PublicKey, anyhow::Error> {
        let multihash = self.as_ref();
        if multihash.code() != 0 {
            anyhow::bail!("PeerId does not contain inline public key");
        }
        let public_key = PublicKey::try_decode_protobuf(multihash.digest())?;
        Ok(public_key)
    }

    fn to_did(&self) -> Result<DID, anyhow::Error> {
        let multihash = self.as_ref();
        if multihash.code() != 0 {
            anyhow::bail!("PeerId does not contain inline public key");
        }
        let public_key = PublicKey::try_decode_protobuf(multihash.digest())?;
        libp2p_pub_to_did(&public_key)
    }
}

pub trait DidExt {
    fn to_peer_id(&self) -> Result<PeerId, anyhow::Error>;
    fn to_keypair(&self) -> Result<Keypair, anyhow::Error>;
}

impl DidExt for DID {
    fn to_peer_id(&self) -> Result<PeerId, anyhow::Error> {
        did_to_libp2p_pub(self).map(|p| p.to_peer_id())
    }

    fn to_keypair(&self) -> Result<Keypair, anyhow::Error> {
        use warp::crypto::ed25519_dalek::{
            PublicKey, SecretKey, KEYPAIR_LENGTH, SECRET_KEY_LENGTH,
        };

        let bytes = Zeroizing::new(self.private_key_bytes());
        let secret_key = SecretKey::from_bytes(&bytes)?;
        let public_key: PublicKey = (&secret_key).into();
        let mut bytes: Zeroizing<[u8; KEYPAIR_LENGTH]> = Zeroizing::new([0u8; KEYPAIR_LENGTH]);

        bytes[..SECRET_KEY_LENGTH].copy_from_slice(secret_key.as_bytes());
        bytes[SECRET_KEY_LENGTH..].copy_from_slice(public_key.as_bytes());

        let libp2p_keypair = Keypair::ed25519_from_bytes(bytes)?;

        Ok(libp2p_keypair)
    }
}

pub trait VecExt<T: Eq> {
    fn insert_item(&mut self, item: &T) -> bool;
    fn remove_item(&mut self, item: &T) -> bool;
}

impl<T> VecExt<T> for Vec<T>
where
    T: Eq + Clone,
{
    fn insert_item(&mut self, item: &T) -> bool {
        if self.contains(item) {
            return false;
        }

        self.push(item.clone());
        true
    }

    fn remove_item(&mut self, item: &T) -> bool {
        if !self.contains(item) {
            return false;
        }
        if let Some(index) = self.iter().position(|el| item.eq(el)) {
            self.remove(index);
            return true;
        }
        false
    }
}

#[allow(clippy::large_enum_variant)]
#[allow(clippy::enum_variant_names)]
#[derive(Debug, Clone, Serialize, Deserialize, PartialEq, Eq)]
#[serde(rename_all = "snake_case", tag = "type")]
pub enum ConversationEvents {
    NewConversation {
        recipient: DID,
        settings: DirectConversationSettings,
    },
    NewGroupConversation {
<<<<<<< HEAD
        creator: DID,
        name: Option<String>,
        conversation_id: Uuid,
        list: Vec<DID>,
        signature: Option<String>,
        settings: GroupSettings,
=======
        conversation: ConversationDocument,
>>>>>>> b8e0445b
    },
    LeaveConversation {
        conversation_id: Uuid,
        recipient: DID,
        signature: String,
    },
    DeleteConversation {
        conversation_id: Uuid,
    },
}

#[derive(Debug, Clone, Serialize, Deserialize, PartialEq, Eq)]
#[allow(clippy::large_enum_variant)]
#[serde(rename_all = "lowercase", tag = "type")]
pub enum ConversationRequestResponse {
    Request {
        conversation_id: Uuid,
        kind: ConversationRequestKind,
    },
    Response {
        conversation_id: Uuid,
        kind: ConversationResponseKind,
    },
}

#[derive(Debug, Clone, Serialize, Deserialize, PartialEq, Eq)]
#[allow(clippy::type_complexity)]
#[serde(rename_all = "snake_case")]
pub enum ConversationRequestKind {
    Key,
    Ping,
    RetrieveMessages {
        // start/end
        range: Option<(Option<DateTime<Utc>>, Option<DateTime<Utc>>)>,
    },
    WantMessage {
        message_id: Uuid,
    },
}

#[derive(Clone, Serialize, Deserialize, PartialEq, Eq)]
#[allow(clippy::large_enum_variant)]
#[serde(rename_all = "snake_case")]
pub enum ConversationResponseKind {
    Key { key: Vec<u8> },
    Pong,
    HaveMessages { messages: Vec<Uuid> },
}

impl std::fmt::Debug for ConversationResponseKind {
    fn fmt(&self, f: &mut std::fmt::Formatter<'_>) -> std::fmt::Result {
        write!(f, "ConversationRespondKind")
    }
}

#[derive(Debug, Clone, Serialize, Deserialize, PartialEq, Eq)]
#[allow(clippy::large_enum_variant)]
#[serde(rename_all = "snake_case", tag = "type")]
pub enum MessagingEvents {
    New {
        message: Message,
    },
    Edit {
        conversation_id: Uuid,
        message_id: Uuid,
        modified: DateTime<Utc>,
        lines: Vec<String>,
        signature: Vec<u8>,
    },
    Delete {
        conversation_id: Uuid,
        message_id: Uuid,
    },
    Pin {
        conversation_id: Uuid,
        member: DID,
        message_id: Uuid,
        state: PinState,
    },
    React {
        conversation_id: Uuid,
        reactor: DID,
        message_id: Uuid,
        state: ReactionState,
        emoji: String,
    },
    UpdateConversation {
        conversation: ConversationDocument,
        kind: ConversationUpdateKind,
    },
    Event {
        conversation_id: Uuid,
        member: DID,
        event: MessageEvent,
        cancelled: bool,
    },
}

#[derive(Debug, Clone, Serialize, Deserialize, PartialEq, Eq)]
#[serde(rename_all = "snake_case", tag = "type")]
pub enum ConversationUpdateKind {
    AddParticipant { did: DID },
    RemoveParticipant { did: DID },
    AddRestricted { did: DID },
    RemoveRestricted { did: DID },
    ChangeName { name: Option<String> },
}

// Note that this are temporary
fn sign_serde<D: Serialize>(did: &DID, data: &D) -> anyhow::Result<Vec<u8>> {
    let bytes = serde_json::to_vec(data)?;
    Ok(did.as_ref().sign(&bytes))
}

// Note that this are temporary
fn verify_serde_sig<D: Serialize>(pk: DID, data: &D, signature: &[u8]) -> anyhow::Result<()> {
    let bytes = serde_json::to_vec(data)?;
    pk.as_ref()
        .verify(&bytes, signature)
        .map_err(|e| anyhow::anyhow!("{:?}", e))?;
    Ok(())
}

pub fn generate_shared_topic(did_a: &DID, did_b: &DID, seed: Option<&str>) -> anyhow::Result<Uuid> {
    let x25519_a = Ed25519KeyPair::from_secret_key(&did_a.private_key_bytes()).get_x25519();
    let x25519_b = Ed25519KeyPair::from_public_key(&did_b.public_key_bytes()).get_x25519();
    let shared_key = x25519_a.key_exchange(&x25519_b);
    let topic_hash = sha256_hash(&shared_key, seed.map(|s| s.as_bytes()));
    Uuid::from_slice(&topic_hash[..topic_hash.len() / 2]).map_err(anyhow::Error::from)
}

pub fn get_keypair_did(keypair: &ipfs::Keypair) -> anyhow::Result<DID> {
    let kp = Zeroizing::new(keypair.clone().try_into_ed25519()?.to_bytes());
    let kp = warp::crypto::ed25519_dalek::Keypair::from_bytes(&*kp)?;
    let did = DIDKey::Ed25519(Ed25519KeyPair::from_secret_key(kp.secret.as_bytes()));
    Ok(did.into())
}

fn did_to_libp2p_pub(public_key: &DID) -> anyhow::Result<ipfs::libp2p::identity::PublicKey> {
    let pub_key =
        ipfs::libp2p::identity::ed25519::PublicKey::try_from_bytes(&public_key.public_key_bytes())?;
    Ok(ipfs::libp2p::identity::PublicKey::from(pub_key))
}

fn libp2p_pub_to_did(public_key: &ipfs::libp2p::identity::PublicKey) -> anyhow::Result<DID> {
    let pk = match public_key.clone().try_into_ed25519() {
        Ok(pk) => {
            let did: DIDKey = Ed25519KeyPair::from_public_key(&pk.to_bytes()).into();
            did.into()
        }
        _ => anyhow::bail!(Error::PublicKeyInvalid),
    };
    Ok(pk)
}

fn did_keypair(tesseract: &Tesseract) -> anyhow::Result<DID> {
    let kp = tesseract.retrieve("keypair")?;
    let kp = bs58::decode(kp).into_vec()?;
    let id_kp = warp::crypto::ed25519_dalek::Keypair::from_bytes(&kp)?;
    let did = DIDKey::Ed25519(Ed25519KeyPair::from_secret_key(id_kp.secret.as_bytes()));
    Ok(did.into())
}

pub(crate) fn ecdh_encrypt<K: AsRef<[u8]>>(
    did: &DID,
    recipient: Option<&DID>,
    data: K,
) -> Result<Vec<u8>, Error> {
    let prikey = Ed25519KeyPair::from_secret_key(&did.private_key_bytes()).get_x25519();
    let did_pubkey = match recipient {
        Some(did) => did.public_key_bytes(),
        None => did.public_key_bytes(),
    };

    let pubkey = Ed25519KeyPair::from_public_key(&did_pubkey).get_x25519();
    let prik = Zeroizing::new(prikey.key_exchange(&pubkey));
    let data = Cipher::direct_encrypt(data.as_ref(), &prik)?;

    Ok(data)
}

pub(crate) fn ecdh_decrypt<K: AsRef<[u8]>>(
    did: &DID,
    recipient: Option<&DID>,
    data: K,
) -> Result<Vec<u8>, Error> {
    let prikey = Ed25519KeyPair::from_secret_key(&did.private_key_bytes()).get_x25519();
    let did_pubkey = match recipient {
        Some(did) => did.public_key_bytes(),
        None => did.public_key_bytes(),
    };

    let pubkey = Ed25519KeyPair::from_public_key(&did_pubkey).get_x25519();
    let prik = Zeroizing::new(prikey.key_exchange(&pubkey));
    let data = Cipher::direct_decrypt(data.as_ref(), &prik)?;

    Ok(data)
}

#[allow(clippy::large_enum_variant)]
pub enum PeerType {
    PeerId(PeerId),
    DID(DID),
}

impl From<&DID> for PeerType {
    fn from(did: &DID) -> Self {
        PeerType::DID(did.clone())
    }
}

impl From<DID> for PeerType {
    fn from(did: DID) -> Self {
        PeerType::DID(did)
    }
}

impl From<PeerId> for PeerType {
    fn from(peer_id: PeerId) -> Self {
        PeerType::PeerId(peer_id)
    }
}

impl From<&PeerId> for PeerType {
    fn from(peer_id: &PeerId) -> Self {
        PeerType::PeerId(*peer_id)
    }
}

#[derive(Default, Debug, Copy, Clone, PartialEq, Eq)]
pub enum PeerConnectionType {
    Connected,
    #[default]
    NotConnected,
}

impl From<PeerConnectionType> for IdentityStatus {
    fn from(status: PeerConnectionType) -> Self {
        match status {
            PeerConnectionType::Connected => IdentityStatus::Online,
            PeerConnectionType::NotConnected => IdentityStatus::Offline,
        }
    }
}

pub async fn connected_to_peer<I: Into<PeerType>>(
    ipfs: &ipfs::Ipfs,
    pkey: I,
) -> anyhow::Result<PeerConnectionType> {
    let peer_id = match pkey.into() {
        PeerType::DID(did) => did.to_peer_id()?,
        PeerType::PeerId(peer) => peer,
    };

    let connected_peer = ipfs.is_connected(peer_id).await?;

    Ok(match connected_peer {
        true => PeerConnectionType::Connected,
        false => PeerConnectionType::NotConnected,
    })
}

#[cfg(test)]
mod test {
    use rust_ipfs::Keypair;
    use warp::crypto::DID;

    use crate::store::did_to_libp2p_pub;

    use super::PeerIdExt;

    #[test]
    fn peer_id_to_did() -> anyhow::Result<()> {
        let peer_id = generate_ed25519_keypair(0).public().to_peer_id();
        assert!(peer_id.to_did().is_ok());

        let random_did = DID::default();
        let public_key = did_to_libp2p_pub(&random_did)?;

        let peer_id = public_key.to_peer_id();

        let same_did = peer_id.to_did()?;
        assert_eq!(same_did, random_did);

        Ok(())
    }

    fn generate_ed25519_keypair(seed: u8) -> Keypair {
        let mut buffer = [0u8; 32];
        buffer[0] = seed;
        Keypair::ed25519_from_bytes(buffer).expect("valid keypair")
    }
}<|MERGE_RESOLUTION|>--- conflicted
+++ resolved
@@ -28,9 +28,7 @@
     },
     error::Error,
     multipass::identity::IdentityStatus,
-    raygun::{
-        DirectConversationSettings, GroupSettings, Message, MessageEvent, PinState, ReactionState,
-    },
+    raygun::{DirectConversationSettings, Message, MessageEvent, PinState, ReactionState},
     tesseract::Tesseract,
 };
 
@@ -145,16 +143,7 @@
         settings: DirectConversationSettings,
     },
     NewGroupConversation {
-<<<<<<< HEAD
-        creator: DID,
-        name: Option<String>,
-        conversation_id: Uuid,
-        list: Vec<DID>,
-        signature: Option<String>,
-        settings: GroupSettings,
-=======
         conversation: ConversationDocument,
->>>>>>> b8e0445b
     },
     LeaveConversation {
         conversation_id: Uuid,
