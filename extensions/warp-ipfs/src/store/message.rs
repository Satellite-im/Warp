--- conflicted
+++ resolved
@@ -463,7 +463,6 @@
         inner.cancel_event(conversation_id, event).await
     }
 
-<<<<<<< HEAD
     pub async fn set_description(
         &self,
         conversation_id: Uuid,
@@ -471,7 +470,7 @@
     ) -> Result<(), Error> {
         let inner = &mut *self.inner.write().await;
         inner.set_description(conversation_id, desc).await
-=======
+    }
     pub async fn archived_conversation(&self, conversation_id: Uuid) -> Result<(), Error> {
         let inner = &mut *self.inner.write().await;
         inner.archived_conversation(conversation_id).await
@@ -480,7 +479,6 @@
     pub async fn unarchived_conversation(&self, conversation_id: Uuid) -> Result<(), Error> {
         let inner = &mut *self.inner.write().await;
         inner.unarchived_conversation(conversation_id).await
->>>>>>> 24ab188a
     }
 }
 
