--- conflicted
+++ resolved
@@ -64,17 +64,13 @@
     },
 };
 
-<<<<<<< HEAD
 use warp::raygun::{
     community::{
         Community, CommunityChannel, CommunityChannelPermissions, CommunityChannelType, CommunityInvite, CommunityPermissions,
         RayGunCommunity, Role,
     },
-    ConversationImage, GroupPermission, GroupPermissions,
+    ConversationImage, GroupPermission, GroupPermissionOpt,
 };
-=======
-use warp::raygun::{ConversationImage, GroupPermission, GroupPermissionOpt};
->>>>>>> eddf12f2
 use warp::{
     constellation::{directory::Directory, ConstellationProgressStream, Progression},
     crypto::{cipher::Cipher, generate, DID},
