--- conflicted
+++ resolved
@@ -26,7 +26,7 @@
 use tokio_util::sync::{CancellationToken, DropGuard};
 use tracing::{error, warn};
 use uuid::Uuid;
-<<<<<<< HEAD
+
 use warp::constellation::directory::Directory;
 use warp::constellation::{ConstellationProgressStream, Progression};
 use warp::crypto::cipher::Cipher;
@@ -35,22 +35,9 @@
 use warp::multipass::MultiPassEventKind;
 use warp::raygun::{
     AttachmentEventStream, AttachmentKind, Conversation, ConversationSettings, ConversationType,
-    DirectConversationSettings, EmbedState, GroupSettings, Location, Message, MessageEvent,
-    MessageEventKind, MessageOptions, MessageReference, MessageStatus, MessageType, Messages,
-    MessagesType, PinState, RayGunEventKind, ReactionState,
-=======
-use warp::{
-    constellation::{ConstellationProgressStream, Progression},
-    crypto::{cipher::Cipher, generate, DID},
-    error::Error,
-    multipass::MultiPassEventKind,
-    raygun::{
-        AttachmentEventStream, AttachmentKind, Conversation, ConversationSettings,
-        ConversationType, DirectConversationSettings, GroupSettings, Location, MessageEvent,
-        MessageEventKind, MessageOptions, MessageReference, MessageStatus, MessageType, Messages,
-        MessagesType, PinState, RayGunEventKind, ReactionState,
-    },
->>>>>>> e685d10e
+    DirectConversationSettings, GroupSettings, Location, MessageEvent, MessageEventKind,
+    MessageOptions, MessageReference, MessageStatus, MessageType, Messages, MessagesType, PinState,
+    RayGunEventKind, ReactionState,
 };
 
 use crate::store::{
@@ -2379,6 +2366,26 @@
             return Err(Error::NoAttachments);
         }
 
+        let root_directory = constellation.root_directory();
+
+        if !root_directory.has_item("chat_media") {
+            let new_dir = Directory::new("chat_media");
+            root_directory.add_directory(new_dir)?;
+        }
+
+        let mut media_dir = root_directory
+            .get_last_directory_from_path(&format!("/chat_media/{conversation_id}"))?;
+
+        if media_dir.name() == "chat_media" {
+            let new_dir = Directory::new(&conversation_id.to_string());
+            media_dir.add_directory(new_dir)?;
+            // in case the index isnt rebuilt from signaling
+            // _ = constellation.export().await;
+            media_dir = media_dir.get_last_directory_from_path(&conversation_id.to_string())?;
+        }
+
+        assert_eq!(media_dir.name(), conversation_id.to_string());
+
         let mut atx = self.attachment_tx.clone();
 
         let message_id = Uuid::new_v4();
@@ -2423,13 +2430,7 @@
 
                         let original = filename.clone();
 
-                        let current_directory = match constellation.current_directory() {
-                            Ok(directory) => directory,
-                            Err(e) => {
-                                yield AttachmentKind::Pending(Err(e));
-                                return;
-                            }
-                        };
+                        let current_directory = media_dir.clone();
 
                         let mut interval = 0;
                         let skip;
@@ -2469,6 +2470,8 @@
 
                         in_stack.push(filename.clone());
 
+                        let filename = format!("/chat_media/{conversation_id}/{filename}");
+
                         let mut progress = match constellation.put(&filename, &file).await {
                             Ok(stream) => stream,
                             Err(e) => {
@@ -2481,7 +2484,7 @@
                             }
                         };
 
-                        let current_directory = current_directory.clone();
+                        let directory = root_directory.clone();
                         let filename = filename.to_string();
 
                         let stream = async_stream::stream! {
@@ -2491,7 +2494,7 @@
                                         yield (item, None);
                                     },
                                     item @ Progression::ProgressComplete { .. } => {
-                                        let file = current_directory.get_item(&filename).and_then(|item| item.get_file()).ok();
+                                        let file = directory.get_item_by_path(&filename).and_then(|item| item.get_file()).ok();
                                         yield (item, file);
                                         break;
                                     },
@@ -3850,36 +3853,12 @@
             *message.lines_mut() = lines;
             message.set_modified(modified);
 
-<<<<<<< HEAD
-        let root_directory = constellation.root_directory();
-
-        if !root_directory.has_item("chat_media") {
-            let new_dir = Directory::new("chat_media");
-            root_directory.add_directory(new_dir)?;
-        }
-
-        let mut media_dir = root_directory
-            .get_last_directory_from_path(&format!("/chat_media/{conversation_id}"))?;
-
-        if media_dir.name() == "chat_media" {
-            let new_dir = Directory::new(&conversation_id.to_string());
-            media_dir.add_directory(new_dir)?;
-            // in case the index isnt rebuilt from signaling
-            _ = constellation.export().await;
-            media_dir = media_dir.get_last_directory_from_path(&conversation_id.to_string())?;
-        }
-
-        assert_eq!(media_dir.name(), conversation_id.to_string());
-
-        let store = self.clone();
-=======
             message_document
                 .update(&this.ipfs, &this.keypair, message, keystore.as_ref())
                 .await?;
             list.replace(message_document);
             document.set_message_list(&this.ipfs, list).await?;
             this.set_document(document).await?;
->>>>>>> e685d10e
 
             if let Err(e) = tx.send(MessageEventKind::MessageEdited {
                 conversation_id,
@@ -4003,13 +3982,9 @@
 
             let reactions = message.reactions_mut();
 
-<<<<<<< HEAD
-                        let current_directory = media_dir.clone();
-=======
             match state {
                 ReactionState::Add => {
                     let entry = reactions.entry(emoji.clone()).or_default();
->>>>>>> e685d10e
 
                     if entry.contains(&reactor) {
                         return Err(Error::ReactionExist);
@@ -4039,41 +4014,6 @@
                         BTreeEntry::Occupied(mut e) => {
                             let list = e.get_mut();
 
-<<<<<<< HEAD
-                        let filename = format!("/chat_media/{conversation_id}/{filename}");
-
-                        let mut progress = match constellation.put(&filename, &file).await {
-                            Ok(stream) => stream,
-                            Err(e) => {
-                                error!("Error uploading {filename}: {e}");
-                                let stream = async_stream::stream! {
-                                    yield (Progression::ProgressFailed { name: filename, last_size: None, error: Some(e.to_string()) }, None);
-                                };
-                                streams.push(stream.boxed());
-                                continue;
-                            }
-                        };
-
-                        let directory = root_directory.clone();
-                        let filename = filename.to_string();
-
-                        let stream = async_stream::stream! {
-                            while let Some(item) = progress.next().await {
-                                match item {
-                                    item @ Progression::CurrentProgress { .. } => {
-                                        yield (item, None);
-                                    },
-                                    item @ Progression::ProgressComplete { .. } => {
-                                        let file = directory.get_item_by_path(&filename).and_then(|item| item.get_file()).ok();
-                                        yield (item, file);
-                                        break;
-                                    },
-                                    item @ Progression::ProgressFailed { .. } => {
-                                        yield (item, None);
-                                        break;
-                                    }
-                                }
-=======
                             if !list.contains(&reactor) {
                                 return Err(Error::ReactionDoesntExist);
                             }
@@ -4081,7 +4021,6 @@
                             list.retain(|did| did != &reactor);
                             if list.is_empty() {
                                 e.remove();
->>>>>>> e685d10e
                             }
                         }
                         BTreeEntry::Vacant(_) => return Err(Error::ReactionDoesntExist),
