use chrono::Utc;
use either::Either;
use tracing::info;

use std::{
    collections::{
        btree_map::Entry as BTreeEntry, hash_map::Entry as HashEntry, BTreeMap, HashMap, HashSet,
    },
    ffi::OsStr,
    future::IntoFuture,
    path::{Path, PathBuf},
    str::FromStr,
    sync::Arc,
    time::{Duration, Instant},
};

use futures::{
    channel::{mpsc, oneshot},
    pin_mut,
    stream::{BoxStream, FuturesUnordered, SelectAll},
    SinkExt, Stream, StreamExt, TryFutureExt,
};
use libipld::Cid;
use rust_ipfs::{libp2p::gossipsub::Message, Ipfs, PeerId};

use serde::{Deserialize, Serialize};
use tokio::{select, task::JoinHandle};
use tokio_util::sync::{CancellationToken, DropGuard};
use tracing::{error, warn};
use uuid::Uuid;

use warp::{
    constellation::{directory::Directory, ConstellationProgressStream, Progression},
    crypto::{cipher::Cipher, generate, DID},
    error::Error,
    multipass::MultiPassEventKind,
    raygun::{
        AttachmentEventStream, AttachmentKind, Conversation, ConversationSettings,
        ConversationType, DirectConversationSettings, GroupSettings, Location, MessageEvent,
        MessageEventKind, MessageOptions, MessageReference, MessageStatus, MessageType, Messages,
        MessagesType, PinState, RayGunEventKind, ReactionState,
    },
};

use crate::store::{
    conversation::{ConversationDocument, MessageDocument},
    discovery::Discovery,
    ecdh_decrypt, ecdh_encrypt, ecdh_shared_key,
    event_subscription::EventSubscription,
    files::FileStore,
    generate_shared_topic,
    identity::IdentityStore,
    keystore::Keystore,
    payload::Payload,
    sign_serde, verify_serde_sig, ConversationEvents, ConversationRequestKind,
    ConversationRequestResponse, ConversationResponseKind, ConversationUpdateKind, DidExt,
    MessagingEvents, PeerTopic,
};

use super::document::root::RootDocumentMap;

const CHAT_DIRECTORY: &str = "chat_media";

pub type DownloadStream = BoxStream<'static, Result<Vec<u8>, Error>>;

#[allow(clippy::large_enum_variant)]
enum MessagingCommand {
    GetDocument {
        id: Uuid,
        response: oneshot::Sender<Result<ConversationDocument, Error>>,
    },
    GetKeystore {
        id: Uuid,
        response: oneshot::Sender<Result<Keystore, Error>>,
    },
    SetDocument {
        document: ConversationDocument,
        response: oneshot::Sender<Result<(), Error>>,
    },
    SetKeystore {
        id: Uuid,
        document: Keystore,
        response: oneshot::Sender<Result<(), Error>>,
    },
    Delete {
        id: Uuid,
        response: oneshot::Sender<Result<ConversationDocument, Error>>,
    },
    Contains {
        id: Uuid,
        response: oneshot::Sender<Result<bool, Error>>,
    },
    List {
        response: oneshot::Sender<Result<Vec<ConversationDocument>, Error>>,
    },
    LoadConversations {
        response: oneshot::Sender<Result<(), Error>>,
    },
    Subscribe {
        id: Uuid,
        response: oneshot::Sender<Result<tokio::sync::broadcast::Sender<MessageEventKind>, Error>>,
    },

    CreateConversation {
        did: DID,
        response: oneshot::Sender<Result<Conversation, Error>>,
    },
    CreateGroupConversation {
        name: Option<String>,
        recipients: HashSet<DID>,
        settings: GroupSettings,
        response: oneshot::Sender<Result<Conversation, Error>>,
    },
    GetMessage {
        conversation_id: Uuid,
        message_id: Uuid,
        response: oneshot::Sender<Result<warp::raygun::Message, Error>>,
    },
    GetMessages {
        conversation_id: Uuid,
        opt: MessageOptions,
        response: oneshot::Sender<Result<Messages, Error>>,
    },
    GetMessagesCount {
        conversation_id: Uuid,
        response: oneshot::Sender<Result<usize, Error>>,
    },
    GetMessageReference {
        conversation_id: Uuid,
        message_id: Uuid,
        response: oneshot::Sender<Result<MessageReference, Error>>,
    },
    GetMessageReferences {
        conversation_id: Uuid,
        opt: MessageOptions,
        response: oneshot::Sender<Result<BoxStream<'static, MessageReference>, Error>>,
    },
    DeleteConversation {
        conversation_id: Uuid,
        response: oneshot::Sender<Result<(), Error>>,
    },
    UpdateConversationName {
        conversation_id: Uuid,
        name: String,
        response: oneshot::Sender<Result<(), Error>>,
    },
    UpdateConversationSettings {
        conversation_id: Uuid,
        settings: ConversationSettings,
        response: oneshot::Sender<Result<(), Error>>,
    },
    AddRecipient {
        conversation_id: Uuid,
        did: DID,
        response: oneshot::Sender<Result<(), Error>>,
    },
    RemoveRecipient {
        conversation_id: Uuid,
        did: DID,
        response: oneshot::Sender<Result<(), Error>>,
    },
    MessageStatus {
        conversation_id: Uuid,
        message_id: Uuid,
        response: oneshot::Sender<Result<MessageStatus, Error>>,
    },
    SendMessage {
        conversation_id: Uuid,
        lines: Vec<String>,
        response: oneshot::Sender<Result<Uuid, Error>>,
    },
    EditMessage {
        conversation_id: Uuid,
        message_id: Uuid,
        lines: Vec<String>,
        response: oneshot::Sender<Result<(), Error>>,
    },
    Reply {
        conversation_id: Uuid,
        message_id: Uuid,
        lines: Vec<String>,
        response: oneshot::Sender<Result<Uuid, Error>>,
    },
    DeleteMessage {
        conversation_id: Uuid,
        message_id: Uuid,
        response: oneshot::Sender<Result<(), Error>>,
    },
    PinMessage {
        conversation_id: Uuid,
        message_id: Uuid,
        state: PinState,
        response: oneshot::Sender<Result<(), Error>>,
    },
    React {
        conversation_id: Uuid,
        message_id: Uuid,
        state: ReactionState,
        emoji: String,
        response: oneshot::Sender<Result<(), Error>>,
    },
    Attach {
        conversation_id: Uuid,
        message_id: Option<Uuid>,
        locations: Vec<Location>,
        messages: Vec<String>,
        response: oneshot::Sender<Result<(Uuid, AttachmentEventStream), Error>>,
    },
    Download {
        conversation_id: Uuid,
        message_id: Uuid,
        file: String,
        path: PathBuf,
        response: oneshot::Sender<Result<ConstellationProgressStream, Error>>,
    },
    DownloadStream {
        conversation_id: Uuid,
        message_id: Uuid,
        file: String,
        response: oneshot::Sender<Result<DownloadStream, Error>>,
    },
    SendEvent {
        conversation_id: Uuid,
        event: MessageEvent,
        response: oneshot::Sender<Result<(), Error>>,
    },
    CancelEvent {
        conversation_id: Uuid,
        event: MessageEvent,
        response: oneshot::Sender<Result<(), Error>>,
    },
}

#[derive(Clone)]
pub struct MessageStore {
    command_tx: mpsc::Sender<MessagingCommand>,
    _task_cancellation: Arc<DropGuard>,
}

#[allow(clippy::too_many_arguments)]
impl MessageStore {
    pub async fn new(
        ipfs: &Ipfs,
        path: Option<PathBuf>,
        discovery: Discovery,
        keypair: Arc<DID>,
        file: FileStore,
        event: EventSubscription<RayGunEventKind>,
        identity: IdentityStore,
    ) -> Self {
        info!("Initializing MessageStore");

        if let Some(path) = path.as_ref() {
            if !path.exists() {
                tokio::fs::create_dir_all(path)
                    .await
                    .expect("able to create directory");
            }
        }

        let (tx, rx) = futures::channel::mpsc::channel(0);

        let token = CancellationToken::new();
        let drop_guard = token.clone().drop_guard();

        let root = identity.root_document().clone();
        let (atx, arx) = mpsc::channel(1);
        let mut task = ConversationTask {
            ipfs: ipfs.clone(),
            event_handler: Default::default(),
            keypair,
            path,
            topic_stream: Default::default(),
            conversation_task: HashMap::new(),
            identity,
            command_rx: rx,
            root,
            discovery,
            file,
            event,
            attachment_rx: arx,
            attachment_tx: atx,
            pending_key_exchange: Default::default(),
            queue: Default::default(),
        };

        if let Err(e) = task.migrate().await {
            tracing::warn!(error = %e, "unable to migrate conversations to root document");
        }

        if let Err(e) = task.load_conversations().await {
            tracing::warn!("Unable to load conversations: {e}");
        }

        tokio::spawn({
            async move {
                select! {
                    _ = token.cancelled() => {}
                    _ = task.run() => {}
                }
            }
        });

        Self {
            command_tx: tx,
            _task_cancellation: Arc::new(drop_guard),
        }
    }
}

impl MessageStore {
    pub async fn get_conversation(&self, id: Uuid) -> Result<Conversation, Error> {
        let document = self.get(id).await?;
        Ok(document.into())
    }

    pub async fn list_conversations(&self) -> Result<Vec<Conversation>, Error> {
        self.list()
            .await
            .map(|list| list.into_iter().map(|document| document.into()).collect())
    }

    pub async fn get_conversation_stream(
        &self,
        conversation_id: Uuid,
    ) -> Result<impl Stream<Item = MessageEventKind>, Error> {
        let mut rx = self.subscribe(conversation_id).await?.subscribe();
        Ok(async_stream::stream! {
            loop {
                match rx.recv().await {
                    Ok(event) => yield event,
                    Err(tokio::sync::broadcast::error::RecvError::Closed) => break,
                    Err(_) => {}
                };
            }
        })
    }

    pub async fn get(&self, id: Uuid) -> Result<ConversationDocument, Error> {
        let (tx, rx) = oneshot::channel();
        let _ = self
            .command_tx
            .clone()
            .send(MessagingCommand::GetDocument { id, response: tx })
            .await;
        rx.await.map_err(anyhow::Error::from)?
    }

    pub async fn get_keystore(&self, id: Uuid) -> Result<Keystore, Error> {
        let (tx, rx) = oneshot::channel();
        let _ = self
            .command_tx
            .clone()
            .send(MessagingCommand::GetKeystore { id, response: tx })
            .await;
        rx.await.map_err(anyhow::Error::from)?
    }

    pub async fn contains(&self, id: Uuid) -> Result<bool, Error> {
        let (tx, rx) = oneshot::channel();
        let _ = self
            .command_tx
            .clone()
            .send(MessagingCommand::Contains { id, response: tx })
            .await;
        rx.await.map_err(anyhow::Error::from)?
    }

    pub async fn set(&self, document: ConversationDocument) -> Result<(), Error> {
        let (tx, rx) = oneshot::channel();
        let _ = self
            .command_tx
            .clone()
            .send(MessagingCommand::SetDocument {
                document,
                response: tx,
            })
            .await;
        rx.await.map_err(anyhow::Error::from)?
    }

    pub async fn set_keystore(&self, id: Uuid, document: Keystore) -> Result<(), Error> {
        let (tx, rx) = oneshot::channel();
        let _ = self
            .command_tx
            .clone()
            .send(MessagingCommand::SetKeystore {
                id,
                document,
                response: tx,
            })
            .await;
        rx.await.map_err(anyhow::Error::from)?
    }

    pub async fn delete(&self, id: Uuid) -> Result<ConversationDocument, Error> {
        let (tx, rx) = oneshot::channel();
        let _ = self
            .command_tx
            .clone()
            .send(MessagingCommand::Delete { id, response: tx })
            .await;
        rx.await.map_err(anyhow::Error::from)?
    }

    pub async fn list(&self) -> Result<Vec<ConversationDocument>, Error> {
        let (tx, rx) = oneshot::channel();
        let _ = self
            .command_tx
            .clone()
            .send(MessagingCommand::List { response: tx })
            .await;
        rx.await.map_err(anyhow::Error::from)?
    }

    pub async fn load_conversations(&self) -> Result<(), Error> {
        let (tx, rx) = oneshot::channel();
        let _ = self
            .command_tx
            .clone()
            .send(MessagingCommand::LoadConversations { response: tx })
            .await;
        rx.await.map_err(anyhow::Error::from)?
    }

    pub async fn subscribe(
        &self,
        id: Uuid,
    ) -> Result<tokio::sync::broadcast::Sender<MessageEventKind>, Error> {
        let (tx, rx) = oneshot::channel();
        let _ = self
            .command_tx
            .clone()
            .send(MessagingCommand::Subscribe { id, response: tx })
            .await;
        rx.await.map_err(anyhow::Error::from)?
    }

    pub async fn create_conversation(&self, did: &DID) -> Result<Conversation, Error> {
        let (tx, rx) = oneshot::channel();
        let _ = self
            .command_tx
            .clone()
            .send(MessagingCommand::CreateConversation {
                did: did.clone(),
                response: tx,
            })
            .await;
        rx.await.map_err(anyhow::Error::from)?
    }

    pub async fn create_group_conversation(
        &self,
        name: Option<String>,
        members: HashSet<DID>,
        settings: GroupSettings,
    ) -> Result<Conversation, Error> {
        let (tx, rx) = oneshot::channel();
        let _ = self
            .command_tx
            .clone()
            .send(MessagingCommand::CreateGroupConversation {
                name,
                recipients: members,
                settings,
                response: tx,
            })
            .await;
        rx.await.map_err(anyhow::Error::from)?
    }

    pub async fn get_message(
        &self,
        conversation_id: Uuid,
        message_id: Uuid,
    ) -> Result<warp::raygun::Message, Error> {
        let (tx, rx) = oneshot::channel();
        let _ = self
            .command_tx
            .clone()
            .send(MessagingCommand::GetMessage {
                conversation_id,
                message_id,
                response: tx,
            })
            .await;
        rx.await.map_err(anyhow::Error::from)?
    }

    pub async fn get_messages(
        &self,
        conversation_id: Uuid,
        opt: MessageOptions,
    ) -> Result<Messages, Error> {
        let (tx, rx) = oneshot::channel();
        let _ = self
            .command_tx
            .clone()
            .send(MessagingCommand::GetMessages {
                conversation_id,
                opt,
                response: tx,
            })
            .await;
        rx.await.map_err(anyhow::Error::from)?
    }

    pub async fn messages_count(&self, conversation_id: Uuid) -> Result<usize, Error> {
        let (tx, rx) = oneshot::channel();
        let _ = self
            .command_tx
            .clone()
            .send(MessagingCommand::GetMessagesCount {
                conversation_id,
                response: tx,
            })
            .await;
        rx.await.map_err(anyhow::Error::from)?
    }

    pub async fn get_message_reference(
        &self,
        conversation_id: Uuid,
        message_id: Uuid,
    ) -> Result<MessageReference, Error> {
        let (tx, rx) = oneshot::channel();
        let _ = self
            .command_tx
            .clone()
            .send(MessagingCommand::GetMessageReference {
                conversation_id,
                message_id,
                response: tx,
            })
            .await;
        rx.await.map_err(anyhow::Error::from)?
    }

    pub async fn get_message_references(
        &self,
        conversation_id: Uuid,
        opt: MessageOptions,
    ) -> Result<BoxStream<'static, MessageReference>, Error> {
        let (tx, rx) = oneshot::channel();
        let _ = self
            .command_tx
            .clone()
            .send(MessagingCommand::GetMessageReferences {
                conversation_id,
                opt,
                response: tx,
            })
            .await;
        rx.await.map_err(anyhow::Error::from)?
    }

    pub async fn update_conversation_name<S: Into<String>>(
        &self,
        conversation_id: Uuid,
        name: S,
    ) -> Result<(), Error> {
        let name = name.into();
        let (tx, rx) = oneshot::channel();
        let _ = self
            .command_tx
            .clone()
            .send(MessagingCommand::UpdateConversationName {
                conversation_id,
                name,
                response: tx,
            })
            .await;
        rx.await.map_err(anyhow::Error::from)?
    }

    pub async fn update_conversation_settings(
        &self,
        conversation_id: Uuid,
        settings: ConversationSettings,
    ) -> Result<(), Error> {
        let (tx, rx) = oneshot::channel();
        let _ = self
            .command_tx
            .clone()
            .send(MessagingCommand::UpdateConversationSettings {
                conversation_id,
                settings,
                response: tx,
            })
            .await;
        rx.await.map_err(anyhow::Error::from)?
    }

    pub async fn delete_conversation(&self, conversation_id: Uuid) -> Result<(), Error> {
        let (tx, rx) = oneshot::channel();
        let _ = self
            .command_tx
            .clone()
            .send(MessagingCommand::DeleteConversation {
                conversation_id,
                response: tx,
            })
            .await;
        rx.await.map_err(anyhow::Error::from)?
    }

    pub async fn add_recipient(&self, conversation_id: Uuid, did: &DID) -> Result<(), Error> {
        let (tx, rx) = oneshot::channel();
        let _ = self
            .command_tx
            .clone()
            .send(MessagingCommand::AddRecipient {
                conversation_id,
                did: did.clone(),
                response: tx,
            })
            .await;
        rx.await.map_err(anyhow::Error::from)?
    }

    pub async fn remove_recipient(&self, conversation_id: Uuid, did: &DID) -> Result<(), Error> {
        let (tx, rx) = oneshot::channel();
        let _ = self
            .command_tx
            .clone()
            .send(MessagingCommand::RemoveRecipient {
                conversation_id,
                did: did.clone(),
                response: tx,
            })
            .await;
        rx.await.map_err(anyhow::Error::from)?
    }

    pub async fn message_status(
        &self,
        conversation_id: Uuid,
        message_id: Uuid,
    ) -> Result<MessageStatus, Error> {
        let (tx, rx) = oneshot::channel();
        let _ = self
            .command_tx
            .clone()
            .send(MessagingCommand::MessageStatus {
                conversation_id,
                message_id,
                response: tx,
            })
            .await;
        rx.await.map_err(anyhow::Error::from)?
    }

    pub async fn send_message(
        &self,
        conversation_id: Uuid,
        lines: Vec<String>,
    ) -> Result<Uuid, Error> {
        let (tx, rx) = oneshot::channel();
        let _ = self
            .command_tx
            .clone()
            .send(MessagingCommand::SendMessage {
                conversation_id,
                lines,
                response: tx,
            })
            .await;
        rx.await.map_err(anyhow::Error::from)?
    }

    pub async fn edit_message(
        &self,
        conversation_id: Uuid,
        message_id: Uuid,
        lines: Vec<String>,
    ) -> Result<(), Error> {
        let (tx, rx) = oneshot::channel();
        let _ = self
            .command_tx
            .clone()
            .send(MessagingCommand::EditMessage {
                conversation_id,
                message_id,
                lines,
                response: tx,
            })
            .await;
        rx.await.map_err(anyhow::Error::from)?
    }

    pub async fn reply(
        &self,
        conversation_id: Uuid,
        message_id: Uuid,
        lines: Vec<String>,
    ) -> Result<Uuid, Error> {
        let (tx, rx) = oneshot::channel();
        let _ = self
            .command_tx
            .clone()
            .send(MessagingCommand::Reply {
                conversation_id,
                message_id,
                lines,
                response: tx,
            })
            .await;
        rx.await.map_err(anyhow::Error::from)?
    }

    pub async fn delete_message(
        &self,
        conversation_id: Uuid,
        message_id: Uuid,
    ) -> Result<(), Error> {
        let (tx, rx) = oneshot::channel();
        let _ = self
            .command_tx
            .clone()
            .send(MessagingCommand::DeleteMessage {
                conversation_id,
                message_id,
                response: tx,
            })
            .await;
        rx.await.map_err(anyhow::Error::from)?
    }

    pub async fn pin_message(
        &self,
        conversation_id: Uuid,
        message_id: Uuid,
        state: PinState,
    ) -> Result<(), Error> {
        let (tx, rx) = oneshot::channel();
        let _ = self
            .command_tx
            .clone()
            .send(MessagingCommand::PinMessage {
                conversation_id,
                message_id,
                state,
                response: tx,
            })
            .await;
        rx.await.map_err(anyhow::Error::from)?
    }

    pub async fn react<S: Into<String>>(
        &self,
        conversation_id: Uuid,
        message_id: Uuid,
        state: ReactionState,
        emoji: S,
    ) -> Result<(), Error> {
        let emoji = emoji.into();
        let (tx, rx) = oneshot::channel();
        let _ = self
            .command_tx
            .clone()
            .send(MessagingCommand::React {
                conversation_id,
                message_id,
                state,
                emoji,
                response: tx,
            })
            .await;
        rx.await.map_err(anyhow::Error::from)?
    }

    pub async fn attach(
        &self,
        conversation_id: Uuid,
        message_id: Option<Uuid>,
        locations: Vec<Location>,
        messages: Vec<String>,
    ) -> Result<(Uuid, AttachmentEventStream), Error> {
        let (tx, rx) = oneshot::channel();
        let _ = self
            .command_tx
            .clone()
            .send(MessagingCommand::Attach {
                conversation_id,
                message_id,
                locations,
                messages,
                response: tx,
            })
            .await;
        rx.await.map_err(anyhow::Error::from)?
    }

    pub async fn download<S: Into<String>, P: AsRef<Path>>(
        &self,
        conversation_id: Uuid,
        message_id: Uuid,
        file: S,
        path: P,
    ) -> Result<ConstellationProgressStream, Error> {
        let file = file.into();
        let path = path.as_ref().to_path_buf();

        let (tx, rx) = oneshot::channel();
        let _ = self
            .command_tx
            .clone()
            .send(MessagingCommand::Download {
                conversation_id,
                message_id,
                file,
                path,
                response: tx,
            })
            .await;
        rx.await.map_err(anyhow::Error::from)?
    }

    pub async fn download_stream<S: Into<String>>(
        &self,
        conversation_id: Uuid,
        message_id: Uuid,
        file: S,
    ) -> Result<DownloadStream, Error> {
        let file = file.into();

        let (tx, rx) = oneshot::channel();
        let _ = self
            .command_tx
            .clone()
            .send(MessagingCommand::DownloadStream {
                conversation_id,
                message_id,
                file,
                response: tx,
            })
            .await;
        rx.await.map_err(anyhow::Error::from)?
    }

    pub async fn send_event(
        &self,
        conversation_id: Uuid,
        event: MessageEvent,
    ) -> Result<(), Error> {
        let (tx, rx) = oneshot::channel();
        let _ = self
            .command_tx
            .clone()
            .send(MessagingCommand::SendEvent {
                conversation_id,
                event,
                response: tx,
            })
            .await;
        rx.await.map_err(anyhow::Error::from)?
    }

    pub async fn cancel_event(
        &self,
        conversation_id: Uuid,
        event: MessageEvent,
    ) -> Result<(), Error> {
        let (tx, rx) = oneshot::channel();
        let _ = self
            .command_tx
            .clone()
            .send(MessagingCommand::CancelEvent {
                conversation_id,
                event,
                response: tx,
            })
            .await;
        rx.await.map_err(anyhow::Error::from)?
    }
}

type AttachmentChan = (Uuid, MessageDocument, oneshot::Sender<Result<(), Error>>);

struct ConversationTask {
    ipfs: Ipfs,
    path: Option<PathBuf>,
    keypair: Arc<DID>,
    event_handler: HashMap<Uuid, tokio::sync::broadcast::Sender<MessageEventKind>>,
    topic_stream: SelectAll<mpsc::Receiver<ConversationStreamData>>,
    conversation_task: HashMap<Uuid, JoinHandle<()>>,
    root: RootDocumentMap,
    file: FileStore,
    event: EventSubscription<RayGunEventKind>,
    identity: IdentityStore,
    discovery: Discovery,
    // used for attachments to store message on document and publish it to the network
    attachment_rx: mpsc::Receiver<AttachmentChan>,
    attachment_tx: mpsc::Sender<AttachmentChan>,
    command_rx: mpsc::Receiver<MessagingCommand>,

    pending_key_exchange: HashMap<Uuid, Vec<(DID, Vec<u8>, bool)>>,

    // Note: Temporary
    queue: HashMap<DID, Vec<Queue>>,
}

impl ConversationTask {
    async fn run(&mut self) {
        let mut identity_stream = self
            .identity
            .subscribe()
            .await
            .expect("Channel isnt dropped");

        let stream = self
            .ipfs
            .pubsub_subscribe(self.keypair.messaging())
            .await
            .expect("valid subscription");

        pin_mut!(stream);

        let mut queue_timer = tokio::time::interval(Duration::from_secs(1));

        let mut pending_exchange_timer = tokio::time::interval(Duration::from_secs(1));

        loop {
            tokio::select! {
                biased;
                Some(command) = self.command_rx.next() => {
                    match command {
                        MessagingCommand::GetDocument { id, response } => {
                            let _ = response.send(self.get(id).await);
                        }
                        MessagingCommand::SetDocument { document, response } => {
                            let _ = response.send(self.set_document(document).await);
                        }
                        MessagingCommand::List { response } => {
                            let _ = response.send(Ok(self.list().await));
                        }
                        MessagingCommand::LoadConversations { response } => {
                            let _ = response.send(self.load_conversations().await);
                        }
                        MessagingCommand::Delete { id, response } => {
                            let _ = response.send(self.delete(id).await);
                        }
                        MessagingCommand::Subscribe { id, response } => {
                            let _ = response.send(self.subscribe(id).await);
                        }
                        MessagingCommand::Contains { id, response } => {
                            let _ = response.send(Ok(self.contains(id).await));
                        }
                        MessagingCommand::GetKeystore { id, response } => {
                            let _ = response.send(self.get_keystore(id).await);
                        }
                        MessagingCommand::SetKeystore {
                            id,
                            document,
                            response,
                        } => {
                            let _ = response.send(self.set_keystore(id, document).await);
                        }
                        MessagingCommand::CreateConversation { did, response } => {
                            _ = response.send(self.create_conversation(&did).await);
                        },
                        MessagingCommand::CreateGroupConversation { name, recipients, settings, response } => {
                            _ = response.send(self.create_group_conversation(name, recipients, settings).await);
                        },
                        MessagingCommand::GetMessageReference { conversation_id, message_id, response } => {
                            _ = response.send(self.get_message_reference(conversation_id, message_id).await);
                        },
                        MessagingCommand::GetMessageReferences { conversation_id, opt, response } => {
                            _ = response.send(self.get_message_references(conversation_id, opt).await)
                        },
                        MessagingCommand::GetMessage { conversation_id, message_id, response } => {
                            _ = response.send(self.get_message(conversation_id, message_id).await);
                        },
                        MessagingCommand::GetMessages { conversation_id, opt, response } => {
                            _ = response.send(self.get_messages(conversation_id, opt).await)
                        },
                        MessagingCommand::GetMessagesCount { conversation_id, response } => {
                            _ = response.send(self.messages_count(conversation_id).await)
                        }
                        MessagingCommand::DeleteConversation { conversation_id, response } => {
                            _ = response.send(self.delete_conversation(conversation_id, true).await)
                        },
                        MessagingCommand::UpdateConversationName { conversation_id, name, response } => {
                            _ = response.send(self.update_conversation_name(conversation_id, &name).await)
                        },
                        MessagingCommand::UpdateConversationSettings { conversation_id, settings, response } => {
                            _ = response.send(self.update_conversation_settings(conversation_id, settings).await)
                        },
                        MessagingCommand::AddRecipient { conversation_id, did, response } => {
                            _ = response.send(self.add_recipient(conversation_id, &did).await)
                        },
                        MessagingCommand::RemoveRecipient { conversation_id, did, response } => {
                            _ = response.send(self.remove_recipient(conversation_id, &did, true).await)
                        },
                        MessagingCommand::MessageStatus { conversation_id, message_id, response } => {
                            _ = response.send(self.message_status(conversation_id, message_id).await)
                        },
                        MessagingCommand::SendMessage { conversation_id, lines, response } => {
                            _ = response.send(self.send_message(conversation_id, lines).await)
                        },
                        MessagingCommand::EditMessage { conversation_id, message_id, lines, response } => {
                            _ = response.send(self.edit_message(conversation_id, message_id, lines).await)
                        },
                        MessagingCommand::Reply { conversation_id, message_id, lines, response } => {
                            _ = response.send(self.reply_message(conversation_id, message_id, lines).await)
                        },
                        MessagingCommand::DeleteMessage { conversation_id, message_id, response } => {
                            _ = response.send(self.delete_message(conversation_id, message_id, true).await)
                        },
                        MessagingCommand::PinMessage { conversation_id, message_id, state, response } => {
                            _ = response.send(self.pin_message(conversation_id, message_id, state).await)
                        },
                        MessagingCommand::React { conversation_id, message_id, state, emoji, response } => {
                            _ = response.send(self.react(conversation_id, message_id, state, emoji).await)
                        },
                        MessagingCommand::Attach { conversation_id, message_id, locations, messages, response } => {
                            _ = response.send(self.attach(conversation_id, message_id, locations, messages).await)
                        },
                        MessagingCommand::Download { conversation_id, message_id, file, path, response } => {
                            _ = response.send(self.download(conversation_id, message_id, &file, path).await)
                        },
                        MessagingCommand::DownloadStream { conversation_id, message_id, file, response } => {
                            _ = response.send(self.download_stream(conversation_id, message_id, &file).await)
                        },
                        MessagingCommand::SendEvent { conversation_id, event, response } => {
                            _ = response.send(self.send_event(conversation_id, event).await)
                        }
                        MessagingCommand::CancelEvent { conversation_id, event, response } => {
                            _ = response.send(self.cancel_event(conversation_id, event).await)
                        }
                    }
                }
                Some((conversation_id, message, response)) = self.attachment_rx.next() => {
                    _ = response.send(self.store_direct_for_attachment(conversation_id, message).await);
                }
                Some(ev) = identity_stream.next() => {
                    if let Err(e) = process_identity_events(self, ev).await {
                        tracing::error!("Error processing identity events: {e}");
                    }
                }
                Some(message) = stream.next() => {
                    let payload = match Payload::from_bytes(&message.data) {
                        Ok(payload) => payload,
                        Err(e) => {
                            tracing::warn!("Failed to parse payload data: {e}");
                            continue;
                        }
                    };

                    let sender = payload.sender();

                    let data = match ecdh_decrypt(&self.keypair, Some(&sender), payload.data()) {
                        Ok(d) => d,
                        Err(e) => {
                            tracing::warn!(%sender, error = %e, "failed to decrypt message");
                            continue;
                        }
                    };

                    let events = match serde_json::from_slice::<ConversationEvents>(&data) {
                        Ok(ev) => ev,
                        Err(e) => {
                            tracing::warn!(%sender, error = %e, "failed to parse message");
                            continue;
                        }
                    };

                    if let Err(e) = process_conversation(self, payload, events).await {
                        tracing::error!(%sender, error = %e, "error processing conversation");
                    }
                }
                Some(item) = self.topic_stream.next() => {
                    match item {
                        ConversationStreamData::RequestResponse(conversation_id, _) |
                            ConversationStreamData::Event(conversation_id, _) |
                            ConversationStreamData::Message(conversation_id, _) if !self.contains(conversation_id).await => {
                                // Note: If the conversation is deleted prior to processing the events from stream
                                //       related to the specific we should then ignore those events.
                                //       Additionally, we could switch back to `StreamMap` and remove the stream
                                //       based on the conversation id to remove this check
                                continue
                        },
                        ConversationStreamData::RequestResponse(conversation_id, req) => {
                            let source = req.source;
                            if let Err(e) = process_request_response_event(self, conversation_id, req).await {
                                tracing::error!(%conversation_id, sender = ?source, error = %e, name = "request", "Failed to process payload");
                            }
                        },
                        ConversationStreamData::Event(conversation_id, ev) => {
                            let source = ev.source;
                            if let Err(e) = process_conversation_event(self, conversation_id, ev).await {
                                tracing::error!(%conversation_id, sender = ?source, error = %e, name = "ev", "Failed to process payload");
                            }
                        },
                        ConversationStreamData::Message(conversation_id, msg) => {
                            let source = msg.source;
                            if let Err(e) = self.process_msg_event(conversation_id, msg).await {
                                tracing::error!(%conversation_id, sender = ?source, error = %e, name = "msg", "Failed to process payload");
                            }
                        },
                    }
                }
                _ = queue_timer.tick() => {
                    _ = process_queue(self).await;
                }
                _ = pending_exchange_timer.tick() => {
                    _ = process_pending_payload(self).await;
                }
            }
        }
    }

    async fn migrate(&mut self) -> Result<(), Error> {
        if let Some(path) = self.path.as_ref() {
            let mid_file = path.join(".message_id");
            if !mid_file.is_file() {
                return Ok(());
            }
            let cid = tokio::fs::read(&mid_file)
                .await
                .map(|bytes| String::from_utf8_lossy(&bytes).to_string())
                .and_then(|cid_str| {
                    Cid::from_str(&cid_str)
                        .map_err(|e| std::io::Error::new(std::io::ErrorKind::InvalidData, e))
                })?;

            let list: BTreeMap<String, Cid> = self.ipfs.get_dag(cid).local().deserialized().await?;

            let mut stream = FuturesUnordered::from_iter(list.values().copied().map(|cid| {
                self.ipfs
                    .get_dag(cid)
                    .local()
                    .deserialized::<ConversationDocument>()
                    .into_future()
            }))
            .filter_map(|result| async move { result.ok() })
            .boxed();

            while let Some(document) = stream.next().await {
                let _ = self.root.set_conversation_document(document).await;
            }

            _ = tokio::fs::remove_file(mid_file).await;
        }
        Ok(())
    }

    async fn load_conversations(&mut self) -> Result<(), Error> {
        let mut stream = self.list_stream().await?;
        while let Some(conversation) = stream.next().await {
            let id = conversation.id();

            if let Err(e) = self.create_conversation_task(id).await {
                tracing::error!(id = %id, error = %e, "Failed to load conversation");
            }
        }

        if let Some(path) = self.path.as_ref() {
            if let Ok(data) = tokio::fs::read(path.join(".messaging_queue"))
                .and_then(|data| async move {
                    serde_json::from_slice(&data)
                        .map_err(|e| std::io::Error::new(std::io::ErrorKind::InvalidData, e))
                })
                .await
            {
                self.queue = data;
            }
        }

        Ok(())
    }

    async fn create_conversation(&mut self, did: &DID) -> Result<Conversation, Error> {
        //TODO: maybe use root document to directly check
        // if self.with_friends.load(Ordering::SeqCst) && !self.identity.is_friend(did_key).await? {
        //     return Err(Error::FriendDoesntExist);
        // }

        if self.root.is_blocked(did).await.unwrap_or_default() {
            return Err(Error::PublicKeyIsBlocked);
        }

        if did == &*self.keypair {
            return Err(Error::CannotCreateConversation);
        }

        if let Some(conversation) = self
            .list()
            .await
            .iter()
            .find(|conversation| {
                conversation.conversation_type() == ConversationType::Direct
                    && conversation.recipients().contains(did)
                    && conversation.recipients().contains(&self.keypair)
            })
            .map(Conversation::from)
        {
            return Err(Error::ConversationExist { conversation });
        }

        //Temporary limit
        // if self.list_conversations().await.unwrap_or_default().len() >= 256 {
        //     return Err(Error::ConversationLimitReached);
        // }

        if !self.discovery.contains(did).await {
            self.discovery.insert(did).await?;
        }

        let settings = DirectConversationSettings::default();
        let conversation = ConversationDocument::new_direct(
            &self.keypair,
            [(*self.keypair).clone(), did.clone()],
            settings,
        )?;

        let convo_id = conversation.id();

        self.set_document(conversation.clone()).await?;

        self.create_conversation_task(convo_id).await?;

        let peer_id = did.to_peer_id()?;

        let event = ConversationEvents::NewConversation {
            recipient: (*self.keypair).clone(),
            settings,
        };

        let bytes = ecdh_encrypt(&self.keypair, Some(did), serde_json::to_vec(&event)?)?;
        let signature = sign_serde(&self.keypair, &bytes)?;

        let payload = Payload::new(&self.keypair, &bytes, &signature);

        let peers = self.ipfs.pubsub_peers(Some(did.messaging())).await?;

        if !peers.contains(&peer_id)
            || (peers.contains(&peer_id)
                && self
                    .ipfs
                    .pubsub_publish(did.messaging(), payload.to_bytes()?)
                    .await
                    .is_err())
        {
            warn!(conversation_id = %convo_id, "Unable to publish to topic. Queuing event");
            self.queue_event(
                did.clone(),
                Queue::direct(
                    convo_id,
                    None,
                    peer_id,
                    did.messaging(),
                    payload.data().to_vec(),
                ),
            )
            .await;
        }

        self.event
            .emit(RayGunEventKind::ConversationCreated {
                conversation_id: convo_id,
            })
            .await;

        Ok(Conversation::from(&conversation))
    }

    pub async fn create_group_conversation(
        &mut self,
        name: Option<String>,
        mut recipients: HashSet<DID>,
        settings: GroupSettings,
    ) -> Result<Conversation, Error> {
        let own_did = &*(self.keypair.clone());

        if recipients.contains(own_did) {
            return Err(Error::CannotCreateConversation);
        }

        if let Some(name) = name.as_ref() {
            let name_length = name.trim().len();

            if name_length == 0 || name_length > 255 {
                return Err(Error::InvalidLength {
                    context: "name".into(),
                    current: name_length,
                    minimum: Some(1),
                    maximum: Some(255),
                });
            }
        }

        let mut removal = vec![];

        for did in recipients.iter() {
            let is_blocked = self.root.is_blocked(did).await?;
            let is_blocked_by = self.root.is_blocked_by(did).await?;
            if is_blocked || is_blocked_by {
                tracing::info!("{did} is blocked.. removing from list");
                removal.push(did.clone());
            }
        }

        for did in removal {
            recipients.remove(&did);
        }

        //Temporary limit
        // if self.list_conversations().await.unwrap_or_default().len() >= 256 {
        //     return Err(Error::ConversationLimitReached);
        // }

        for recipient in &recipients {
            if !self.discovery.contains(recipient).await {
                let _ = self.discovery.insert(recipient).await.ok();
            }
        }

        let restricted = self.root.get_blocks().await.unwrap_or_default();

        let conversation =
            ConversationDocument::new_group(own_did, name, recipients, &restricted, settings)?;

        let recipient = conversation.recipients();

        let conversation_id = conversation.id();

        self.set_document(conversation).await?;

        let mut keystore = Keystore::new(conversation_id);
        keystore.insert(own_did, own_did, warp::crypto::generate::<64>())?;

        self.set_keystore(conversation_id, keystore).await?;

        self.create_conversation_task(conversation_id).await?;

        let peer_id_list = recipient
            .iter()
            .filter(|did| own_did.ne(did))
            .map(|did| (did.clone(), did))
            .filter_map(|(a, b)| b.to_peer_id().map(|pk| (a, pk)).ok())
            .collect::<Vec<_>>();

        let conversation = self.get(conversation_id).await?;

        let event = serde_json::to_vec(&ConversationEvents::NewGroupConversation {
            conversation: conversation.clone(),
        })?;

        for (did, peer_id) in peer_id_list {
            let bytes = ecdh_encrypt(own_did, Some(&did), &event)?;
            let signature = sign_serde(own_did, &bytes)?;

            let payload = Payload::new(own_did, &bytes, &signature);

            let peers = self.ipfs.pubsub_peers(Some(did.messaging())).await?;
            if !peers.contains(&peer_id)
                || (peers.contains(&peer_id)
                    && self
                        .ipfs
                        .pubsub_publish(did.messaging(), payload.to_bytes()?)
                        .await
                        .is_err())
            {
                warn!("Unable to publish to topic. Queuing event");
                self.queue_event(
                    did.clone(),
                    Queue::direct(
                        conversation_id,
                        None,
                        peer_id,
                        did.messaging(),
                        payload.data().to_vec(),
                    ),
                )
                .await;
            }
        }

        for recipient in recipient.iter().filter(|d| own_did.ne(d)) {
            if let Err(e) = self.request_key(conversation_id, recipient).await {
                tracing::warn!("Failed to send exchange request to {recipient}: {e}");
            }
        }

        self.event
            .emit(RayGunEventKind::ConversationCreated { conversation_id })
            .await;

        Ok(Conversation::from(&conversation))
    }

    async fn get(&self, id: Uuid) -> Result<ConversationDocument, Error> {
        self.root.get_conversation_document(id).await
    }

    pub async fn get_keystore(&self, id: Uuid) -> Result<Keystore, Error> {
        if !self.contains(id).await {
            return Err(Error::InvalidConversation);
        }

        self.root.get_conversation_keystore(id).await
    }

    pub async fn set_keystore(&mut self, id: Uuid, document: Keystore) -> Result<(), Error> {
        if !self.contains(id).await {
            return Err(Error::InvalidConversation);
        }

        let mut map = self.root.get_conversation_keystore_map().await?;

        let id = id.to_string();
        let cid = self.ipfs.dag().put().serialize(document).await?;

        map.insert(id, cid);

        self.set_keystore_map(map).await
    }

    pub async fn delete(&mut self, id: Uuid) -> Result<ConversationDocument, Error> {
        if !self.contains(id).await {
            return Err(Error::InvalidConversation);
        }

        let mut conversation = self.get(id).await?;

        if conversation.deleted {
            return Err(Error::InvalidConversation);
        }

        conversation.messages.take();
        conversation.deleted = true;

        self.set_document(conversation.clone()).await?;

        if let Ok(mut ks_map) = self.root.get_conversation_keystore_map().await {
            if ks_map.remove(&id.to_string()).is_some() {
                if let Err(e) = self.set_keystore_map(ks_map).await {
                    warn!(conversation_id = %id, "Failed to remove keystore: {e}");
                }
            }
        }

        Ok(conversation)
    }

    pub async fn list(&self) -> Vec<ConversationDocument> {
        self.list_stream()
            .and_then(|stream| async move { Ok(stream.collect::<Vec<_>>().await) })
            .await
            .unwrap_or_default()
    }

    pub async fn list_stream(
        &self,
    ) -> Result<impl Stream<Item = ConversationDocument> + Unpin, Error> {
        self.root.list_conversation_document().await
    }

    pub async fn contains(&self, id: Uuid) -> bool {
        self.list_stream()
            .and_then(|stream| async move {
                Ok(stream
                    .any(|conversation| async move { conversation.id() == id })
                    .await)
            })
            .await
            .unwrap_or_default()
    }

    pub async fn set_keystore_map(&mut self, map: BTreeMap<String, Cid>) -> Result<(), Error> {
        self.root.set_conversation_keystore_map(map).await
    }

    pub async fn set_document(&mut self, mut document: ConversationDocument) -> Result<(), Error> {
        if let Some(creator) = document.creator.as_ref() {
            if creator.eq(&self.keypair)
                && matches!(document.conversation_type(), ConversationType::Group)
            {
                document.sign(&self.keypair)?;
            }
        }

        document.verify()?;

        self.root.set_conversation_document(document).await?;
        self.identity.export_root_document().await?;
        Ok(())
    }

    pub async fn subscribe(
        &mut self,
        id: Uuid,
    ) -> Result<tokio::sync::broadcast::Sender<MessageEventKind>, Error> {
        if !self.contains(id).await {
            return Err(Error::InvalidConversation);
        }

        if let Some(tx) = self.event_handler.get(&id) {
            return Ok(tx.clone());
        }

        let (tx, _) = tokio::sync::broadcast::channel(1024);

        self.event_handler.insert(id, tx.clone());

        Ok(tx)
    }

    async fn queue_event(&mut self, did: DID, queue: Queue) {
        self.queue.entry(did).or_default().push(queue);
        self.save_queue().await
    }

    async fn save_queue(&self) {
        if let Some(path) = self.path.as_ref() {
            let bytes = match serde_json::to_vec(&self.queue) {
                Ok(bytes) => bytes,
                Err(e) => {
                    error!("Error serializing queue list into bytes: {e}");
                    return;
                }
            };

            if let Err(e) = tokio::fs::write(path.join(".messaging_queue"), bytes).await {
                error!("Error saving queue: {e}");
            }
        }
    }

    async fn process_msg_event(&mut self, id: Uuid, msg: Message) -> Result<(), Error> {
        let data = Payload::from_bytes(&msg.data)?;

        let own_did = &*self.keypair;

        let conversation = self.get(id).await?;

        let bytes = match conversation.conversation_type() {
            ConversationType::Direct => {
                let list = conversation.recipients();

                let recipients = list
                    .iter()
                    .filter(|did| (*self.keypair).ne(did))
                    .collect::<Vec<_>>();

                let Some(member) = recipients.first() else {
                    tracing::warn!(id = %id, "participant is not in conversation");
                    return Err(Error::IdentityDoesntExist);
                };

                ecdh_decrypt(own_did, Some(member), data.data())?
            }
            ConversationType::Group => {
                let store = self.get_keystore(id).await?;

                let key = match store.get_latest(own_did, &data.sender()) {
                    Ok(key) => key,
                    Err(Error::PublicKeyDoesntExist) => {
                        // If we are not able to get the latest key from the store, this is because we are still awaiting on the response from the key exchange
                        // So what we should so instead is set aside the payload until we receive the key exchange then attempt to process it again

                        // Note: We can set aside the data without the payload being owned directly due to the data already been verified
                        //       so we can own the data directly without worrying about the lifetime
                        //       however, we may want to eventually validate the data to ensure it havent been tampered in some way
                        //       while waiting for the response.

                        self.pending_key_exchange.entry(id).or_default().push((
                            data.sender(),
                            data.data().to_vec(),
                            false,
                        ));

                        // Maybe send a request? Although we could, we should check to determine if one was previously sent or queued first,
                        // but for now we can leave this commented until the queue is removed and refactored.
                        // _ = self.request_key(id, &data.sender()).await;

                        // Note: We will mark this as `Ok` since this is pending request to be resolved
                        return Ok(());
                    }
                    Err(e) => {
                        tracing::warn!(id = %id, sender = %data.sender(), error = %e, "Failed to obtain key");
                        return Err(e);
                    }
                };

                Cipher::direct_decrypt(data.data(), &key)?
            }
        };

        let event = serde_json::from_slice::<MessagingEvents>(&bytes).map_err(|e| {
            tracing::warn!(id = %id, sender = %data.sender(), error = %e, "Failed to deserialize message");
            e
        })?;

        message_event(self, id, event).await?;

        Ok(())
    }

    async fn request_key(&mut self, conversation_id: Uuid, did: &DID) -> Result<(), Error> {
        let request = ConversationRequestResponse::Request {
            conversation_id,
            kind: ConversationRequestKind::Key,
        };

        let conversation = self.get(conversation_id).await?;

        if !conversation.recipients().contains(did) {
            //TODO: user is not a recipient of the conversation
            return Err(Error::PublicKeyInvalid);
        }

        let own_did = &self.keypair;

        let bytes = ecdh_encrypt(own_did, Some(did), serde_json::to_vec(&request)?)?;
        let signature = sign_serde(own_did, &bytes)?;

        let payload = Payload::new(own_did, &bytes, &signature);

        let topic = conversation.reqres_topic(did);

        let peers = self.ipfs.pubsub_peers(Some(topic.clone())).await?;
        let peer_id = did.to_peer_id()?;
        if !peers.contains(&peer_id)
            || (peers.contains(&peer_id)
                && self
                    .ipfs
                    .pubsub_publish(topic.clone(), payload.to_bytes()?)
                    .await
                    .is_err())
        {
            warn!(%conversation_id, "Unable to publish to topic");
            self.queue_event(
                did.clone(),
                Queue::direct(
                    conversation_id,
                    None,
                    peer_id,
                    topic.clone(),
                    payload.data().into(),
                ),
            )
            .await;
        }

        // TODO: Store request locally and hold any messages and events until key is received from peer

        Ok(())
    }

    pub async fn messages_count(&self, conversation_id: Uuid) -> Result<usize, Error> {
        self.get(conversation_id)
            .await?
            .messages_length(&self.ipfs)
            .await
    }

    async fn get_message(
        &self,
        conversation_id: Uuid,
        message_id: Uuid,
    ) -> Result<warp::raygun::Message, Error> {
        let conversation = self.get(conversation_id).await?;

        let keystore = pubkey_or_keystore(self, conversation_id, &self.keypair).await?;

        conversation
            .get_message(&self.ipfs, &self.keypair, message_id, keystore.as_ref())
            .await
    }

    async fn get_message_reference(
        &self,
        conversation_id: Uuid,
        message_id: Uuid,
    ) -> Result<MessageReference, Error> {
        let conversation = self.get(conversation_id).await?;
        conversation
            .get_message_document(&self.ipfs, message_id)
            .await
            .map(|document| document.into())
    }

    pub async fn get_message_references<'a>(
        &self,
        conversation_id: Uuid,
        opt: MessageOptions,
    ) -> Result<BoxStream<'a, MessageReference>, Error> {
        let conversation = self.get(conversation_id).await?;
        conversation
            .get_messages_reference_stream(&self.ipfs, opt)
            .await
    }

    pub async fn get_messages(
        &self,
        conversation_id: Uuid,
        opt: MessageOptions,
    ) -> Result<Messages, Error> {
        let conversation = self.get(conversation_id).await?;

        // let keystore = match conversation.conversation_type {
        //     ConversationType::Direct => None,
        //     ConversationType::Group { .. } => self.get_keystore(conversation_id).await.ok(),
        // };

        let keystore = pubkey_or_keystore(self, conversation_id, &self.keypair).await?;

        let m_type = opt.messages_type();
        match m_type {
            MessagesType::Stream => {
                let stream = conversation
                    .get_messages_stream(&self.ipfs, self.keypair.clone(), opt, keystore)
                    .await?;
                Ok(Messages::Stream(stream))
            }
            MessagesType::List => {
                let list = conversation
                    .get_messages(&self.ipfs, self.keypair.clone(), opt, keystore)
                    .await?;
                Ok(Messages::List(list))
            }
            MessagesType::Pages { .. } => {
                conversation
                    .get_messages_pages(&self.ipfs, &self.keypair, opt, keystore.as_ref())
                    .await
            }
        }
    }

    //TODO: Send a request to recipient(s) of the chat to ack if message been delivered if message is marked "sent" unless we receive an event acknowledging the message itself
    //Note:
    //  - For group chat, this can be ignored unless we decide to have a full acknowledgement from all recipients in which case, we can mark it as "sent"
    //    until all confirm to have received the message
    //  - If member sends an event stating that they do not have the message to grab the message from the store
    //    and send it them, with a map marking the attempt(s)
    pub async fn message_status(
        &self,
        conversation_id: Uuid,
        message_id: Uuid,
    ) -> Result<MessageStatus, Error> {
        let conversation = self.get(conversation_id).await?;

        if matches!(conversation.conversation_type(), ConversationType::Group) {
            //TODO: Handle message status for group
            return Err(Error::Unimplemented);
        }

        let messages = conversation.get_message_list(&self.ipfs).await?;

        if !messages.iter().any(|document| document.id == message_id) {
            return Err(Error::MessageNotFound);
        }

        let list = conversation
            .recipients()
            .iter()
            .filter(|did| (*self.keypair).ne(did))
            .cloned()
            .collect::<Vec<_>>();

        for peer in list {
            if let Some(list) = self.queue.get(&peer) {
                for item in list {
                    let Queue { id, m_id, .. } = item;
                    if conversation.id() == *id {
                        if let Some(m_id) = m_id {
                            if message_id == *m_id {
                                return Ok(MessageStatus::NotSent);
                            }
                        }
                    }
                }
            }
        }

        //Not a guarantee that it been sent but for now since the message exist locally and not marked in queue, we will assume it have been sent
        Ok(MessageStatus::Sent)
    }

    pub async fn send_message(
        &mut self,
        conversation_id: Uuid,
        messages: Vec<String>,
    ) -> Result<Uuid, Error> {
        let mut conversation = self.get(conversation_id).await?;
        let tx = self.subscribe(conversation_id).await?;

        if messages.is_empty() {
            return Err(Error::EmptyMessage);
        }

        let lines_value_length: usize = messages
            .iter()
            .filter(|s| !s.is_empty())
            .map(|s| s.trim())
            .map(|s| s.chars().count())
            .sum();

        if lines_value_length == 0 || lines_value_length > 4096 {
            error!("Length of message is invalid: Got {lines_value_length}; Expected 4096");
            return Err(Error::InvalidLength {
                context: "message".into(),
                current: lines_value_length,
                minimum: Some(1),
                maximum: Some(4096),
            });
        }

        let own_did = &*self.keypair;

        let mut message = warp::raygun::Message::default();
        message.set_conversation_id(conversation.id());
        message.set_sender(own_did.clone());
        message.set_lines(messages.clone());

        let message_id = message.id();
        let keystore = pubkey_or_keystore(self, conversation.id(), &self.keypair).await?;

        let message =
            MessageDocument::new(&self.ipfs, &self.keypair, message, keystore.as_ref()).await?;

        conversation
            .insert_message_document(&self.ipfs, message)
            .await?;

        self.set_document(conversation).await?;

        let event = MessageEventKind::MessageSent {
            conversation_id,
            message_id,
        };

        if let Err(e) = tx.send(event) {
            error!(%conversation_id, error = %e, "Error broadcasting event");
        }

        let event = MessagingEvents::New { message };

        self.publish(conversation_id, Some(message_id), event, true)
            .await
            .map(|_| message_id)
    }

    pub async fn edit_message(
        &mut self,
        conversation_id: Uuid,
        message_id: Uuid,
        messages: Vec<String>,
    ) -> Result<(), Error> {
        let mut conversation = self.get(conversation_id).await?;
        let tx = self.subscribe(conversation_id).await?;

        if messages.is_empty() {
            return Err(Error::EmptyMessage);
        }

        let lines_value_length: usize = messages
            .iter()
            .filter(|s| !s.is_empty())
            .map(|s| s.trim())
            .map(|s| s.chars().count())
            .sum();

        if lines_value_length == 0 || lines_value_length > 4096 {
            error!("Length of message is invalid: Got {lines_value_length}; Expected 4096");
            return Err(Error::InvalidLength {
                context: "message".into(),
                current: lines_value_length,
                minimum: Some(1),
                maximum: Some(4096),
            });
        }

        let keystore = pubkey_or_keystore(&*self, conversation.id(), &self.keypair).await?;

        let mut message_document = conversation
            .get_message_document(&self.ipfs, message_id)
            .await?;

        let mut message = message_document
            .resolve(&self.ipfs, &self.keypair, true, keystore.as_ref())
            .await?;

        let sender = message.sender();

        let own_did = &*self.keypair;

        if sender.ne(own_did) {
            return Err(Error::InvalidMessage);
        }

        *message.lines_mut() = messages.clone();
        message.set_modified(Utc::now());

        message_document
            .update(
                &self.ipfs,
                &self.keypair,
                message,
                None,
                keystore.as_ref(),
                None,
            )
            .await?;

        let nonce = message_document.nonce_from_message(&self.ipfs).await?;
        let signature = message_document.signature.expect("message to be signed");

        conversation
            .update_message_document(&self.ipfs, message_document)
            .await?;

        self.set_document(conversation).await?;

        _ = tx.send(MessageEventKind::MessageEdited {
            conversation_id,
            message_id,
        });

        let event = MessagingEvents::Edit {
            conversation_id,
            message_id,
            modified: message_document.modified.expect("message to be modified"),
            lines: messages,
            nonce: nonce.to_vec(),
            signature: signature.into(),
        };

        self.publish(conversation_id, None, event, true).await
    }

    pub async fn reply_message(
        &mut self,
        conversation_id: Uuid,
        message_id: Uuid,
        messages: Vec<String>,
    ) -> Result<Uuid, Error> {
        let mut conversation = self.get(conversation_id).await?;
        let tx = self.subscribe(conversation_id).await?;

        if messages.is_empty() {
            return Err(Error::EmptyMessage);
        }

        let lines_value_length: usize = messages
            .iter()
            .filter(|s| !s.is_empty())
            .map(|s| s.trim())
            .map(|s| s.chars().count())
            .sum();

        if lines_value_length == 0 || lines_value_length > 4096 {
            error!("Length of message is invalid: Got {lines_value_length}; Expected 4096");
            return Err(Error::InvalidLength {
                context: "message".into(),
                current: lines_value_length,
                minimum: Some(1),
                maximum: Some(4096),
            });
        }

        let own_did = &*self.keypair;

        let mut message = warp::raygun::Message::default();
        message.set_conversation_id(conversation.id());
        message.set_sender(own_did.clone());
        message.set_lines(messages);
        message.set_replied(Some(message_id));

        let keystore = pubkey_or_keystore(self, conversation.id(), &self.keypair).await?;

        let message =
            MessageDocument::new(&self.ipfs, &self.keypair, message, keystore.as_ref()).await?;

        let message_id = message.id;

        conversation
            .insert_message_document(&self.ipfs, message)
            .await?;

        self.set_document(conversation).await?;

        let event = MessageEventKind::MessageSent {
            conversation_id,
            message_id,
        };

        if let Err(e) = tx.send(event) {
            error!(%conversation_id, error = %e, "Error broadcasting event");
        }

        let event = MessagingEvents::New { message };

        self.publish(conversation_id, Some(message_id), event, true)
            .await
            .map(|_| message_id)
    }

    pub async fn delete_message(
        &mut self,
        conversation_id: Uuid,
        message_id: Uuid,
        broadcast: bool,
    ) -> Result<(), Error> {
        let mut conversation = self.get(conversation_id).await?;
        let tx = self.subscribe(conversation_id).await?;

        let event = MessagingEvents::Delete {
            conversation_id,
            message_id,
        };

        conversation.delete_message(&self.ipfs, message_id).await?;

        self.set_document(conversation).await?;

        _ = tx.send(MessageEventKind::MessageDeleted {
            conversation_id,
            message_id,
        });

        if broadcast {
            self.publish(conversation_id, None, event, true).await?;
        }

        Ok(())
    }

    pub async fn pin_message(
        &mut self,
        conversation_id: Uuid,
        message_id: Uuid,
        state: PinState,
    ) -> Result<(), Error> {
        let mut conversation = self.get(conversation_id).await?;
        let tx = self.subscribe(conversation_id).await?;

        let keystore = pubkey_or_keystore(self, conversation.id(), &self.keypair).await?;

        let mut message_document = conversation
            .get_message_document(&self.ipfs, message_id)
            .await?;

        let mut message = message_document
            .resolve(&self.ipfs, &self.keypair, true, keystore.as_ref())
            .await?;

        let event = match state {
            PinState::Pin => {
                if message.pinned() {
                    return Ok(());
                }
                *message.pinned_mut() = true;
                MessageEventKind::MessagePinned {
                    conversation_id,
                    message_id,
                }
            }
            PinState::Unpin => {
                if !message.pinned() {
                    return Ok(());
                }
                *message.pinned_mut() = false;
                MessageEventKind::MessageUnpinned {
                    conversation_id,
                    message_id,
                }
            }
        };

        message_document
            .update(
                &self.ipfs,
                &self.keypair,
                message,
                None,
                keystore.as_ref(),
                None,
            )
            .await?;

        conversation
            .update_message_document(&self.ipfs, message_document)
            .await?;

        self.set_document(conversation).await?;

        _ = tx.send(event);

        let event = MessagingEvents::Pin {
            conversation_id,
            member: (*self.keypair).clone(),
            message_id,
            state,
        };

        self.publish(conversation_id, None, event, true).await
    }

    pub async fn react(
        &mut self,
        conversation_id: Uuid,
        message_id: Uuid,
        state: ReactionState,
        emoji: String,
    ) -> Result<(), Error> {
        let mut conversation = self.get(conversation_id).await?;
        let tx = self.subscribe(conversation_id).await?;

        let keystore = pubkey_or_keystore(self, conversation.id(), &self.keypair).await?;

        let mut message_document = conversation
            .get_message_document(&self.ipfs, message_id)
            .await?;

        let mut message = message_document
            .resolve(&self.ipfs, &self.keypair, true, keystore.as_ref())
            .await?;

        let reactions = message.reactions_mut();

        match state {
            ReactionState::Add => {
                let entry = reactions.entry(emoji.clone()).or_default();

                if entry.contains(&self.keypair) {
                    return Err(Error::ReactionExist);
                }

                entry.push((*self.keypair).clone());

                message_document
                    .update(
                        &self.ipfs,
                        &self.keypair,
                        message,
                        None,
                        keystore.as_ref(),
                        None,
                    )
                    .await?;

                conversation
                    .update_message_document(&self.ipfs, message_document)
                    .await?;
                self.set_document(conversation).await?;

                _ = tx.send(MessageEventKind::MessageReactionAdded {
                    conversation_id,
                    message_id,
                    did_key: (*self.keypair).clone(),
                    reaction: emoji.clone(),
                });
            }
            ReactionState::Remove => {
                match reactions.entry(emoji.clone()) {
                    BTreeEntry::Occupied(mut e) => {
                        let list = e.get_mut();

                        if !list.contains(&self.keypair) {
                            return Err(Error::ReactionDoesntExist);
                        }

                        list.retain(|did| did != &(*self.keypair).clone());
                        if list.is_empty() {
                            e.remove();
                        }
                    }
                    BTreeEntry::Vacant(_) => return Err(Error::ReactionDoesntExist),
                };

                message_document
                    .update(
                        &self.ipfs,
                        &self.keypair,
                        message,
                        None,
                        keystore.as_ref(),
                        None,
                    )
                    .await?;

                conversation
                    .update_message_document(&self.ipfs, message_document)
                    .await?;

                self.set_document(conversation).await?;

                _ = tx.send(MessageEventKind::MessageReactionRemoved {
                    conversation_id,
                    message_id,
                    did_key: (*self.keypair).clone(),
                    reaction: emoji.clone(),
                });
            }
        }

        let event = MessagingEvents::React {
            conversation_id,
            reactor: (*self.keypair).clone(),
            message_id,
            state,
            emoji,
        };

        self.publish(conversation_id, None, event, true).await
    }

    pub async fn attach(
        &mut self,
        conversation_id: Uuid,
        reply_id: Option<Uuid>,
        locations: Vec<Location>,
        messages: Vec<String>,
    ) -> Result<(Uuid, BoxStream<'static, AttachmentKind>), Error> {
        if locations.len() > 32 {
            return Err(Error::InvalidLength {
                context: "files".into(),
                current: locations.len(),
                minimum: Some(1),
                maximum: Some(32),
            });
        }

        if !messages.is_empty() {
            let lines_value_length: usize = messages
                .iter()
                .filter(|s| !s.is_empty())
                .map(|s| s.trim())
                .map(|s| s.chars().count())
                .sum();

            if lines_value_length > 4096 {
                error!("Length of message is invalid: Got {lines_value_length}; Expected 4096");
                return Err(Error::InvalidLength {
                    context: "message".into(),
                    current: lines_value_length,
                    minimum: None,
                    maximum: Some(4096),
                });
            }
        }
        let conversation = self.get(conversation_id).await?;

        let mut constellation = self.file.clone();

        let files = locations
            .iter()
            .filter(|location| match location {
                Location::Disk { path } => path.is_file(),
                _ => true,
            })
            .cloned()
            .collect::<Vec<_>>();

        if files.is_empty() {
            return Err(Error::NoAttachments);
        }

        let root_directory = constellation.root_directory();

        if !root_directory.has_item(CHAT_DIRECTORY) {
            let new_dir = Directory::new(CHAT_DIRECTORY);
            root_directory.add_directory(new_dir)?;
        }

        let mut media_dir = root_directory
            .get_last_directory_from_path(&format!("/{CHAT_DIRECTORY}/{conversation_id}"))?;

        // if the directory that returned is the chat directory, this means we should create
        // the directory specific to the conversation
        if media_dir.name() == CHAT_DIRECTORY {
            let new_dir = Directory::new(&conversation_id.to_string());
            media_dir.add_directory(new_dir)?;
            media_dir = media_dir.get_last_directory_from_path(&conversation_id.to_string())?;
        }

        assert_eq!(media_dir.name(), conversation_id.to_string());

        let mut atx = self.attachment_tx.clone();
        let keystore = pubkey_or_keystore(self, conversation_id, &self.keypair).await?;
        let ipfs = self.ipfs.clone();
        let keypair = self.keypair.clone();

        let message_id = Uuid::new_v4();

        let stream = async_stream::stream! {
            let mut in_stack = vec![];

            let mut attachments = vec![];

            let mut streams: SelectAll<_> = SelectAll::new();

            for file in files {
                match file {
                    Location::Constellation { path } => {
                        match constellation
                            .root_directory()
                            .get_item_by_path(&path)
                            .and_then(|item| item.get_file())
                        {
                            Ok(f) => {
                                let stream = async_stream::stream! {
                                    yield (Progression::ProgressComplete { name: f.name(), total: Some(f.size()) }, Some(f));
                                };
                                streams.push(stream.boxed());
                            },
                            Err(e) => {
                                let constellation_path = PathBuf::from(&path);
                                let name = constellation_path.file_name().and_then(OsStr::to_str).map(str::to_string).unwrap_or(path);
                                let stream = async_stream::stream! {
                                    yield (Progression::ProgressFailed { name, last_size: None, error: e }, None);
                                };
                                streams.push(stream.boxed());
                            },
                        }
                    }
                    Location::Disk {path} => {
                        let mut filename = match path.file_name() {
                            Some(file) => file.to_string_lossy().to_string(),
                            None => continue,
                        };

                        let original = filename.clone();

                        let current_directory = media_dir.clone();

                        let mut interval = 0;
                        let skip;
                        loop {
                            if in_stack.contains(&filename) || current_directory.has_item(&filename) {
                                if interval > 2000 {
                                    skip = true;
                                    break;
                                }
                                interval += 1;
                                let file = PathBuf::from(&original);
                                let file_stem =
                                    file.file_stem().and_then(OsStr::to_str).map(str::to_string);
                                let ext = file.extension().and_then(OsStr::to_str).map(str::to_string);

                                filename = match (file_stem, ext) {
                                    (Some(filename), Some(ext)) => {
                                        format!("{filename} ({interval}).{ext}")
                                    }
                                    _ => format!("{original} ({interval})"),
                                };
                                continue;
                            }
                            skip = false;
                            break;
                        }

                        if skip {
                            let stream = async_stream::stream! {
                                yield (Progression::ProgressFailed { name: filename, last_size: None, error: Error::InvalidFile }, None);
                            };
                            streams.push(stream.boxed());
                            continue;
                        }

                        let file = path.display().to_string();

                        in_stack.push(filename.clone());

                        let filename = format!("/{CHAT_DIRECTORY}/{conversation_id}/{filename}");

                        let mut progress = match constellation.put(&filename, &file).await {
                            Ok(stream) => stream,
                            Err(e) => {
                                error!(%conversation_id, "Error uploading {filename}: {e}");
                                let stream = async_stream::stream! {
                                    yield (Progression::ProgressFailed { name: filename, last_size: None, error: e }, None);
                                };
                                streams.push(stream.boxed());
                                continue;
                            }
                        };

<<<<<<< HEAD
=======
                        let directory = root_directory.clone();
                        let filename = filename.to_string();

>>>>>>> 410806ef
                        let stream = async_stream::stream! {
                            while let Some(item) = progress.next().await {
                                match item {
                                    item @ Progression::CurrentProgress { .. } => {
                                        yield (item, None);
                                    },
                                    item @ Progression::ProgressComplete { .. } => {
                                        let file = directory.get_item_by_path(&filename).and_then(|item| item.get_file()).ok();
                                        yield (item, file);
                                        break;
                                    },
                                    item @ Progression::ProgressFailed { .. } => {
                                        yield (item, None);
                                        break;
                                    }
                                }
                            }
                        };

                        streams.push(stream.boxed());
                    }
                };
            }

            for await (progress, file) in streams {
                yield AttachmentKind::AttachedProgress(progress);
                if let Some(file) = file {
                    attachments.push(file);
                }
            }

            let final_results = {
                async move {

                    if attachments.is_empty() {
                        return Err(Error::NoAttachments);
                    }

                    let own_did = &*keypair;
                    let mut message = warp::raygun::Message::default();
                    message.set_id(message_id);
                    message.set_message_type(MessageType::Attachment);
                    message.set_conversation_id(conversation.id());
                    message.set_sender(own_did.clone());
                    message.set_attachment(attachments);
                    message.set_lines(messages.clone());
                    message.set_replied(reply_id);

                    let message =
                        MessageDocument::new(&ipfs, &keypair, message, keystore.as_ref()).await?;

                    let (tx, rx) = oneshot::channel();
                    _ = atx.send((conversation_id, message, tx)).await;

                    rx.await.expect("shouldnt drop")
                }
            };

            yield AttachmentKind::Pending(final_results.await)
        };

        Ok((message_id, stream.boxed()))
    }

    // use specifically for attachment messages
    async fn store_direct_for_attachment(
        &mut self,
        conversation_id: Uuid,
        message: MessageDocument,
    ) -> Result<(), Error> {
        let mut conversation = self.get(conversation_id).await?;
        let tx = self.subscribe(conversation_id).await?;

        let message_id = message.id;

        conversation
            .insert_message_document(&self.ipfs, message)
            .await?;

        self.set_document(conversation).await?;

        let event = MessageEventKind::MessageSent {
            conversation_id,
            message_id,
        };

        if let Err(e) = tx.send(event) {
            error!(%conversation_id, error = %e, "Error broadcasting event");
        }

        let event = MessagingEvents::New { message };

        self.publish(conversation_id, Some(message_id), event, true)
            .await
    }

    pub async fn download(
        &self,
        conversation_id: Uuid,
        message_id: Uuid,
        file: &str,
        path: PathBuf,
    ) -> Result<ConstellationProgressStream, Error> {
        let conversation = self.get(conversation_id).await?;

        let members = conversation
            .recipients()
            .iter()
            .filter_map(|did| did.to_peer_id().ok())
            .collect::<Vec<_>>();

        let message = conversation
            .get_message_document(&self.ipfs, message_id)
            .await?;

        if message.message_type != MessageType::Attachment {
            return Err(Error::InvalidMessage);
        }

        let attachment = message
            .attachments(&self.ipfs)
            .await
            .iter()
            .find(|attachment| attachment.name == file)
            .cloned()
            .ok_or(Error::FileNotFound)?;

        let stream = attachment.download(&self.ipfs, path, &members, None);

        Ok(stream.boxed())
    }

    pub async fn download_stream(
        &self,
        conversation_id: Uuid,
        message_id: Uuid,
        file: &str,
    ) -> Result<BoxStream<'static, Result<Vec<u8>, Error>>, Error> {
        let conversation = self.get(conversation_id).await?;

        let members = conversation
            .recipients()
            .iter()
            .filter_map(|did| did.to_peer_id().ok())
            .collect::<Vec<_>>();

        let message = conversation
            .get_message_document(&self.ipfs, message_id)
            .await?;

        if message.message_type != MessageType::Attachment {
            return Err(Error::InvalidMessage);
        }

        let attachment = message
            .attachments(&self.ipfs)
            .await
            .iter()
            .find(|attachment| attachment.name == file)
            .cloned()
            .ok_or(Error::FileNotFound)?;

        let stream = attachment.download_stream(&self.ipfs, &members, None);

        Ok(stream.boxed())
    }

    pub async fn add_restricted(
        &mut self,
        conversation_id: Uuid,
        did_key: &DID,
    ) -> Result<(), Error> {
        let mut conversation = self.get(conversation_id).await?;

        if matches!(conversation.conversation_type(), ConversationType::Direct) {
            return Err(Error::InvalidConversation);
        }

        let Some(creator) = conversation.creator.clone() else {
            return Err(Error::InvalidConversation);
        };

        let own_did = &*self.keypair;

        if creator.ne(own_did) {
            return Err(Error::PublicKeyInvalid);
        }

        if creator.eq(did_key) {
            return Err(Error::PublicKeyInvalid);
        }

        if !self.root.is_blocked(did_key).await? {
            return Err(Error::PublicKeyIsntBlocked);
        }

        debug_assert!(!conversation.recipients.contains(did_key));
        debug_assert!(!conversation.restrict.contains(did_key));

        conversation.restrict.push(did_key.clone());

        self.set_document(conversation).await?;

        let conversation = self.get(conversation_id).await?;

        let event = MessagingEvents::UpdateConversation {
            conversation,
            kind: ConversationUpdateKind::AddRestricted {
                did: did_key.clone(),
            },
        };

        self.publish(conversation_id, None, event, true).await
    }

    pub async fn remove_restricted(
        &mut self,
        conversation_id: Uuid,
        did_key: &DID,
    ) -> Result<(), Error> {
        let mut conversation = self.get(conversation_id).await?;

        if matches!(conversation.conversation_type(), ConversationType::Direct) {
            return Err(Error::InvalidConversation);
        }

        let Some(creator) = conversation.creator.clone() else {
            return Err(Error::InvalidConversation);
        };

        let own_did = &*self.keypair;

        if creator.ne(own_did) {
            return Err(Error::PublicKeyInvalid);
        }

        if creator.eq(did_key) {
            return Err(Error::PublicKeyInvalid);
        }

        if self.root.is_blocked(did_key).await? {
            return Err(Error::PublicKeyIsBlocked);
        }

        debug_assert!(conversation.restrict.contains(did_key));

        conversation
            .restrict
            .retain(|restricted| restricted != did_key);

        self.set_document(conversation).await?;

        let conversation = self.get(conversation_id).await?;

        let event = MessagingEvents::UpdateConversation {
            conversation,
            kind: ConversationUpdateKind::RemoveRestricted {
                did: did_key.clone(),
            },
        };

        self.publish(conversation_id, None, event, true).await
    }

    pub async fn update_conversation_name(
        &mut self,
        conversation_id: Uuid,
        name: &str,
    ) -> Result<(), Error> {
        let mut conversation = self.get(conversation_id).await?;
        let tx = self.subscribe(conversation_id).await?;

        let name = name.trim();
        let name_length = name.len();

        if name_length > 255 {
            return Err(Error::InvalidLength {
                context: "name".into(),
                current: name_length,
                minimum: None,
                maximum: Some(255),
            });
        }

        let settings = match conversation.settings {
            ConversationSettings::Group(settings) => settings,
            ConversationSettings::Direct(_) => return Err(Error::InvalidConversation),
        };
        assert_eq!(conversation.conversation_type(), ConversationType::Group);

        let Some(creator) = conversation.creator.clone() else {
            return Err(Error::InvalidConversation);
        };

        let own_did = &*self.keypair;

        if !settings.members_can_change_name() && creator.ne(own_did) {
            return Err(Error::PublicKeyInvalid);
        }

        conversation.name = (!name.is_empty()).then_some(name.to_string());

        self.set_document(conversation).await?;

        let conversation = self.get(conversation_id).await?;

        let new_name = conversation.name();

        let event = MessagingEvents::UpdateConversation {
            conversation,
            kind: ConversationUpdateKind::ChangeName { name: new_name },
        };

        let _ = tx.send(MessageEventKind::ConversationNameUpdated {
            conversation_id,
            name: name.to_string(),
        });

        self.publish(conversation_id, None, event, true).await
    }

    pub async fn add_recipient(
        &mut self,
        conversation_id: Uuid,
        did_key: &DID,
    ) -> Result<(), Error> {
        let mut conversation = self.get(conversation_id).await?;

        let settings = match conversation.settings {
            ConversationSettings::Group(settings) => settings,
            ConversationSettings::Direct(_) => return Err(Error::InvalidConversation),
        };
        assert_eq!(conversation.conversation_type(), ConversationType::Group);

        let Some(creator) = conversation.creator.clone() else {
            return Err(Error::InvalidConversation);
        };

        let own_did = &*self.keypair;

        if !settings.members_can_add_participants() && creator.ne(own_did) {
            return Err(Error::PublicKeyInvalid);
        }

        if creator.eq(did_key) {
            return Err(Error::PublicKeyInvalid);
        }

        if self.root.is_blocked(did_key).await? {
            return Err(Error::PublicKeyIsBlocked);
        }

        if conversation.restrict.contains(did_key) {
            return Err(Error::PublicKeyIsBlocked);
        }

        if conversation.recipients.contains(did_key) {
            return Err(Error::IdentityExist);
        }

        conversation.recipients.push(did_key.clone());

        self.set_document(conversation).await?;

        let conversation = self.get(conversation_id).await?;

        let event = MessagingEvents::UpdateConversation {
            conversation: conversation.clone(),
            kind: ConversationUpdateKind::AddParticipant {
                did: did_key.clone(),
            },
        };

        let tx = self.subscribe(conversation_id).await?;
        let _ = tx.send(MessageEventKind::RecipientAdded {
            conversation_id,
            recipient: did_key.clone(),
        });

        self.publish(conversation_id, None, event, true).await?;

        let new_event = ConversationEvents::NewGroupConversation { conversation };

        self.send_single_conversation_event(conversation_id, did_key, new_event)
            .await?;
        if let Err(_e) = self.request_key(conversation_id, did_key).await {}
        Ok(())
    }

    pub async fn remove_recipient(
        &mut self,
        conversation_id: Uuid,
        did_key: &DID,
        broadcast: bool,
    ) -> Result<(), Error> {
        let mut conversation = self.get(conversation_id).await?;

        if matches!(conversation.conversation_type(), ConversationType::Direct) {
            return Err(Error::InvalidConversation);
        }

        let Some(creator) = conversation.creator.as_ref() else {
            return Err(Error::InvalidConversation);
        };

        let own_did = &*self.keypair;

        if creator.ne(own_did) {
            return Err(Error::PublicKeyInvalid);
        }

        if creator.eq(did_key) {
            return Err(Error::PublicKeyInvalid);
        }

        if !conversation.recipients.contains(did_key) {
            return Err(Error::IdentityDoesntExist);
        }

        conversation.recipients.retain(|did| did.ne(did_key));
        self.set_document(conversation).await?;

        let conversation = self.get(conversation_id).await?;

        let event = MessagingEvents::UpdateConversation {
            conversation: conversation.clone(),
            kind: ConversationUpdateKind::RemoveParticipant {
                did: did_key.clone(),
            },
        };

        let tx = self.subscribe(conversation_id).await?;
        let _ = tx.send(MessageEventKind::RecipientRemoved {
            conversation_id,
            recipient: did_key.clone(),
        });

        self.publish(conversation_id, None, event, true).await?;

        if broadcast {
            let new_event = ConversationEvents::DeleteConversation { conversation_id };

            self.send_single_conversation_event(conversation_id, did_key, new_event)
                .await?;
        }

        Ok(())
    }

    pub async fn delete_conversation(
        &mut self,
        conversation_id: Uuid,
        broadcast: bool,
    ) -> Result<(), Error> {
        self.destroy_conversation(conversation_id).await;

        let document_type = self.delete(conversation_id).await?;

        if broadcast {
            let recipients = document_type.recipients();

            let mut can_broadcast = true;

            if matches!(document_type.conversation_type(), ConversationType::Group) {
                let own_did = &*self.keypair;
                let creator = document_type
                    .creator
                    .as_ref()
                    .ok_or(Error::InvalidConversation)?;

                if creator.ne(own_did) {
                    can_broadcast = false;
                    let recipients = recipients
                        .iter()
                        .filter(|did| own_did.ne(did))
                        .filter(|did| creator.ne(did))
                        .cloned()
                        .collect::<Vec<_>>();
                    if let Err(e) = self
                        .leave_group_conversation(creator, &recipients, conversation_id)
                        .await
                    {
                        error!(%conversation_id, error = %e, "Error leaving conversation");
                    }
                }
            }

            let keypair = self.keypair.clone();
            let own_did = &*keypair;

            if can_broadcast {
                let peer_id_list = recipients
                    .clone()
                    .iter()
                    .filter(|did| own_did.ne(did))
                    .map(|did| (did.clone(), did))
                    .filter_map(|(a, b)| b.to_peer_id().map(|pk| (a, pk)).ok())
                    .collect::<Vec<_>>();

                let event = serde_json::to_vec(&ConversationEvents::DeleteConversation {
                    conversation_id: document_type.id(),
                })?;

                let main_timer = Instant::now();
                for (recipient, peer_id) in peer_id_list {
                    let bytes = ecdh_encrypt(own_did, Some(&recipient), &event)?;
                    let signature = sign_serde(own_did, &bytes)?;

                    let payload = Payload::new(own_did, &bytes, &signature);

                    let peers = self.ipfs.pubsub_peers(Some(recipient.messaging())).await?;
                    let timer = Instant::now();
                    let mut time = true;
                    if !peers.contains(&peer_id)
                        || (peers.contains(&peer_id)
                            && self
                                .ipfs
                                .pubsub_publish(recipient.messaging(), payload.to_bytes()?)
                                .await
                                .is_err())
                    {
                        warn!(%conversation_id, "Unable to publish to topic. Queuing event");
                        //Note: If the error is related to peer not available then we should push this to queue but if
                        //      its due to the message limit being reached we should probably break up the message to fix into
                        //      "max_transmit_size" within rust-libp2p gossipsub
                        //      For now we will queue the message if we hit an error
                        self.queue_event(
                            recipient.clone(),
                            Queue::direct(
                                document_type.id(),
                                None,
                                peer_id,
                                recipient.messaging(),
                                payload.data().to_vec(),
                            ),
                        )
                        .await;
                        time = false;
                    }

                    if time {
                        let end = timer.elapsed();
                        tracing::info!(%conversation_id, "Event sent to {recipient}");
                        tracing::trace!(%conversation_id, "Took {}ms to send event", end.as_millis());
                    }
                }
                let main_timer_end = main_timer.elapsed();
                tracing::trace!(%conversation_id,
                    "Completed processing within {}ms",
                    main_timer_end.as_millis()
                );
            }
        }

        let conversation_id = document_type.id();

        self.event
            .emit(RayGunEventKind::ConversationDeleted { conversation_id })
            .await;

        Ok(())
    }

    async fn leave_group_conversation(
        &mut self,
        creator: &DID,
        list: &[DID],
        conversation_id: Uuid,
    ) -> Result<(), Error> {
        let own_did = &*self.keypair;

        let context = format!("exclude {}", own_did);
        let signature = sign_serde(own_did, &context)?;
        let signature = bs58::encode(signature).into_string();

        let event = ConversationEvents::LeaveConversation {
            conversation_id,
            recipient: own_did.clone(),
            signature,
        };

        //We want to send the event to the recipients until the creator can remove them from the conversation directly

        for did in list.iter() {
            if let Err(e) = self
                .send_single_conversation_event(conversation_id, did, event.clone())
                .await
            {
                tracing::error!(%conversation_id, error = %e, "Error sending conversation event to {did}");
                continue;
            }
        }

        self.send_single_conversation_event(conversation_id, creator, event)
            .await
    }

    pub async fn send_event(
        &mut self,
        conversation_id: Uuid,
        event: MessageEvent,
    ) -> Result<(), Error> {
        let own_did = &*self.keypair;

        let event = MessagingEvents::Event {
            conversation_id,
            member: own_did.clone(),
            event,
            cancelled: false,
        };
        self.send_message_event(conversation_id, event).await
    }

    pub async fn cancel_event(
        &mut self,
        conversation_id: Uuid,
        event: MessageEvent,
    ) -> Result<(), Error> {
        let own_did = &*self.keypair;

        let event = MessagingEvents::Event {
            conversation_id,
            member: own_did.clone(),
            event,
            cancelled: true,
        };
        self.send_message_event(conversation_id, event).await
    }

    pub async fn send_message_event(
        &mut self,
        conversation_id: Uuid,
        event: MessagingEvents,
    ) -> Result<(), Error> {
        let conversation = self.get(conversation_id).await?;

        let own_did = &*self.keypair;

        let event = serde_json::to_vec(&event)?;

        let key = self.conversation_key(conversation_id, None).await?;

        let bytes = Cipher::direct_encrypt(&event, &key)?;

        let signature = sign_serde(own_did, &bytes)?;
        let payload = Payload::new(own_did, &bytes, &signature);

        let peers = self
            .ipfs
            .pubsub_peers(Some(conversation.event_topic()))
            .await?;

        if !peers.is_empty() {
            if let Err(e) = self
                .ipfs
                .pubsub_publish(conversation.event_topic(), payload.to_bytes()?)
                .await
            {
                error!(%conversation_id, "Unable to send event: {e}");
            }
        }
        Ok(())
    }

    pub async fn update_conversation_settings(
        &mut self,
        conversation_id: Uuid,
        settings: ConversationSettings,
    ) -> Result<(), Error> {
        let mut conversation = self.get(conversation_id).await?;
        let own_did = &*self.keypair;
        let Some(creator) = &conversation.creator else {
            return Err(Error::InvalidConversation);
        };

        if creator != own_did {
            return Err(Error::PublicKeyInvalid);
        }

        conversation.settings = settings;
        self.set_document(conversation).await?;

        let conversation = self.get(conversation_id).await?;
        let event = MessagingEvents::UpdateConversation {
            conversation: conversation.clone(),
            kind: ConversationUpdateKind::ChangeSettings {
                settings: conversation.settings,
            },
        };

        let tx = self.subscribe(conversation_id).await?;
        let _ = tx.send(MessageEventKind::ConversationSettingsUpdated {
            conversation_id,
            settings: conversation.settings,
        });

        self.publish(conversation_id, None, event, true).await
    }

    pub async fn publish(
        &mut self,
        conversation_id: Uuid,
        message_id: Option<Uuid>,
        event: MessagingEvents,
        queue: bool,
    ) -> Result<(), Error> {
        let conversation = self.get(conversation_id).await?;

        let event = serde_json::to_vec(&event)?;
        let keypair = self.keypair.clone();

        let key = self.conversation_key(conversation_id, None).await?;

        let bytes = Cipher::direct_encrypt(&event, &key)?;

        let signature = sign_serde(&keypair, &bytes)?;

        let payload = Payload::new(&keypair, &bytes, &signature);

        let peers = self.ipfs.pubsub_peers(Some(conversation.topic())).await?;

        let mut can_publish = false;

        for recipient in conversation
            .recipients()
            .iter()
            .filter(|did| (*keypair).ne(did))
        {
            let peer_id = recipient.to_peer_id()?;

            // We want to confirm that there is atleast one peer subscribed before attempting to send a message
            match peers.contains(&peer_id) {
                true => {
                    can_publish = true;
                }
                false => {
                    if queue {
                        self.queue_event(
                            recipient.clone(),
                            Queue::direct(
                                conversation.id(),
                                message_id,
                                peer_id,
                                conversation.topic(),
                                payload.data().to_vec(),
                            ),
                        )
                        .await;
                    }
                }
            };
        }

        if can_publish {
            let bytes = payload.to_bytes()?;
            tracing::trace!(%conversation_id, "Payload size: {} bytes", bytes.len());
            let timer = Instant::now();
            let mut time = true;
            if let Err(_e) = self.ipfs.pubsub_publish(conversation.topic(), bytes).await {
                error!(%conversation_id, "Error publishing: {_e}");
                time = false;
            }
            if time {
                let end = timer.elapsed();
                tracing::trace!(%conversation_id, "Took {}ms to send event", end.as_millis());
            }
        }

        Ok(())
    }

    async fn send_single_conversation_event(
        &mut self,
        conversation_id: Uuid,
        did_key: &DID,
        event: ConversationEvents,
    ) -> Result<(), Error> {
        let event = serde_json::to_vec(&event)?;

        let bytes = ecdh_encrypt(&self.keypair, Some(did_key), &event)?;
        let signature = sign_serde(&self.keypair, &bytes)?;

        let payload = Payload::new(&self.keypair, &bytes, &signature);

        let peer_id = did_key.to_peer_id()?;
        let peers = self.ipfs.pubsub_peers(Some(did_key.messaging())).await?;

        let mut time = true;
        let timer = Instant::now();
        if !peers.contains(&peer_id)
            || (peers.contains(&peer_id)
                && self
                    .ipfs
                    .pubsub_publish(did_key.messaging(), payload.to_bytes()?)
                    .await
                    .is_err())
        {
            warn!(%conversation_id, "Unable to publish to topic. Queuing event");
            self.queue_event(
                did_key.clone(),
                Queue::direct(
                    conversation_id,
                    None,
                    peer_id,
                    did_key.messaging(),
                    payload.data().to_vec(),
                ),
            )
            .await;
            time = false;
        }
        if time {
            let end = timer.elapsed();
            tracing::info!(%conversation_id, "Event sent to {did_key}");
            tracing::trace!(%conversation_id, "Took {}ms to send event", end.as_millis());
        }

        Ok(())
    }

    async fn create_conversation_task(&mut self, conversation_id: Uuid) -> Result<(), Error> {
        let conversation = self.get(conversation_id).await?;

        let main_topic = conversation.topic();
        let event_topic = conversation.event_topic();
        let request_topic = conversation.reqres_topic(&self.keypair);

        let messaging_stream = self
            .ipfs
            .pubsub_subscribe(main_topic)
            .await?
            .map(move |msg| ConversationStreamData::Message(conversation_id, msg))
            .boxed();

        let event_stream = self
            .ipfs
            .pubsub_subscribe(event_topic)
            .await?
            .map(move |msg| ConversationStreamData::Event(conversation_id, msg))
            .boxed();

        let request_stream = self
            .ipfs
            .pubsub_subscribe(request_topic)
            .await?
            .map(move |msg| ConversationStreamData::RequestResponse(conversation_id, msg))
            .boxed();

        let mut stream =
            futures::stream::select_all([messaging_stream, event_stream, request_stream]);

        let (mut tx, rx) = mpsc::channel(256);

        let handle = tokio::spawn(async move {
            while let Some(stream_type) = stream.next().await {
                if let Err(e) = tx.send(stream_type).await {
                    if e.is_disconnected() {
                        break;
                    }
                }
            }
        });

        self.topic_stream.push(rx);
        self.conversation_task.insert(conversation_id, handle);

        tracing::info!(%conversation_id, "started conversation");
        Ok(())
    }

    async fn destroy_conversation(&mut self, conversation_id: Uuid) {
        if let Some(handle) = self.conversation_task.remove(&conversation_id) {
            handle.abort();
            self.pending_key_exchange.remove(&conversation_id);
        }
    }

    async fn conversation_key(
        &self,
        conversation_id: Uuid,
        member: Option<&DID>,
    ) -> Result<Vec<u8>, Error> {
        let conversation = self.get(conversation_id).await?;
        match conversation.conversation_type() {
            ConversationType::Direct => {
                let list = conversation.recipients();

                let recipients = list
                    .iter()
                    .filter(|did| (*self.keypair).ne(did))
                    .collect::<Vec<_>>();

                let member = recipients.first().ok_or(Error::InvalidConversation)?;
                ecdh_shared_key(&self.keypair, Some(member))
            }
            ConversationType::Group => {
                let recipient = member.unwrap_or(&*self.keypair);
                let keystore = self.get_keystore(conversation.id()).await?;
                keystore.get_latest(&self.keypair, recipient)
            }
        }
    }
}

enum ConversationStreamData {
    RequestResponse(Uuid, Message),
    Event(Uuid, Message),
    Message(Uuid, Message),
}

async fn process_conversation(
    this: &mut ConversationTask,
    data: Payload<'_>,
    event: ConversationEvents,
) -> Result<(), Error> {
    match event {
        ConversationEvents::NewConversation {
            recipient,
            settings,
        } => {
            let did = &*this.keypair;
            tracing::info!("New conversation event received from {recipient}");
            let conversation_id =
                generate_shared_topic(did, &recipient, Some("direct-conversation"))?;

            if this.contains(conversation_id).await {
                tracing::warn!(%conversation_id, "Conversation exist");
                return Ok(());
            }

            let is_blocked = this.root.is_blocked(&recipient).await?;

            if is_blocked {
                //TODO: Signal back to close conversation
                tracing::warn!("{recipient} is blocked");
                return Err(Error::PublicKeyIsBlocked);
            }

            let list = [did.clone(), recipient];
            tracing::info!(%conversation_id, "Creating conversation");

            let convo = ConversationDocument::new_direct(did, list, settings)?;
            let conversation_type = convo.conversation_type();

            this.set_document(convo).await?;

            tracing::info!(%conversation_id, %conversation_type, "conversation created");

            this.create_conversation_task(conversation_id).await?;

            this.event
                .emit(RayGunEventKind::ConversationCreated { conversation_id })
                .await;
        }
        ConversationEvents::NewGroupConversation { mut conversation } => {
            let conversation_id = conversation.id;
            tracing::info!(%conversation_id, "New group conversation event received");

            if this.contains(conversation_id).await {
                warn!(%conversation_id, "Conversation exist");
                return Ok(());
            }

            if !conversation.recipients.contains(&this.keypair) {
                warn!(%conversation_id, "was added to conversation but never was apart of the conversation.");
                return Ok(());
            }

            for recipient in conversation.recipients.iter() {
                if !this.discovery.contains(recipient).await {
                    let _ = this.discovery.insert(recipient).await;
                }
            }

            tracing::info!(%conversation_id, "Creating group conversation");

            let conversation_type = conversation.conversation_type();

            let mut keystore = Keystore::new(conversation_id);
            keystore.insert(&this.keypair, &this.keypair, warp::crypto::generate::<64>())?;

            conversation.verify()?;

            //TODO: Resolve message list
            conversation.messages = None;

            this.set_document(conversation).await?;

            this.set_keystore(conversation_id, keystore).await?;

            this.create_conversation_task(conversation_id).await?;

            let conversation = this.get(conversation_id).await?;

            tracing::info!(%conversation_id, "{} conversation created", conversation_type);
            let keypair = this.keypair.clone();

            for recipient in conversation.recipients.iter().filter(|d| (*keypair).ne(d)) {
                if let Err(e) = this.request_key(conversation_id, recipient).await {
                    tracing::warn!(%conversation_id, error = %e, %recipient, "Failed to send exchange request");
                }
            }

            this.event
                .emit(RayGunEventKind::ConversationCreated { conversation_id })
                .await;
        }
        ConversationEvents::LeaveConversation {
            conversation_id,
            recipient,
            signature,
        } => {
            let conversation = this.get(conversation_id).await?;

            if !matches!(conversation.conversation_type(), ConversationType::Group) {
                return Err(anyhow::anyhow!("Can only leave from a group conversation").into());
            }

            let Some(creator) = conversation.creator.as_ref() else {
                return Err(anyhow::anyhow!("Group conversation requires a creator").into());
            };

            let own_did = &*this.keypair;

            // Precaution
            if recipient.eq(creator) {
                return Err(anyhow::anyhow!("Cannot remove the creator of the group").into());
            }

            if !conversation.recipients.contains(&recipient) {
                return Err(
                    anyhow::anyhow!("{recipient} does not belong to {conversation_id}").into(),
                );
            }

            tracing::info!("{recipient} is leaving group conversation {conversation_id}");

            if creator.eq(own_did) {
                this.remove_recipient(conversation_id, &recipient, false)
                    .await?;
            } else {
                {
                    //Small validation context
                    let context = format!("exclude {}", recipient);
                    let signature = bs58::decode(&signature).into_vec()?;
                    verify_serde_sig(recipient.clone(), &context, &signature)?;
                }

                let mut conversation = this.get(conversation_id).await?;

                //Validate again since we have a permit
                if !conversation.recipients.contains(&recipient) {
                    return Err(anyhow::anyhow!(
                        "{recipient} does not belong to {conversation_id}"
                    )
                    .into());
                }

                let mut can_emit = false;

                if let HashEntry::Vacant(entry) = conversation.excluded.entry(recipient.clone()) {
                    entry.insert(signature);
                    can_emit = true;
                }
                this.set_document(conversation).await?;
                if can_emit {
                    let tx = this.subscribe(conversation_id).await?;
                    if let Err(e) = tx.send(MessageEventKind::RecipientRemoved {
                        conversation_id,
                        recipient,
                    }) {
                        tracing::error!("Error broadcasting event: {e}");
                    }
                }
            }
        }
        ConversationEvents::DeleteConversation { conversation_id } => {
            tracing::trace!("Delete conversation event received for {conversation_id}");
            if !this.contains(conversation_id).await {
                return Err(anyhow::anyhow!("Conversation {conversation_id} doesnt exist").into());
            }

            let sender = data.sender();

            match this.get(conversation_id).await {
                Ok(conversation)
                    if conversation.recipients().contains(&sender)
                        && matches!(conversation.conversation_type(), ConversationType::Direct)
                        || matches!(conversation.conversation_type(), ConversationType::Group)
                            && matches!(&conversation.creator, Some(creator) if creator.eq(&sender)) =>
                {
                    conversation
                }
                _ => {
                    return Err(anyhow::anyhow!(
                        "Conversation exist but did not match condition required"
                    )
                    .into());
                }
            };

            this.delete_conversation(conversation_id, false).await?;
        }
    }
    Ok(())
}

// TODO: de-duplicate logic where possible
async fn message_event(
    this: &mut ConversationTask,
    conversation_id: Uuid,
    events: MessagingEvents,
) -> Result<(), Error> {
    let mut document = this.get(conversation_id).await?;
    let tx = this.subscribe(conversation_id).await?;

    let keystore = pubkey_or_keystore(this, conversation_id, &this.keypair).await?;

    match events {
        MessagingEvents::New { message } => {
            if !message.verify() {
                return Err(Error::InvalidMessage);
            }

            if document.id != message.conversation_id {
                return Err(Error::InvalidConversation);
            }

            let message_id = message.id;

            if !document.recipients().contains(&message.sender.to_did()) {
                return Err(Error::IdentityDoesntExist);
            }

            if document.contains(&this.ipfs, message_id).await? {
                return Err(Error::MessageFound);
            }

            let resolved_message = message
                .resolve(&this.ipfs, &this.keypair, false, keystore.as_ref())
                .await?;

            let lines_value_length: usize = resolved_message
                .lines()
                .iter()
                .map(|s| s.trim())
                .filter(|s| !s.is_empty())
                .map(|s| s.chars().count())
                .sum();

            if lines_value_length == 0 && lines_value_length > 4096 {
                tracing::error!(
                    message_length = lines_value_length,
                    "Length of message is invalid."
                );
                return Err(Error::InvalidLength {
                    context: "message".into(),
                    current: lines_value_length,
                    minimum: Some(1),
                    maximum: Some(4096),
                });
            }

            let conversation_id = message.conversation_id;

            document
                .insert_message_document(&this.ipfs, message)
                .await?;

            this.set_document(document).await?;

            if let Err(e) = tx.send(MessageEventKind::MessageReceived {
                conversation_id,
                message_id,
            }) {
                tracing::warn!(%conversation_id, "Error broadcasting event: {e}");
            }
        }
        MessagingEvents::Edit {
            conversation_id,
            message_id,
            modified,
            lines,
            nonce,
            signature,
        } => {
            let mut message_document = document
                .get_message_document(&this.ipfs, message_id)
                .await?;

            let mut message = message_document
                .resolve(&this.ipfs, &this.keypair, true, keystore.as_ref())
                .await?;

            let lines_value_length: usize = lines
                .iter()
                .map(|s| s.trim())
                .filter(|s| !s.is_empty())
                .map(|s| s.chars().count())
                .sum();

            if lines_value_length == 0 && lines_value_length > 4096 {
                error!("Length of message is invalid: Got {lines_value_length}; Expected 4096");
                return Err(Error::InvalidLength {
                    context: "message".into(),
                    current: lines_value_length,
                    minimum: Some(1),
                    maximum: Some(4096),
                });
            }

            let sender = message.sender();

            *message.lines_mut() = lines;
            message.set_modified(modified);

            message_document
                .update(
                    &this.ipfs,
                    &this.keypair,
                    message,
                    (!signature.is_empty() && sender.ne(&this.keypair)).then_some(signature),
                    keystore.as_ref(),
                    Some(nonce.as_slice()),
                )
                .await?;

            document
                .update_message_document(&this.ipfs, message_document)
                .await?;

            this.set_document(document).await?;

            if let Err(e) = tx.send(MessageEventKind::MessageEdited {
                conversation_id,
                message_id,
            }) {
                error!(%conversation_id, error = %e, "Error broadcasting event");
            }
        }
        MessagingEvents::Delete {
            conversation_id,
            message_id,
        } => {
            // if opt.keep_if_owned.load(Ordering::SeqCst) {
            //     let message_document = document
            //         .get_message_document(&self.ipfs, message_id)
            //         .await?;

            //     let message = message_document
            //         .resolve(&self.ipfs, &self.keypair, true, keystore.as_ref())
            //         .await?;

            //     if message.sender() == *self.keypair {
            //         return Ok(());
            //     }
            // }

            document.delete_message(&this.ipfs, message_id).await?;

            this.set_document(document).await?;

            if let Err(e) = tx.send(MessageEventKind::MessageDeleted {
                conversation_id,
                message_id,
            }) {
                tracing::warn!(%conversation_id, error = %e, "Error broadcasting event");
            }
        }
        MessagingEvents::Pin {
            conversation_id,
            message_id,
            state,
            ..
        } => {
            let mut message_document = document
                .get_message_document(&this.ipfs, message_id)
                .await?;

            let mut message = message_document
                .resolve(&this.ipfs, &this.keypair, true, keystore.as_ref())
                .await?;

            let event = match state {
                PinState::Pin => {
                    if message.pinned() {
                        return Ok(());
                    }
                    *message.pinned_mut() = true;
                    MessageEventKind::MessagePinned {
                        conversation_id,
                        message_id,
                    }
                }
                PinState::Unpin => {
                    if !message.pinned() {
                        return Ok(());
                    }
                    *message.pinned_mut() = false;
                    MessageEventKind::MessageUnpinned {
                        conversation_id,
                        message_id,
                    }
                }
            };

            message_document
                .update(
                    &this.ipfs,
                    &this.keypair,
                    message,
                    None,
                    keystore.as_ref(),
                    None,
                )
                .await?;

            document
                .update_message_document(&this.ipfs, message_document)
                .await?;

            this.set_document(document).await?;

            if let Err(e) = tx.send(event) {
                tracing::warn!(%conversation_id, error = %e, "Error broadcasting event");
            }
        }
        MessagingEvents::React {
            conversation_id,
            reactor,
            message_id,
            state,
            emoji,
        } => {
            let mut message_document = document
                .get_message_document(&this.ipfs, message_id)
                .await?;

            let mut message = message_document
                .resolve(&this.ipfs, &this.keypair, true, keystore.as_ref())
                .await?;

            let reactions = message.reactions_mut();

            match state {
                ReactionState::Add => {
                    let entry = reactions.entry(emoji.clone()).or_default();

                    if entry.contains(&reactor) {
                        return Err(Error::ReactionExist);
                    }

                    entry.push(reactor.clone());

                    message_document
                        .update(
                            &this.ipfs,
                            &this.keypair,
                            message,
                            None,
                            keystore.as_ref(),
                            None,
                        )
                        .await?;

                    document
                        .update_message_document(&this.ipfs, message_document)
                        .await?;

                    this.set_document(document).await?;

                    if let Err(e) = tx.send(MessageEventKind::MessageReactionAdded {
                        conversation_id,
                        message_id,
                        did_key: reactor,
                        reaction: emoji,
                    }) {
                        tracing::warn!(%conversation_id, error = %e, "Error broadcasting event");
                    }
                }
                ReactionState::Remove => {
                    match reactions.entry(emoji.clone()) {
                        BTreeEntry::Occupied(mut e) => {
                            let list = e.get_mut();

                            if !list.contains(&reactor) {
                                return Err(Error::ReactionDoesntExist);
                            }

                            list.retain(|did| did != &reactor);
                            if list.is_empty() {
                                e.remove();
                            }
                        }
                        BTreeEntry::Vacant(_) => return Err(Error::ReactionDoesntExist),
                    };

                    message_document
                        .update(
                            &this.ipfs,
                            &this.keypair,
                            message,
                            None,
                            keystore.as_ref(),
                            None,
                        )
                        .await?;

                    document
                        .update_message_document(&this.ipfs, message_document)
                        .await?;

                    this.set_document(document).await?;

                    if let Err(e) = tx.send(MessageEventKind::MessageReactionRemoved {
                        conversation_id,
                        message_id,
                        did_key: reactor,
                        reaction: emoji,
                    }) {
                        tracing::warn!(%conversation_id, error = %e, "Error broadcasting event");
                    }
                }
            }
        }
        MessagingEvents::UpdateConversation {
            mut conversation,
            kind,
        } => {
            conversation.verify()?;
            match kind {
                ConversationUpdateKind::AddParticipant { did } => {
                    if document.recipients.contains(&did) {
                        return Ok(());
                    }

                    if !this.discovery.contains(&did).await {
                        let _ = this.discovery.insert(&did).await.ok();
                    }

                    conversation.excluded = document.excluded;
                    conversation.messages = document.messages;
                    this.set_document(conversation).await?;

                    if let Err(e) = this.request_key(conversation_id, &did).await {
                        tracing::error!(%conversation_id, error = %e, "error requesting key");
                    }

                    if let Err(e) = tx.send(MessageEventKind::RecipientAdded {
                        conversation_id,
                        recipient: did,
                    }) {
                        tracing::warn!(%conversation_id, error = %e, "Error broadcasting event");
                    }
                }
                ConversationUpdateKind::RemoveParticipant { did } => {
                    if !document.recipients.contains(&did) {
                        return Err(Error::IdentityDoesntExist);
                    }

                    //Maybe remove participant from discovery?

                    let can_emit = !document.excluded.contains_key(&did);

                    document.excluded.remove(&did);

                    conversation.excluded = document.excluded;
                    conversation.messages = document.messages;
                    this.set_document(conversation).await?;

                    if can_emit {
                        if let Err(e) = tx.send(MessageEventKind::RecipientRemoved {
                            conversation_id,
                            recipient: did,
                        }) {
                            tracing::warn!(%conversation_id, error = %e, "Error broadcasting event");
                        }
                    }
                }
                ConversationUpdateKind::ChangeName { name: Some(name) } => {
                    let name = name.trim();
                    let name_length = name.len();

                    if name_length > 255 {
                        return Err(Error::InvalidLength {
                            context: "name".into(),
                            current: name_length,
                            minimum: None,
                            maximum: Some(255),
                        });
                    }
                    if let Some(current_name) = document.name() {
                        if current_name.eq(&name) {
                            return Ok(());
                        }
                    }

                    conversation.excluded = document.excluded;
                    conversation.messages = document.messages;
                    this.set_document(conversation).await?;

                    if let Err(e) = tx.send(MessageEventKind::ConversationNameUpdated {
                        conversation_id,
                        name: name.to_string(),
                    }) {
                        tracing::warn!(%conversation_id, error = %e, "Error broadcasting event");
                    }
                }

                ConversationUpdateKind::ChangeName { name: None } => {
                    conversation.excluded = document.excluded;
                    conversation.messages = document.messages;
                    this.set_document(conversation).await?;

                    if let Err(e) = tx.send(MessageEventKind::ConversationNameUpdated {
                        conversation_id,
                        name: String::new(),
                    }) {
                        tracing::warn!(%conversation_id, error = %e, "Error broadcasting event");
                    }
                }
                ConversationUpdateKind::AddRestricted { .. }
                | ConversationUpdateKind::RemoveRestricted { .. } => {
                    conversation.excluded = document.excluded;
                    conversation.messages = document.messages;
                    this.set_document(conversation).await?;
                    //TODO: Maybe add a api event to emit for when blocked users are added/removed from the document
                    //      but for now, we can leave this as a silent update since the block list would be for internal handling for now
                }
                ConversationUpdateKind::ChangeSettings { settings } => {
                    conversation.excluded = document.excluded;
                    conversation.messages = document.messages;
                    this.set_document(conversation).await?;

                    if let Err(e) = tx.send(MessageEventKind::ConversationSettingsUpdated {
                        conversation_id,
                        settings,
                    }) {
                        tracing::warn!(%conversation_id, error = %e, "Error broadcasting event");
                    }
                }
            }
        }
        _ => {}
    }
    Ok(())
}

async fn process_identity_events(
    this: &mut ConversationTask,
    event: MultiPassEventKind,
) -> Result<(), Error> {
    //TODO: Tie this into a configuration
    let with_friends = false;

    match event {
        MultiPassEventKind::FriendAdded { did } => {
            if !with_friends {
                return Ok(());
            }

            match this.create_conversation(&did).await {
                Ok(_) | Err(Error::ConversationExist { .. }) => return Ok(()),
                Err(e) => return Err(e),
            }
        }

        MultiPassEventKind::Blocked { did } | MultiPassEventKind::BlockedBy { did } => {
            let list = this.list().await;

            for conversation in list.iter().filter(|c| c.recipients().contains(&did)) {
                let id = conversation.id();
                match conversation.conversation_type() {
                    ConversationType::Direct => {
                        if let Err(e) = this.delete_conversation(id, true).await {
                            warn!(conversation_id = %id, error = %e, "Failed to delete conversation");
                            continue;
                        }
                    }
                    ConversationType::Group => {
                        if conversation.creator != Some((*this.keypair).clone()) {
                            continue;
                        }

                        if let Err(e) = this.remove_recipient(id, &did, true).await {
                            warn!(conversation_id = %id, error = %e, "Failed to remove {did} from conversation");
                            continue;
                        }

                        if this.root.is_blocked(&did).await.unwrap_or_default() {
                            _ = this.add_restricted(id, &did).await;
                        }
                    }
                }
            }
        }
        MultiPassEventKind::Unblocked { did } => {
            let own_did = (*this.keypair).clone();
            let list = this.list().await;

            for conversation in list
                .iter()
                .filter(|c| {
                    c.creator
                        .as_ref()
                        .map(|creator| own_did.eq(creator))
                        .unwrap_or_default()
                })
                .filter(|c| c.conversation_type() == ConversationType::Group)
                .filter(|c| c.restrict.contains(&did))
            {
                let id = conversation.id();
                _ = this.remove_restricted(id, &did).await;
            }
        }
        MultiPassEventKind::FriendRemoved { did } => {
            if !with_friends {
                return Ok(());
            }

            let list = this.list().await;

            for conversation in list.iter().filter(|c| c.recipients().contains(&did)) {
                let id = conversation.id();
                match conversation.conversation_type() {
                    ConversationType::Direct => {
                        if let Err(e) = this.delete_conversation(id, true).await {
                            tracing::warn!(conversation_id = %id, error = %e, "Failed to delete conversation");
                            continue;
                        }
                    }
                    ConversationType::Group => {
                        if conversation.creator != Some((*this.keypair).clone()) {
                            continue;
                        }

                        if let Err(e) = this.remove_recipient(id, &did, true).await {
                            tracing::warn!(conversation_id = %id, error = %e, "Failed to remove {did} from conversation");
                            continue;
                        }
                    }
                }
            }
        }
        MultiPassEventKind::IdentityOnline { .. } => {
            //TODO: Check queue and process any entry once peer is subscribed to the respective topics.
        }
        _ => {}
    }
    Ok(())
}

async fn process_request_response_event(
    this: &mut ConversationTask,
    conversation_id: Uuid,
    req: Message,
) -> Result<(), Error> {
    let conversation = this.get(conversation_id).await?;

    let payload = Payload::from_bytes(&req.data)?;

    let sender = payload.sender();

    let data = ecdh_decrypt(&this.keypair, Some(&sender), payload.data())?;

    let event = serde_json::from_slice::<ConversationRequestResponse>(&data)?;

    tracing::debug!(%conversation_id, ?event, "Event received");
    match event {
        ConversationRequestResponse::Request {
            conversation_id,
            kind,
        } => match kind {
            ConversationRequestKind::Key => {
                if !matches!(conversation.conversation_type(), ConversationType::Group) {
                    //Only group conversations support keys
                    return Err(Error::InvalidConversation);
                }

                if !conversation.recipients().contains(&sender) {
                    warn!(%conversation_id, %sender, "apart of conversation");
                    return Err(Error::IdentityDoesntExist);
                }

                let mut keystore = this.get_keystore(conversation_id).await?;

                let raw_key = match keystore.get_latest(&this.keypair, &this.keypair) {
                    Ok(key) => key,
                    Err(Error::PublicKeyDoesntExist) => {
                        let key = generate::<64>().into();
                        keystore.insert(&this.keypair, &this.keypair, &key)?;

                        this.set_keystore(conversation_id, keystore).await?;
                        key
                    }
                    Err(e) => {
                        error!(%conversation_id, error = %e, "Error getting key from store");
                        return Err(e);
                    }
                };

                let key = ecdh_encrypt(&this.keypair, Some(&sender), raw_key)?;

                let response = ConversationRequestResponse::Response {
                    conversation_id,
                    kind: ConversationResponseKind::Key { key },
                };

                let topic = conversation.reqres_topic(&sender);

                let bytes =
                    ecdh_encrypt(&this.keypair, Some(&sender), serde_json::to_vec(&response)?)?;
                let signature = sign_serde(&this.keypair, &bytes)?;

                let payload = Payload::new(&this.keypair, &bytes, &signature);

                let peers = this.ipfs.pubsub_peers(Some(topic.clone())).await?;

                let peer_id = sender.to_peer_id()?;

                let bytes = payload.to_bytes()?;

                tracing::trace!(%conversation_id, "Payload size: {} bytes", bytes.len());

                tracing::info!(%conversation_id, "Responding to {sender}");

                if !peers.contains(&peer_id)
                    || (peers.contains(&peer_id)
                        && this
                            .ipfs
                            .pubsub_publish(topic.clone(), bytes)
                            .await
                            .is_err())
                {
                    warn!(%conversation_id, "Unable to publish to topic. Queuing event");
                    this.queue_event(
                        sender.clone(),
                        Queue::direct(
                            conversation_id,
                            None,
                            peer_id,
                            topic.clone(),
                            payload.data().into(),
                        ),
                    )
                    .await;
                }
            }
            _ => {
                tracing::info!(%conversation_id, "Unimplemented/Unsupported Event");
            }
        },
        ConversationRequestResponse::Response {
            conversation_id,
            kind,
        } => match kind {
            ConversationResponseKind::Key { key } => {
                if !matches!(conversation.conversation_type(), ConversationType::Group) {
                    //Only group conversations support keys
                    tracing::error!(%conversation_id, "Invalid conversation type");
                    return Err(Error::InvalidConversation);
                }

                if !conversation.recipients().contains(&sender) {
                    return Err(Error::IdentityDoesntExist);
                }
                let mut keystore = this.get_keystore(conversation_id).await?;

                let raw_key = ecdh_decrypt(&this.keypair, Some(&sender), key)?;

                keystore.insert(&this.keypair, &sender, raw_key)?;

                this.set_keystore(conversation_id, keystore).await?;

                if let Some(list) = this.pending_key_exchange.get_mut(&conversation_id) {
                    for (_, _, received) in list.iter_mut().filter(|(s, _, r)| sender.eq(s) && !r) {
                        *received = true;
                    }
                }
            }
            _ => {
                tracing::info!(%conversation_id, "Unimplemented/Unsupported Event");
            }
        },
    }
    Ok(())
}

async fn process_pending_payload(this: &mut ConversationTask) {
    if this.pending_key_exchange.is_empty() {
        return;
    }

    let mut processed_events: HashMap<Uuid, Vec<_>> = HashMap::new();

    this.pending_key_exchange.retain(|id, list| {
        list.retain(|(did, data, received)| {
            if *received {
                processed_events
                    .entry(*id)
                    .or_default()
                    .push((did.clone(), data.clone()));
                return false;
            }
            true
        });
        !list.is_empty()
    });

    for (conversation_id, list) in processed_events {
        // Note: Conversation keystore should exist so we could expect here, however since the map for pending exchanges would have
        //       been flushed out, we can just continue on in the iteration since it would be ignored
        let Ok(store) = this.get_keystore(conversation_id).await else {
            continue;
        };

        for (sender, data) in list {
            let fut = async {
                let key = store.get_latest(&this.keypair, &sender)?;
                let data = Cipher::direct_decrypt(&data, &key)?;
                let event = serde_json::from_slice(&data)?;
                message_event(this, conversation_id, event).await
            };

            if let Err(e) = fut.await {
                tracing::error!(name = "process_pending_payload", %conversation_id, %sender, error = %e, "failed to process message")
            }
        }
    }
}

async fn process_conversation_event(
    this: &mut ConversationTask,
    conversation_id: Uuid,
    message: Message,
) -> Result<(), Error> {
    let tx = this.subscribe(conversation_id).await?;

    let payload = Payload::from_bytes(&message.data)?;
    let sender = payload.sender();

    let key = this
        .conversation_key(conversation_id, Some(&sender))
        .await?;

    let data = Cipher::direct_decrypt(payload.data(), &key)?;

    let event = match serde_json::from_slice::<MessagingEvents>(&data)? {
        event @ MessagingEvents::Event { .. } => event,
        _ => return Err(Error::Other),
    };

    if let MessagingEvents::Event {
        conversation_id,
        member,
        event,
        cancelled,
    } = event
    {
        let ev = match cancelled {
            true => MessageEventKind::EventCancelled {
                conversation_id,
                did_key: member,
                event,
            },
            false => MessageEventKind::EventReceived {
                conversation_id,
                did_key: member,
                event,
            },
        };

        if let Err(e) = tx.send(ev) {
            tracing::error!(%conversation_id, error = %e, "error broadcasting event");
        }
    }

    Ok(())
}

#[derive(Serialize, Deserialize, Clone, PartialEq, Eq)]
struct Queue {
    id: Uuid,
    m_id: Option<Uuid>,
    peer: PeerId,
    topic: String,
    data: Vec<u8>,
    sent: bool,
}

impl Queue {
    pub fn direct(
        id: Uuid,
        m_id: Option<Uuid>,
        peer: PeerId,
        topic: String,
        data: Vec<u8>,
    ) -> Self {
        Queue {
            id,
            m_id,
            peer,
            topic,
            data,
            sent: false,
        }
    }
}

//TODO: Replace
async fn process_queue(this: &mut ConversationTask) {
    let mut changed = false;

    for (did, items) in this.queue.iter_mut() {
        let Ok(peer_id) = did.to_peer_id() else {
            continue;
        };

        if !this.ipfs.is_connected(peer_id).await.unwrap_or_default() {
            continue;
        }

        for item in items {
            let Queue {
                peer,
                topic,
                data,
                sent,
                ..
            } = item;

            if !this
                .ipfs
                .pubsub_peers(Some(topic.clone()))
                .await
                .map(|list| list.contains(peer))
                .unwrap_or_default()
            {
                continue;
            }

            if *sent {
                continue;
            }

            let Ok(signature) = sign_serde(&this.keypair, &data) else {
                continue;
            };

            let payload = Payload::new(&this.keypair, data, &signature);

            let Ok(bytes) = payload.to_bytes() else {
                continue;
            };

            if let Err(e) = this.ipfs.pubsub_publish(topic.clone(), bytes).await {
                error!("Error publishing to topic: {e}");
                continue;
            }

            *sent = true;

            changed = true;
        }
    }

    this.queue.retain(|_, queue| {
        queue.retain(|item| !item.sent);
        !queue.is_empty()
    });

    if changed {
        this.save_queue().await;
    }
}

async fn pubkey_or_keystore(
    conversation: &ConversationTask,
    conversation_id: Uuid,
    keypair: &DID,
) -> Result<Either<DID, Keystore>, Error> {
    let document = conversation.get(conversation_id).await?;
    let keystore = match document.conversation_type() {
        ConversationType::Direct => {
            let list = document.recipients();

            let recipients = list
                .into_iter()
                .filter(|did| keypair.ne(did))
                .collect::<Vec<_>>();

            let member = recipients
                .first()
                .cloned()
                .ok_or(Error::InvalidConversation)?;

            Either::Left(member)
        }
        ConversationType::Group => Either::Right(conversation.get_keystore(conversation_id).await?),
    };

    Ok(keystore)
}<|MERGE_RESOLUTION|>--- conflicted
+++ resolved
@@ -2379,12 +2379,10 @@
                             }
                         };
 
-<<<<<<< HEAD
-=======
+
                         let directory = root_directory.clone();
                         let filename = filename.to_string();
 
->>>>>>> 410806ef
                         let stream = async_stream::stream! {
                             while let Some(item) = progress.next().await {
                                 match item {
