--- conflicted
+++ resolved
@@ -1084,11 +1084,7 @@
         //     return Err(Error::ConversationLimitReached);
         // }
 
-<<<<<<< HEAD
         let mut conversation =
-=======
-        let conversation =
->>>>>>> ef8c0f14
             ConversationDocument::new_direct(self.root.keypair(), [own_did.clone(), did.clone()])?;
 
         let convo_id = conversation.id();
