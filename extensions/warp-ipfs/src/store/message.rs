use chrono::Utc;
use either::Either;
use futures_timeout::TimeoutExt;
use futures_timer::Delay;
use tokio_stream::StreamMap;
use tracing::info;

use std::{
    collections::{
        btree_map::Entry as BTreeEntry, hash_map::Entry as HashEntry, BTreeMap, HashMap, HashSet,
    },
    ffi::OsStr,
    path::{Path, PathBuf},
    str::FromStr,
    sync::Arc,
    time::Duration,
};

use web_time::Instant;

use futures::{
    channel::{mpsc, oneshot},
    pin_mut,
    stream::{self, BoxStream, FuturesUnordered, SelectAll},
    FutureExt, SinkExt, Stream, StreamExt, TryFutureExt,
};
use libipld::Cid;
use rust_ipfs::{libp2p::gossipsub::Message, p2p::MultiaddrExt, Ipfs, Keypair, PeerId};

use serde::{Deserialize, Serialize};
use tokio::select;
use tokio_util::sync::{CancellationToken, DropGuard};
use tracing::{error, warn};
use uuid::Uuid;

use warp::{
    constellation::{directory::Directory, ConstellationProgressStream, Progression},
    crypto::{cipher::Cipher, generate, DID},
    error::Error,
    multipass::MultiPassEventKind,
    raygun::{
        AttachmentEventStream, AttachmentKind, Conversation, ConversationSettings,
<<<<<<< HEAD
        ConversationType, DirectConversationSettings, GroupSettings, Location, LocationStream,
=======
        ConversationType, DirectConversationSettings, GroupSettings, Location, LocationKind,
>>>>>>> d8bb96e1
        MessageEvent, MessageEventKind, MessageOptions, MessageReference, MessageStatus,
        MessageType, Messages, MessagesType, PinState, RayGunEventKind, ReactionState,
    },
};

use crate::{
    config,
    store::{
        conversation::{ConversationDocument, MessageDocument},
        discovery::Discovery,
        ecdh_decrypt, ecdh_encrypt, ecdh_shared_key,
        event_subscription::EventSubscription,
        files::FileStore,
        generate_shared_topic,
        identity::IdentityStore,
        keystore::Keystore,
        payload::{PayloadBuilder, PayloadMessage},
        sign_serde,
        topics::PeerTopic,
        verify_serde_sig, ConversationEvents, ConversationRequestKind, ConversationRequestResponse,
        ConversationResponseKind, ConversationUpdateKind, DidExt, MessagingEvents,
        MIN_MESSAGE_SIZE,
    },
};

use super::{
    document::root::RootDocumentMap, ds_key::DataStoreKey, PeerIdExt, MAX_MESSAGE_SIZE,
    SHUTTLE_TIMEOUT,
};

const CHAT_DIRECTORY: &str = "chat_media";

pub type DownloadStream = BoxStream<'static, Result<Vec<u8>, Error>>;

enum MessagingCommand {
    Receiver {
        ch: mpsc::Receiver<ConversationStreamData>,
    },
}

#[derive(Clone)]
pub struct MessageStore {
    inner: Arc<tokio::sync::RwLock<ConversationInner>>,
    _task_cancellation: Arc<DropGuard>,
}

impl MessageStore {
    pub async fn new(
        ipfs: &Ipfs,
        discovery: Discovery,
        file: FileStore,
        event: EventSubscription<RayGunEventKind>,
        identity: IdentityStore,
        message_command: mpsc::Sender<shuttle::message::client::MessageCommand>,
    ) -> Self {
        info!("Initializing MessageStore");

        let (tx, rx) = futures::channel::mpsc::channel(1024);

        let token = CancellationToken::new();
        let drop_guard = token.clone().drop_guard();

        let root = identity.root_document().clone();
        let (atx, arx) = mpsc::channel(1);
        let (conversation_mailbox_task_tx, conversation_mailbox_task_rx) = mpsc::channel(2048);

        let mut inner = ConversationInner {
            ipfs: ipfs.clone(),
            event_handler: Default::default(),
            conversation_task: HashMap::new(),
            command_tx: tx,
            identity: identity.clone(),
            root,
            discovery,
            file,
            event,
            attachment_tx: atx,
            conversation_mailbox_task_tx,
            pending_key_exchange: Default::default(),
            message_command,
            queue: Default::default(),
        };

        if let Err(e) = inner.migrate().await {
            tracing::warn!(error = %e, "unable to migrate conversations to root document");
        }

        inner.load_conversations().await;

        let inner = Arc::new(tokio::sync::RwLock::new(inner));

        let mut task = ConversationTask {
            inner: inner.clone(),
            ipfs: ipfs.clone(),
            topic_stream: Default::default(),
            identity,
            command_rx: rx,
            attachment_rx: arx,
            conversation_mailbox_task_rx,
        };

        crate::rt::spawn({
            async move {
                select! {
                    _ = token.cancelled() => {}
                    _ = task.run() => {}
                }
            }
        });

        Self {
            inner,
            _task_cancellation: Arc::new(drop_guard),
        }
    }
}

impl MessageStore {
    pub async fn get_conversation(&self, id: Uuid) -> Result<Conversation, Error> {
        let document = self.get(id).await?;
        Ok(document.into())
    }

    pub async fn list_conversations(&self) -> Result<Vec<Conversation>, Error> {
        self.list()
            .await
            .map(|list| list.into_iter().map(|document| document.into()).collect())
    }

    pub async fn get_conversation_stream(
        &self,
        conversation_id: Uuid,
    ) -> Result<impl Stream<Item = MessageEventKind>, Error> {
        let mut rx = self.subscribe(conversation_id).await?.subscribe();
        Ok(async_stream::stream! {
            loop {
                match rx.recv().await {
                    Ok(event) => yield event,
                    Err(tokio::sync::broadcast::error::RecvError::Closed) => break,
                    Err(_) => {}
                };
            }
        })
    }

    pub async fn get(&self, id: Uuid) -> Result<ConversationDocument, Error> {
        let inner = &*self.inner.read().await;
        inner.get(id).await
    }

    pub async fn get_keystore(&self, id: Uuid) -> Result<Keystore, Error> {
        let inner = &*self.inner.read().await;
        inner.get_keystore(id).await
    }

    pub async fn contains(&self, id: Uuid) -> Result<bool, Error> {
        let inner = &*self.inner.read().await;
        Ok(inner.contains(id).await)
    }

    pub async fn set(&self, document: ConversationDocument) -> Result<(), Error> {
        let inner = &mut *self.inner.write().await;
        inner.set_document(document).await
    }

    pub async fn set_keystore(&self, id: Uuid, document: Keystore) -> Result<(), Error> {
        let inner = &mut *self.inner.write().await;
        inner.set_keystore(id, document).await
    }

    pub async fn delete(&self, id: Uuid) -> Result<ConversationDocument, Error> {
        let inner = &mut *self.inner.write().await;
        inner.delete(id).await
    }

    pub async fn list(&self) -> Result<Vec<ConversationDocument>, Error> {
        let inner = &*self.inner.read().await;
        Ok(inner.list().await)
    }

    pub async fn subscribe(
        &self,
        id: Uuid,
    ) -> Result<tokio::sync::broadcast::Sender<MessageEventKind>, Error> {
        let inner = &mut *self.inner.write().await;
        inner.subscribe(id).await
    }

    pub async fn create_conversation(&self, did: &DID) -> Result<Conversation, Error> {
        let inner = &mut *self.inner.write().await;
        inner.create_conversation(did).await
    }

    pub async fn create_group_conversation(
        &self,
        name: Option<String>,
        members: HashSet<DID>,
        settings: GroupSettings,
    ) -> Result<Conversation, Error> {
        let inner = &mut *self.inner.write().await;
        inner
            .create_group_conversation(name, members, settings)
            .await
    }

    pub async fn set_favorite_conversation(
        &self,
        conversation_id: Uuid,
        favorite: bool,
    ) -> Result<(), Error> {
        let inner = &mut *self.inner.write().await;
        inner
            .set_favorite_conversation(conversation_id, favorite)
            .await
    }

    pub async fn get_message(
        &self,
        conversation_id: Uuid,
        message_id: Uuid,
    ) -> Result<warp::raygun::Message, Error> {
        let inner = &mut *self.inner.write().await;
        inner.get_message(conversation_id, message_id).await
    }

    pub async fn get_messages(
        &self,
        conversation_id: Uuid,
        opt: MessageOptions,
    ) -> Result<Messages, Error> {
        let inner = &*self.inner.read().await;
        inner.get_messages(conversation_id, opt).await
    }

    pub async fn messages_count(&self, conversation_id: Uuid) -> Result<usize, Error> {
        let inner = &*self.inner.read().await;
        inner.messages_count(conversation_id).await
    }

    pub async fn get_message_reference(
        &self,
        conversation_id: Uuid,
        message_id: Uuid,
    ) -> Result<MessageReference, Error> {
        let inner = &*self.inner.read().await;
        inner
            .get_message_reference(conversation_id, message_id)
            .await
    }

    pub async fn get_message_references(
        &self,
        conversation_id: Uuid,
        opt: MessageOptions,
    ) -> Result<BoxStream<'static, MessageReference>, Error> {
        let inner = &*self.inner.read().await;
        inner.get_message_references(conversation_id, opt).await
    }

    pub async fn update_conversation_name(
        &self,
        conversation_id: Uuid,
        name: &str,
    ) -> Result<(), Error> {
        let inner = &mut *self.inner.write().await;
        inner.update_conversation_name(conversation_id, name).await
    }

    pub async fn update_conversation_settings(
        &self,
        conversation_id: Uuid,
        settings: ConversationSettings,
    ) -> Result<(), Error> {
        let inner = &mut *self.inner.write().await;
        inner
            .update_conversation_settings(conversation_id, settings)
            .await
    }

    pub async fn delete_conversation(&self, conversation_id: Uuid) -> Result<(), Error> {
        let inner = &mut *self.inner.write().await;
        inner.delete_conversation(conversation_id, true).await
    }

    pub async fn add_recipient(&self, conversation_id: Uuid, did: &DID) -> Result<(), Error> {
        let inner = &mut *self.inner.write().await;
        inner.add_recipient(conversation_id, did).await
    }

    pub async fn remove_recipient(&self, conversation_id: Uuid, did: &DID) -> Result<(), Error> {
        let inner = &mut *self.inner.write().await;
        inner.remove_recipient(conversation_id, did, true).await
    }

    pub async fn message_status(
        &self,
        conversation_id: Uuid,
        message_id: Uuid,
    ) -> Result<MessageStatus, Error> {
        let inner = &*self.inner.read().await;
        inner.message_status(conversation_id, message_id).await
    }

    pub async fn send_message(
        &self,
        conversation_id: Uuid,
        lines: Vec<String>,
    ) -> Result<Uuid, Error> {
        let inner = &mut *self.inner.write().await;
        inner.send_message(conversation_id, lines).await
    }

    pub async fn edit_message(
        &self,
        conversation_id: Uuid,
        message_id: Uuid,
        lines: Vec<String>,
    ) -> Result<(), Error> {
        let inner = &mut *self.inner.write().await;
        inner.edit_message(conversation_id, message_id, lines).await
    }

    pub async fn reply(
        &self,
        conversation_id: Uuid,
        message_id: Uuid,
        lines: Vec<String>,
    ) -> Result<Uuid, Error> {
        let inner = &mut *self.inner.write().await;
        inner
            .reply_message(conversation_id, message_id, lines)
            .await
    }

    pub async fn delete_message(
        &self,
        conversation_id: Uuid,
        message_id: Uuid,
    ) -> Result<(), Error> {
        let inner = &mut *self.inner.write().await;
        inner
            .delete_message(conversation_id, message_id, true)
            .await
    }

    pub async fn pin_message(
        &self,
        conversation_id: Uuid,
        message_id: Uuid,
        state: PinState,
    ) -> Result<(), Error> {
        let inner = &mut *self.inner.write().await;
        inner.pin_message(conversation_id, message_id, state).await
    }

    pub async fn react(
        &self,
        conversation_id: Uuid,
        message_id: Uuid,
        state: ReactionState,
        emoji: String,
    ) -> Result<(), Error> {
        let inner = &mut *self.inner.write().await;
        inner.react(conversation_id, message_id, state, emoji).await
    }

    pub async fn attach(
        &self,
        conversation_id: Uuid,
        message_id: Option<Uuid>,
        locations: Vec<Location>,
        messages: Vec<String>,
    ) -> Result<(Uuid, AttachmentEventStream), Error> {
        let inner = &mut *self.inner.write().await;
        inner
            .attach(conversation_id, message_id, locations, messages)
            .await
    }

    pub async fn attach_stream(
        &self,
        conversation_id: Uuid,
        message_id: Option<Uuid>,
        files: Vec<LocationStream>,
        messages: Vec<String>,
    ) -> Result<(Uuid, AttachmentEventStream), Error> {
        let inner = &mut *self.inner.write().await;
        inner
            .attach_stream(conversation_id, message_id, files, messages)
            .await
    }

    pub async fn download<P: AsRef<Path>>(
        &self,
        conversation_id: Uuid,
        message_id: Uuid,
        file: &str,
        path: P,
    ) -> Result<ConstellationProgressStream, Error> {
        let path = path.as_ref().to_path_buf();
        let inner = &*self.inner.read().await;
        inner
            .download(conversation_id, message_id, file, path)
            .await
    }

    pub async fn download_stream(
        &self,
        conversation_id: Uuid,
        message_id: Uuid,
        file: &str,
    ) -> Result<DownloadStream, Error> {
        let inner = &*self.inner.read().await;
        inner
            .download_stream(conversation_id, message_id, file)
            .await
    }

    pub async fn send_event(
        &self,
        conversation_id: Uuid,
        event: MessageEvent,
    ) -> Result<(), Error> {
        let inner = &mut *self.inner.write().await;
        inner.send_event(conversation_id, event).await
    }

    pub async fn cancel_event(
        &self,
        conversation_id: Uuid,
        event: MessageEvent,
    ) -> Result<(), Error> {
        let inner = &mut *self.inner.write().await;
        inner.cancel_event(conversation_id, event).await
    }
}

type AttachmentChan = (Uuid, MessageDocument, oneshot::Sender<Result<(), Error>>);

struct ConversationTask {
    inner: Arc<tokio::sync::RwLock<ConversationInner>>,
    ipfs: Ipfs,
    topic_stream: SelectAll<mpsc::Receiver<ConversationStreamData>>,
    identity: IdentityStore,
    // used for attachments to store message on document and publish it to the network
    attachment_rx: mpsc::Receiver<AttachmentChan>,
    command_rx: mpsc::Receiver<MessagingCommand>,
    conversation_mailbox_task_rx: mpsc::Receiver<Result<(Uuid, Vec<MessageDocument>), Error>>,
}

impl ConversationTask {
    async fn run(&mut self) {
        let mut identity_stream = self
            .identity
            .subscribe()
            .await
            .expect("Channel isnt dropped");

        let stream = self
            .ipfs
            .pubsub_subscribe(self.identity.did_key().messaging())
            .await
            .expect("valid subscription");

        pin_mut!(stream);

        let mut queue_timer = Delay::new(Duration::from_secs(1));

        let mut pending_exchange_timer = Delay::new(Duration::from_secs(1));

        let mut check_mailbox = Delay::new(Duration::from_secs(5));

        loop {
            tokio::select! {
                biased;
                Some(MessagingCommand::Receiver { ch }) = self.command_rx.next() => {
                    self.topic_stream.push(ch);
                }
                Some((conversation_id, message, response)) = self.attachment_rx.next() => {
                    let inner = &mut *self.inner.write().await;
                    _ = response.send(inner.store_direct_for_attachment(conversation_id, message).await);
                }
                Some(ev) = identity_stream.next() => {
                    if let Err(e) = process_identity_events(&mut *self.inner.write().await, ev).await {
                        tracing::error!("Error processing identity events: {e}");
                    }
                }
                Some(message) = stream.next() => {
                    let payload = match PayloadMessage::<Vec<u8>>::from_bytes(&message.data) {
                        Ok(payload) => payload,
                        Err(e) => {
                            tracing::warn!("Failed to parse payload data: {e}");
                            continue;
                        }
                    };

                    let sender = match payload.sender().to_did() {
                        Ok(did) => did,
                        Err(e) => {
                            tracing::warn!(sender = %payload.sender(), error = %e, "unable to convert to did");
                            continue;
                        }
                    };

                    let data = match ecdh_decrypt(self.identity.root_document().keypair(), Some(&sender), payload.message()) {
                        Ok(d) => d,
                        Err(e) => {
                            tracing::warn!(%sender, error = %e, "failed to decrypt message");
                            continue;
                        }
                    };

                    let events = match serde_json::from_slice::<ConversationEvents>(&data) {
                        Ok(ev) => ev,
                        Err(e) => {
                            tracing::warn!(%sender, error = %e, "failed to parse message");
                            continue;
                        }
                    };

                    if let Err(e) = process_conversation(&mut *self.inner.write().await, payload, events).await {
                        tracing::error!(%sender, error = %e, "error processing conversation");
                    }
                }
                Some(item) = self.topic_stream.next() => {
                    let inner = &mut *self.inner.write().await;
                    match item {
                        ConversationStreamData::RequestResponse(conversation_id, _) |
                            ConversationStreamData::Event(conversation_id, _) |
                            ConversationStreamData::Message(conversation_id, _) if !inner.contains(conversation_id).await => {
                                // Note: If the conversation is deleted prior to processing the events from stream
                                //       related to the specific we should then ignore those events.
                                //       Additionally, we could switch back to `StreamMap` and remove the stream
                                //       based on the conversation id to remove this check
                                continue
                        },
                        ConversationStreamData::RequestResponse(conversation_id, req) => {
                            let source = req.source;
                            if let Err(e) = process_request_response_event(inner, conversation_id, req).await {
                                tracing::error!(%conversation_id, sender = ?source, error = %e, name = "request", "Failed to process payload");
                            }
                        },
                        ConversationStreamData::Event(conversation_id, ev) => {
                            let source = ev.source;
                            if let Err(e) = process_conversation_event(inner, conversation_id, ev).await {
                                tracing::error!(%conversation_id, sender = ?source, error = %e, name = "ev", "Failed to process payload");
                            }
                        },
                        ConversationStreamData::Message(conversation_id, msg) => {
                            let source = msg.source;
                            if let Err(e) = inner.process_msg_event(conversation_id, msg).await {
                                tracing::error!(%conversation_id, sender = ?source, error = %e, name = "msg", "Failed to process payload");
                            }
                        },
                    }
                }
                Some(result) = self.conversation_mailbox_task_rx.next() => {
                    let inner = &mut *self.inner.write().await;
                    let (id, messages) = match result {
                        Ok(ok) => ok,
                        Err(e) => {
                            tracing::error!(error = %e, "unable to obtain messages from mailbox");
                            continue;
                        }
                    };
                    if messages.is_empty() {
                        tracing::info!(conversation_id = %id, "mailbox is empty");
                        continue;
                    }
                    tracing::info!(conversation_id = %id, num_of_msg = messages.len(), "receive messages from mailbox");

                    if let Err(e) = inner.insert_messages_from_mailbox(id, messages).await {
                        tracing::error!(conversation_id = %id, error = %e, "unable to get messages from conversation mailbox");
                    }
                }
                _ = &mut queue_timer => {
                    let inner = &mut *self.inner.write().await;
                    _ = process_queue(inner).await;
                    queue_timer.reset(Duration::from_secs(1));
                }
                _ = &mut pending_exchange_timer => {
                    let inner = &mut *self.inner.write().await;
                    _ = process_pending_payload(inner).await;
                    pending_exchange_timer.reset(Duration::from_secs(1));
                }

                _ = &mut check_mailbox => {
                    let inner = &mut *self.inner.write().await;
                    _ = inner.load_from_mailbox().await;
                    check_mailbox.reset(Duration::from_secs(60));
                }
            }
        }
    }
}

struct ConversationInner {
    ipfs: Ipfs,
    event_handler: HashMap<Uuid, tokio::sync::broadcast::Sender<MessageEventKind>>,
    conversation_task: HashMap<Uuid, DropGuard>,
    root: RootDocumentMap,
    file: FileStore,
    event: EventSubscription<RayGunEventKind>,
    identity: IdentityStore,
    discovery: Discovery,
    command_tx: mpsc::Sender<MessagingCommand>,
    // used for attachments to store message on document and publish it to the network
    attachment_tx: mpsc::Sender<AttachmentChan>,
    conversation_mailbox_task_tx: mpsc::Sender<Result<(Uuid, Vec<MessageDocument>), Error>>,
    pending_key_exchange: HashMap<Uuid, Vec<(DID, Vec<u8>, bool)>>,

    message_command: mpsc::Sender<shuttle::message::client::MessageCommand>,
    // Note: Temporary
    queue: HashMap<DID, Vec<Queue>>,
}

impl ConversationInner {
    async fn migrate(&mut self) -> Result<(), Error> {
        Ok(())
    }

    async fn load_conversations(&mut self) {
        let mut stream = self.list_stream().await;
        while let Some(conversation) = stream.next().await {
            let id = conversation.id();

            if let Err(e) = self.create_conversation_task(id).await {
                tracing::error!(id = %id, error = %e, "Failed to load conversation");
            }
        }

        let ipfs = &self.ipfs;
        let key = ipfs.messaging_queue();

        if let Ok(data) = futures::future::ready(
            ipfs.repo()
                .data_store()
                .get(key.as_bytes())
                .await
                .unwrap_or_default()
                .ok_or(Error::Other),
        )
        .and_then(|bytes| async move {
            let cid_str = String::from_utf8_lossy(&bytes).to_string();

            let cid = cid_str.parse::<Cid>().map_err(anyhow::Error::from)?;

            Ok(cid)
        })
        .and_then(|cid| async move {
            ipfs.get_dag(cid)
                .local()
                .deserialized::<HashMap<_, _>>()
                .await
                .map_err(anyhow::Error::from)
                .map_err(Error::from)
        })
        .await
        {
            self.queue = data;
        }
    }

    async fn load_from_mailbox(&mut self) -> Result<(), Error> {
        let config::Discovery::Shuttle { addresses } = self.discovery.discovery_config().clone()
        else {
            return Ok(());
        };

        self.list_stream().await.for_each_concurrent(None, |conversation| {
            let mut tx = self.conversation_mailbox_task_tx.clone();
            let ipfs = self.ipfs.clone();
            let message_command =  self.message_command.clone();
            let addresses = addresses.clone();
            let conversation_id = conversation.id;
            async move {
                let fut = async move {
                    let mut conversation_mailbox = BTreeMap::new();
                    let mut providers = vec![];
                    for peer_id in addresses.iter().filter_map(|addr| addr.peer_id()) {
                        let (tx, rx) = futures::channel::oneshot::channel();
                        let _ = message_command
                            .clone()
                            .send(shuttle::message::client::MessageCommand::FetchMailbox {
                                peer_id,
                                conversation_id,
                                response: tx,
                            })
                            .await;

                        match rx.timeout(SHUTTLE_TIMEOUT).await {
                            Ok(Ok(Ok(list))) => {
                                providers.push(peer_id);
                                conversation_mailbox.extend(list);
                                break;
                            }
                            Ok(Ok(Err(e))) => {
                                error!("unable to get mailbox to conversation {conversation_id} from {peer_id}: {e}");
                                break;
                            }
                            Ok(Err(_)) => {
                                error!("Channel been unexpectedly closed for {peer_id}");
                                continue;
                            }
                            Err(_) => {
                                error!("Request timed out for {peer_id}");
                                continue;
                            }
                        }
                    }

                    let conversation_mailbox = conversation_mailbox
                        .into_iter()
                        .filter_map(|(id, cid)| {
                            let id = Uuid::from_str(&id).ok()?;
                            Some((id, cid))
                        })
                        .collect::<BTreeMap<Uuid, Cid>>();

                    let documents =
                        FuturesUnordered::from_iter(conversation_mailbox.into_iter().map(|(id, cid)| {
                            let ipfs = ipfs.clone();
                            async move {
                                ipfs.fetch(&cid).recursive().await?;
                                Ok((id, cid))
                            }
                            .boxed()
                        }))
                        .filter_map(|res: Result<_, anyhow::Error>| async move { res.ok() })
                        .filter_map(|(_, cid)| {
                            let ipfs = ipfs.clone();
                            let providers = providers.clone();
                            let addresses = addresses.clone();
                            let message_command = message_command.clone();
                            async move {
                                let message_document = ipfs
                                    .get_dag(cid)
                                    .providers(&providers)
                                    .deserialized::<MessageDocument>()
                                    .await
                                    .ok()?;
                                for peer_id in addresses.into_iter().filter_map(|addr| addr.peer_id()) {
                                    let _ = message_command
                                        .clone()
                                        .send(shuttle::message::client::MessageCommand::MessageDelivered {
                                            peer_id,
                                            conversation_id,
                                            message_id: message_document.id,
                                        })
                                        .await;
                                }
                                Some(message_document)
                            }
                        })
                        .collect::<Vec<_>>()
                        .await;

                    Ok::<_, Error>((conversation_id, documents))
                };


                crate::rt::spawn(async move {
                    let result = fut.await;
                    let _ = tx.send(result).await;
                });
            }
        }).await;

        Ok(())
    }

    async fn insert_messages_from_mailbox(
        &mut self,
        conversation_id: Uuid,
        mut messages: Vec<MessageDocument>,
    ) -> Result<(), Error> {
        let mut conversation = self.get(conversation_id).await?;
        let tx = self.subscribe(conversation_id).await?;
        messages.sort_by(|a, b| b.cmp(a));

        let mut events = vec![];

        for message in messages {
            if !message.verify() {
                continue;
            }
            let message_id = message.id;
            match conversation
                .contains(&self.ipfs, message_id)
                .await
                .unwrap_or_default()
            {
                true => {
                    let current_message = conversation
                        .get_message_document(&self.ipfs, message_id)
                        .await?;

                    conversation
                        .update_message_document(&self.ipfs, message)
                        .await?;

                    let is_edited = matches!((message.modified, current_message.modified), (Some(modified), Some(current_modified)) if modified > current_modified )
                        | matches!(
                            (message.modified, current_message.modified),
                            (Some(_), None)
                        );

                    match is_edited {
                        true => events.push(MessageEventKind::MessageEdited {
                            conversation_id,
                            message_id,
                        }),
                        false => {
                            //TODO: Emit event showing message was updated in some way
                        }
                    }
                }
                false => {
                    conversation
                        .insert_message_document(&self.ipfs, message)
                        .await?;

                    events.push(MessageEventKind::MessageReceived {
                        conversation_id,
                        message_id,
                    });
                }
            }
        }

        self.set_document(conversation).await?;

        while let Some(event) = events.pop() {
            _ = tx.send(event);
        }

        Ok(())
    }

    async fn create_conversation(&mut self, did: &DID) -> Result<Conversation, Error> {
        //TODO: maybe use root document to directly check
        // if self.with_friends.load(Ordering::SeqCst) && !self.identity.is_friend(did_key).await? {
        //     return Err(Error::FriendDoesntExist);
        // }

        if self.root.is_blocked(did).await.unwrap_or_default() {
            return Err(Error::PublicKeyIsBlocked);
        }

        let own_did = self.identity.did_key();

        if did == &own_did {
            return Err(Error::CannotCreateConversation);
        }

        if let Some(conversation) = self
            .list()
            .await
            .iter()
            .find(|conversation| {
                conversation.conversation_type() == ConversationType::Direct
                    && conversation.recipients().contains(did)
                    && conversation.recipients().contains(&own_did)
            })
            .map(Conversation::from)
        {
            return Err(Error::ConversationExist { conversation });
        }

        //Temporary limit
        // if self.list_conversations().await.unwrap_or_default().len() >= 256 {
        //     return Err(Error::ConversationLimitReached);
        // }

        if !self.discovery.contains(did).await {
            self.discovery.insert(did).await?;
        }

        let settings = DirectConversationSettings::default();
        let conversation = ConversationDocument::new_direct(
            self.root.keypair(),
            [own_did.clone(), did.clone()],
            settings,
        )?;

        let convo_id = conversation.id();

        self.set_document(conversation.clone()).await?;

        self.create_conversation_task(convo_id).await?;

        let peer_id = did.to_peer_id()?;

        let event = ConversationEvents::NewConversation {
            recipient: own_did.clone(),
            settings,
        };

        let bytes = ecdh_encrypt(self.root.keypair(), Some(did), serde_json::to_vec(&event)?)?;

        let payload = PayloadBuilder::new(self.root.keypair(), bytes)
            .from_ipfs(&self.ipfs)
            .await?;

        let peers = self.ipfs.pubsub_peers(Some(did.messaging())).await?;

        if !peers.contains(&peer_id)
            || (peers.contains(&peer_id)
                && self
                    .ipfs
                    .pubsub_publish(did.messaging(), payload.to_bytes()?)
                    .await
                    .is_err())
        {
            warn!(conversation_id = %convo_id, "Unable to publish to topic. Queuing event");
            self.queue_event(
                did.clone(),
                Queue::direct(
                    convo_id,
                    None,
                    peer_id,
                    did.messaging(),
                    payload.message().to_vec(),
                ),
            )
            .await;
        }

        self.event
            .emit(RayGunEventKind::ConversationCreated {
                conversation_id: convo_id,
            })
            .await;

        Ok(Conversation::from(&conversation))
    }

    pub async fn create_group_conversation(
        &mut self,
        name: Option<String>,
        mut recipients: HashSet<DID>,
        settings: GroupSettings,
    ) -> Result<Conversation, Error> {
        let own_did = &self.identity.did_key();

        if recipients.contains(own_did) {
            return Err(Error::CannotCreateConversation);
        }

        if let Some(name) = name.as_ref() {
            let name_length = name.trim().len();

            if name_length == 0 || name_length > 255 {
                return Err(Error::InvalidLength {
                    context: "name".into(),
                    current: name_length,
                    minimum: Some(1),
                    maximum: Some(255),
                });
            }
        }

        let mut removal = vec![];

        for did in recipients.iter() {
            let is_blocked = self.root.is_blocked(did).await?;
            let is_blocked_by = self.root.is_blocked_by(did).await?;
            if is_blocked || is_blocked_by {
                tracing::info!("{did} is blocked.. removing from list");
                removal.push(did.clone());
            }
        }

        for did in removal {
            recipients.remove(&did);
        }

        //Temporary limit
        // if self.list_conversations().await.unwrap_or_default().len() >= 256 {
        //     return Err(Error::ConversationLimitReached);
        // }

        for recipient in &recipients {
            if !self.discovery.contains(recipient).await {
                let _ = self.discovery.insert(recipient).await.ok();
            }
        }

        let restricted = self.root.get_blocks().await.unwrap_or_default();

        let conversation = ConversationDocument::new_group(
            self.root.keypair(),
            name,
            recipients,
            &restricted,
            settings,
        )?;

        let recipient = conversation.recipients();

        let conversation_id = conversation.id();

        self.set_document(conversation).await?;

        let mut keystore = Keystore::new(conversation_id);
        keystore.insert(self.root.keypair(), own_did, warp::crypto::generate::<64>())?;

        self.set_keystore(conversation_id, keystore).await?;

        self.create_conversation_task(conversation_id).await?;

        let peer_id_list = recipient
            .iter()
            .filter(|did| own_did.ne(did))
            .map(|did| (did.clone(), did))
            .filter_map(|(a, b)| b.to_peer_id().map(|pk| (a, pk)).ok())
            .collect::<Vec<_>>();

        let conversation = self.get(conversation_id).await?;

        let event = serde_json::to_vec(&ConversationEvents::NewGroupConversation {
            conversation: conversation.clone(),
        })?;

        for (did, peer_id) in peer_id_list {
            let bytes = ecdh_encrypt(self.root.keypair(), Some(&did), &event)?;

            let payload = PayloadBuilder::new(self.root.keypair(), bytes)
                .from_ipfs(&self.ipfs)
                .await?;

            let peers = self.ipfs.pubsub_peers(Some(did.messaging())).await?;
            if !peers.contains(&peer_id)
                || (peers.contains(&peer_id)
                    && self
                        .ipfs
                        .pubsub_publish(did.messaging(), payload.to_bytes()?)
                        .await
                        .is_err())
            {
                warn!("Unable to publish to topic. Queuing event");
                self.queue_event(
                    did.clone(),
                    Queue::direct(
                        conversation_id,
                        None,
                        peer_id,
                        did.messaging(),
                        payload.message().to_vec(),
                    ),
                )
                .await;
            }
        }

        for recipient in recipient.iter().filter(|d| own_did.ne(d)) {
            if let Err(e) = self.request_key(conversation_id, recipient).await {
                tracing::warn!("Failed to send exchange request to {recipient}: {e}");
            }
        }

        self.event
            .emit(RayGunEventKind::ConversationCreated { conversation_id })
            .await;

        Ok(Conversation::from(&conversation))
    }

    async fn get(&self, id: Uuid) -> Result<ConversationDocument, Error> {
        self.root.get_conversation_document(id).await
    }

    async fn set_favorite_conversation(
        &mut self,
        conversation_id: Uuid,
        favorite: bool,
    ) -> Result<(), Error> {
        let mut document = self.get(conversation_id).await?;
        document.favorite = favorite;
        self.set_document(document).await
    }

    pub async fn get_keystore(&self, id: Uuid) -> Result<Keystore, Error> {
        if !self.contains(id).await {
            return Err(Error::InvalidConversation);
        }

        self.root.get_conversation_keystore(id).await
    }

    pub async fn set_keystore(&mut self, id: Uuid, document: Keystore) -> Result<(), Error> {
        if !self.contains(id).await {
            return Err(Error::InvalidConversation);
        }

        let mut map = self.root.get_conversation_keystore_map().await?;

        let id = id.to_string();
        let cid = self.ipfs.dag().put().serialize(document).await?;

        map.insert(id, cid);

        self.set_keystore_map(map).await
    }

    pub async fn delete(&mut self, id: Uuid) -> Result<ConversationDocument, Error> {
        if !self.contains(id).await {
            return Err(Error::InvalidConversation);
        }

        let mut conversation = self.get(id).await?;

        if conversation.deleted {
            return Err(Error::InvalidConversation);
        }

        conversation.messages.take();
        conversation.deleted = true;

        self.set_document(conversation.clone()).await?;

        if let Ok(mut ks_map) = self.root.get_conversation_keystore_map().await {
            if ks_map.remove(&id.to_string()).is_some() {
                if let Err(e) = self.set_keystore_map(ks_map).await {
                    warn!(conversation_id = %id, "Failed to remove keystore: {e}");
                }
            }
        }

        Ok(conversation)
    }

    pub async fn list(&self) -> Vec<ConversationDocument> {
        self.list_stream().await.collect::<Vec<_>>().await
    }

    pub async fn list_stream(&self) -> impl Stream<Item = ConversationDocument> + Unpin {
        self.root.list_conversation_document().await
    }

    pub async fn contains(&self, id: Uuid) -> bool {
        self.list_stream()
            .await
            .any(|conversation| async move { conversation.id() == id })
            .await
    }

    pub async fn set_keystore_map(&mut self, map: BTreeMap<String, Cid>) -> Result<(), Error> {
        self.root.set_conversation_keystore_map(map).await
    }

    pub async fn set_document(&mut self, mut document: ConversationDocument) -> Result<(), Error> {
        let keypair = self.root.keypair();
        if let Some(creator) = document.creator.as_ref() {
            let did = keypair.to_did()?;
            if creator.eq(&did) && matches!(document.conversation_type(), ConversationType::Group) {
                document.sign(keypair)?;
            }
        }

        document.verify()?;

        self.root.set_conversation_document(document).await?;
        self.identity.export_root_document().await?;
        Ok(())
    }

    pub async fn subscribe(
        &mut self,
        id: Uuid,
    ) -> Result<tokio::sync::broadcast::Sender<MessageEventKind>, Error> {
        if !self.contains(id).await {
            return Err(Error::InvalidConversation);
        }

        if let Some(tx) = self.event_handler.get(&id) {
            return Ok(tx.clone());
        }

        let (tx, _) = tokio::sync::broadcast::channel(1024);

        self.event_handler.insert(id, tx.clone());

        Ok(tx)
    }

    async fn queue_event(&mut self, did: DID, queue: Queue) {
        self.queue.entry(did).or_default().push(queue);
        self.save_queue().await
    }

    async fn save_queue(&self) {
        let key = self.ipfs.messaging_queue();
        let current_cid = self
            .ipfs
            .repo()
            .data_store()
            .get(key.as_bytes())
            .await
            .unwrap_or_default()
            .map(|bytes| String::from_utf8_lossy(&bytes).to_string())
            .and_then(|cid_str| cid_str.parse::<Cid>().ok());

        let cid = match self.ipfs.dag().put().serialize(&self.queue).pin(true).await {
            Ok(cid) => cid,
            Err(e) => {
                tracing::error!(error = %e, "unable to save queue");
                return;
            }
        };

        let cid_str = cid.to_string();

        if let Err(e) = self
            .ipfs
            .repo()
            .data_store()
            .put(key.as_bytes(), cid_str.as_bytes())
            .await
        {
            tracing::error!(error = %e, "unable to save queue");
            return;
        }

        tracing::info!("messaging queue saved");

        let old_cid = current_cid;

        if let Some(old_cid) = old_cid {
            if old_cid != cid && self.ipfs.is_pinned(&old_cid).await.unwrap_or_default() {
                _ = self.ipfs.remove_pin(&old_cid).recursive().await;
            }
        }
    }

    async fn process_msg_event(&mut self, id: Uuid, msg: Message) -> Result<(), Error> {
        let data = PayloadMessage::<Vec<u8>>::from_bytes(&msg.data)?;
        let sender = data.sender().to_did()?;

        let keypair = self.root.keypair();

        let own_did = keypair.to_did()?;

        let conversation = self.get(id).await?;

        let bytes = match conversation.conversation_type() {
            ConversationType::Direct => {
                let list = conversation.recipients();

                let recipients = list
                    .iter()
                    .filter(|did| own_did.ne(did))
                    .collect::<Vec<_>>();

                let Some(member) = recipients.first() else {
                    tracing::warn!(id = %id, "participant is not in conversation");
                    return Err(Error::IdentityDoesntExist);
                };

                ecdh_decrypt(keypair, Some(member), data.message())?
            }
            ConversationType::Group => {
                let store = self.get_keystore(id).await?;

                let key = match store.get_latest(keypair, &sender) {
                    Ok(key) => key,
                    Err(Error::PublicKeyDoesntExist) => {
                        // If we are not able to get the latest key from the store, this is because we are still awaiting on the response from the key exchange
                        // So what we should so instead is set aside the payload until we receive the key exchange then attempt to process it again

                        // Note: We can set aside the data without the payload being owned directly due to the data already been verified
                        //       so we can own the data directly without worrying about the lifetime
                        //       however, we may want to eventually validate the data to ensure it havent been tampered in some way
                        //       while waiting for the response.

                        self.pending_key_exchange.entry(id).or_default().push((
                            sender.clone(),
                            data.message().to_vec(),
                            false,
                        ));

                        // Maybe send a request? Although we could, we should check to determine if one was previously sent or queued first,
                        // but for now we can leave this commented until the queue is removed and refactored.
                        // _ = self.request_key(id, &data.sender()).await;

                        // Note: We will mark this as `Ok` since this is pending request to be resolved
                        return Ok(());
                    }
                    Err(e) => {
                        tracing::warn!(id = %id, sender = %data.sender(), error = %e, "Failed to obtain key");
                        return Err(e);
                    }
                };

                Cipher::direct_decrypt(data.message(), &key)?
            }
        };

        let event = serde_json::from_slice::<MessagingEvents>(&bytes).map_err(|e| {
            tracing::warn!(id = %id, sender = %data.sender(), error = %e, "Failed to deserialize message");
            e
        })?;

        message_event(self, id, event).await?;

        Ok(())
    }

    async fn request_key(&mut self, conversation_id: Uuid, did: &DID) -> Result<(), Error> {
        let request = ConversationRequestResponse::Request {
            conversation_id,
            kind: ConversationRequestKind::Key,
        };

        let conversation = self.get(conversation_id).await?;

        if !conversation.recipients().contains(did) {
            //TODO: user is not a recipient of the conversation
            return Err(Error::PublicKeyInvalid);
        }

        let keypair = self.root.keypair();

        let bytes = ecdh_encrypt(keypair, Some(did), serde_json::to_vec(&request)?)?;

        let payload = PayloadBuilder::new(keypair, bytes)
            .from_ipfs(&self.ipfs)
            .await?;

        let topic = conversation.reqres_topic(did);

        let peers = self.ipfs.pubsub_peers(Some(topic.clone())).await?;
        let peer_id = did.to_peer_id()?;
        if !peers.contains(&peer_id)
            || (peers.contains(&peer_id)
                && self
                    .ipfs
                    .pubsub_publish(topic.clone(), payload.to_bytes()?)
                    .await
                    .is_err())
        {
            warn!(%conversation_id, "Unable to publish to topic");
            self.queue_event(
                did.clone(),
                Queue::direct(
                    conversation_id,
                    None,
                    peer_id,
                    topic.clone(),
                    payload.message().to_vec(),
                ),
            )
            .await;
        }

        // TODO: Store request locally and hold any messages and events until key is received from peer

        Ok(())
    }

    pub async fn messages_count(&self, conversation_id: Uuid) -> Result<usize, Error> {
        self.get(conversation_id)
            .await?
            .messages_length(&self.ipfs)
            .await
    }

    async fn get_message(
        &self,
        conversation_id: Uuid,
        message_id: Uuid,
    ) -> Result<warp::raygun::Message, Error> {
        let conversation = self.get(conversation_id).await?;

        let keypair = self.root.keypair();

        let keystore = pubkey_or_keystore(self, conversation_id, keypair).await?;

        conversation
            .get_message(&self.ipfs, keypair, message_id, keystore.as_ref())
            .await
    }

    async fn get_message_reference(
        &self,
        conversation_id: Uuid,
        message_id: Uuid,
    ) -> Result<MessageReference, Error> {
        let conversation = self.get(conversation_id).await?;
        conversation
            .get_message_document(&self.ipfs, message_id)
            .await
            .map(|document| document.into())
    }

    pub async fn get_message_references<'a>(
        &self,
        conversation_id: Uuid,
        opt: MessageOptions,
    ) -> Result<BoxStream<'a, MessageReference>, Error> {
        let conversation = self.get(conversation_id).await?;
        conversation
            .get_messages_reference_stream(&self.ipfs, opt)
            .await
    }

    pub async fn get_messages(
        &self,
        conversation_id: Uuid,
        opt: MessageOptions,
    ) -> Result<Messages, Error> {
        let conversation = self.get(conversation_id).await?;

        let keypair = self.root.keypair();

        let keystore = pubkey_or_keystore(self, conversation_id, keypair).await?;

        let m_type = opt.messages_type();
        match m_type {
            MessagesType::Stream => {
                let stream = conversation
                    .get_messages_stream(&self.ipfs, keypair, opt, keystore)
                    .await?;
                Ok(Messages::Stream(stream))
            }
            MessagesType::List => {
                let list = conversation
                    .get_messages(&self.ipfs, keypair, opt, keystore)
                    .await?;
                Ok(Messages::List(list))
            }
            MessagesType::Pages { .. } => {
                conversation
                    .get_messages_pages(&self.ipfs, keypair, opt, keystore.as_ref())
                    .await
            }
        }
    }

    //TODO: Send a request to recipient(s) of the chat to ack if message been delivered if message is marked "sent" unless we receive an event acknowledging the message itself
    //Note:
    //  - For group chat, this can be ignored unless we decide to have a full acknowledgement from all recipients in which case, we can mark it as "sent"
    //    until all confirm to have received the message
    //  - If member sends an event stating that they do not have the message to grab the message from the store
    //    and send it them, with a map marking the attempt(s)
    pub async fn message_status(
        &self,
        conversation_id: Uuid,
        message_id: Uuid,
    ) -> Result<MessageStatus, Error> {
        let conversation = self.get(conversation_id).await?;

        if matches!(conversation.conversation_type(), ConversationType::Group) {
            //TODO: Handle message status for group
            return Err(Error::Unimplemented);
        }

        let messages = conversation.get_message_list(&self.ipfs).await?;

        if !messages.iter().any(|document| document.id == message_id) {
            return Err(Error::MessageNotFound);
        }

        let own_did = self.identity.did_key();

        let list = conversation
            .recipients()
            .iter()
            .filter(|did| own_did.ne(did))
            .cloned()
            .collect::<Vec<_>>();

        for peer in list {
            if let Some(list) = self.queue.get(&peer) {
                for item in list {
                    let Queue { id, m_id, .. } = item;
                    if conversation.id() == *id {
                        if let Some(m_id) = m_id {
                            if message_id == *m_id {
                                return Ok(MessageStatus::NotSent);
                            }
                        }
                    }
                }
            }
        }

        //Not a guarantee that it been sent but for now since the message exist locally and not marked in queue, we will assume it have been sent
        Ok(MessageStatus::Sent)
    }

    pub async fn send_message(
        &mut self,
        conversation_id: Uuid,
        messages: Vec<String>,
    ) -> Result<Uuid, Error> {
        let mut conversation = self.get(conversation_id).await?;
        let tx = self.subscribe(conversation_id).await?;

        if messages.is_empty() {
            return Err(Error::EmptyMessage);
        }

        let lines_value_length: usize = messages
            .iter()
            .filter(|s| !s.is_empty())
            .map(|s| s.trim())
            .map(|s| s.chars().count())
            .sum();

        if lines_value_length == 0 || lines_value_length > MAX_MESSAGE_SIZE {
            tracing::error!(
                current_size = lines_value_length,
                max = MAX_MESSAGE_SIZE,
                "length of message is invalid"
            );
            return Err(Error::InvalidLength {
                context: "message".into(),
                current: lines_value_length,
                minimum: Some(MIN_MESSAGE_SIZE),
                maximum: Some(MAX_MESSAGE_SIZE),
            });
        }

        let keypair = self.root.keypair();
        let own_did = self.identity.did_key();

        let mut message = warp::raygun::Message::default();
        message.set_conversation_id(conversation.id());
        message.set_sender(own_did.clone());
        message.set_lines(messages.clone());

        let message_id = message.id();
        let keystore = pubkey_or_keystore(self, conversation.id(), keypair).await?;

        let message = MessageDocument::new(&self.ipfs, keypair, message, keystore.as_ref()).await?;

        let message_cid = conversation
            .insert_message_document(&self.ipfs, message)
            .await?;

        let recipients = conversation.recipients();

        self.set_document(conversation).await?;

        let event = MessageEventKind::MessageSent {
            conversation_id,
            message_id,
        };

        if let Err(e) = tx.send(event) {
            error!(%conversation_id, error = %e, "Error broadcasting event");
        }

        let event = MessagingEvents::New { message };

        if !recipients.is_empty() {
            if let config::Discovery::Shuttle { addresses } = self.discovery.discovery_config() {
                for peer_id in addresses.iter().filter_map(|addr| addr.peer_id()) {
                    let _ = self
                        .message_command
                        .clone()
                        .send(shuttle::message::client::MessageCommand::InsertMessage {
                            peer_id,
                            conversation_id,
                            recipients: recipients.clone(),
                            message_id: message.id,
                            message_cid,
                        })
                        .await;
                }
            }
        }

        self.publish(conversation_id, Some(message_id), event, true)
            .await
            .map(|_| message_id)
    }

    pub async fn edit_message(
        &mut self,
        conversation_id: Uuid,
        message_id: Uuid,
        messages: Vec<String>,
    ) -> Result<(), Error> {
        let mut conversation = self.get(conversation_id).await?;
        let tx = self.subscribe(conversation_id).await?;

        if messages.is_empty() {
            return Err(Error::EmptyMessage);
        }

        let lines_value_length: usize = messages
            .iter()
            .filter(|s| !s.is_empty())
            .map(|s| s.trim())
            .map(|s| s.chars().count())
            .sum();

        if lines_value_length == 0 || lines_value_length > MAX_MESSAGE_SIZE {
            tracing::error!(
                current_size = lines_value_length,
                max = MAX_MESSAGE_SIZE,
                "length of message is invalid"
            );
            return Err(Error::InvalidLength {
                context: "message".into(),
                current: lines_value_length,
                minimum: Some(MIN_MESSAGE_SIZE),
                maximum: Some(MAX_MESSAGE_SIZE),
            });
        }

        let keypair = self.root.keypair();

        let keystore = pubkey_or_keystore(self, conversation.id(), keypair).await?;

        let mut message_document = conversation
            .get_message_document(&self.ipfs, message_id)
            .await?;

        let mut message = message_document
            .resolve(&self.ipfs, keypair, true, keystore.as_ref())
            .await?;

        let sender = message.sender();

        let own_did = &self.identity.did_key();

        if sender.ne(own_did) {
            return Err(Error::InvalidMessage);
        }

        message.lines_mut().clone_from(&messages);
        message.set_modified(Utc::now());

        message_document
            .update(&self.ipfs, keypair, message, None, keystore.as_ref(), None)
            .await?;

        let nonce = message_document.nonce_from_message(&self.ipfs).await?;
        let signature = message_document.signature.expect("message to be signed");

        let message_cid = conversation
            .update_message_document(&self.ipfs, message_document)
            .await?;

        let recipients = conversation.recipients();

        self.set_document(conversation).await?;

        _ = tx.send(MessageEventKind::MessageEdited {
            conversation_id,
            message_id,
        });

        let event = MessagingEvents::Edit {
            conversation_id,
            message_id,
            modified: message_document.modified.expect("message to be modified"),
            lines: messages,
            nonce: nonce.to_vec(),
            signature: signature.into(),
        };

        if !recipients.is_empty() {
            if let config::Discovery::Shuttle { addresses } = self.discovery.discovery_config() {
                for peer_id in addresses.iter().filter_map(|addr| addr.peer_id()) {
                    let _ = self
                        .message_command
                        .clone()
                        .send(shuttle::message::client::MessageCommand::InsertMessage {
                            peer_id,
                            conversation_id,
                            recipients: recipients.clone(),
                            message_id,
                            message_cid,
                        })
                        .await;
                }
            }
        }

        self.publish(conversation_id, None, event, true).await
    }

    pub async fn reply_message(
        &mut self,
        conversation_id: Uuid,
        message_id: Uuid,
        messages: Vec<String>,
    ) -> Result<Uuid, Error> {
        let mut conversation = self.get(conversation_id).await?;
        let tx = self.subscribe(conversation_id).await?;

        if messages.is_empty() {
            return Err(Error::EmptyMessage);
        }

        let lines_value_length: usize = messages
            .iter()
            .filter(|s| !s.is_empty())
            .map(|s| s.trim())
            .map(|s| s.chars().count())
            .sum();

        if lines_value_length == 0 || lines_value_length > MAX_MESSAGE_SIZE {
            tracing::error!(
                current_size = lines_value_length,
                max = MAX_MESSAGE_SIZE,
                "length of message is invalid"
            );
            return Err(Error::InvalidLength {
                context: "message".into(),
                current: lines_value_length,
                minimum: Some(MIN_MESSAGE_SIZE),
                maximum: Some(MAX_MESSAGE_SIZE),
            });
        }

        let keypair = self.root.keypair();

        let own_did = self.identity.did_key();

        let mut message = warp::raygun::Message::default();
        message.set_conversation_id(conversation.id());
        message.set_sender(own_did.clone());
        message.set_lines(messages);
        message.set_replied(Some(message_id));

        let keystore = pubkey_or_keystore(self, conversation.id(), keypair).await?;

        let message = MessageDocument::new(&self.ipfs, keypair, message, keystore.as_ref()).await?;

        let message_id = message.id;

        let message_cid = conversation
            .insert_message_document(&self.ipfs, message)
            .await?;

        let recipients = conversation.recipients();

        self.set_document(conversation).await?;

        let event = MessageEventKind::MessageSent {
            conversation_id,
            message_id,
        };

        if let Err(e) = tx.send(event) {
            error!(%conversation_id, error = %e, "Error broadcasting event");
        }

        let event = MessagingEvents::New { message };

        if !recipients.is_empty() {
            if let config::Discovery::Shuttle { addresses } = self.discovery.discovery_config() {
                for peer_id in addresses.iter().filter_map(|addr| addr.peer_id()) {
                    let _ = self
                        .message_command
                        .clone()
                        .send(shuttle::message::client::MessageCommand::InsertMessage {
                            peer_id,
                            conversation_id,
                            recipients: recipients.clone(),
                            message_id,
                            message_cid,
                        })
                        .await;
                }
            }
        }

        self.publish(conversation_id, Some(message_id), event, true)
            .await
            .map(|_| message_id)
    }

    pub async fn delete_message(
        &mut self,
        conversation_id: Uuid,
        message_id: Uuid,
        broadcast: bool,
    ) -> Result<(), Error> {
        let mut conversation = self.get(conversation_id).await?;
        let tx = self.subscribe(conversation_id).await?;

        let event = MessagingEvents::Delete {
            conversation_id,
            message_id,
        };

        conversation.delete_message(&self.ipfs, message_id).await?;

        self.set_document(conversation).await?;

        if let config::Discovery::Shuttle { addresses } = self.discovery.discovery_config() {
            for peer_id in addresses.iter().filter_map(|addr| addr.peer_id()) {
                let _ = self
                    .message_command
                    .clone()
                    .send(shuttle::message::client::MessageCommand::RemoveMessage {
                        peer_id,
                        conversation_id,
                        message_id,
                    })
                    .await;
            }
        }

        _ = tx.send(MessageEventKind::MessageDeleted {
            conversation_id,
            message_id,
        });

        if broadcast {
            self.publish(conversation_id, None, event, true).await?;
        }

        Ok(())
    }

    pub async fn pin_message(
        &mut self,
        conversation_id: Uuid,
        message_id: Uuid,
        state: PinState,
    ) -> Result<(), Error> {
        let mut conversation = self.get(conversation_id).await?;
        let tx = self.subscribe(conversation_id).await?;

        let keypair = self.root.keypair();
        let own_did = self.identity.did_key();

        let keystore = pubkey_or_keystore(self, conversation.id(), keypair).await?;

        let mut message_document = conversation
            .get_message_document(&self.ipfs, message_id)
            .await?;

        let mut message = message_document
            .resolve(&self.ipfs, keypair, true, keystore.as_ref())
            .await?;

        let event = match state {
            PinState::Pin => {
                if message.pinned() {
                    return Ok(());
                }
                *message.pinned_mut() = true;
                MessageEventKind::MessagePinned {
                    conversation_id,
                    message_id,
                }
            }
            PinState::Unpin => {
                if !message.pinned() {
                    return Ok(());
                }
                *message.pinned_mut() = false;
                MessageEventKind::MessageUnpinned {
                    conversation_id,
                    message_id,
                }
            }
        };

        message_document
            .update(&self.ipfs, keypair, message, None, keystore.as_ref(), None)
            .await?;

        let message_cid = conversation
            .update_message_document(&self.ipfs, message_document)
            .await?;

        let recipients = conversation.recipients();

        self.set_document(conversation).await?;

        _ = tx.send(event);

        if !recipients.is_empty() {
            if let config::Discovery::Shuttle { addresses } = self.discovery.discovery_config() {
                for peer_id in addresses.iter().filter_map(|addr| addr.peer_id()) {
                    let _ = self
                        .message_command
                        .clone()
                        .send(shuttle::message::client::MessageCommand::InsertMessage {
                            peer_id,
                            conversation_id,
                            recipients: recipients.clone(),
                            message_id,
                            message_cid,
                        })
                        .await;
                }
            }
        }

        let event = MessagingEvents::Pin {
            conversation_id,
            member: own_did,
            message_id,
            state,
        };

        self.publish(conversation_id, None, event, true).await
    }

    pub async fn react(
        &mut self,
        conversation_id: Uuid,
        message_id: Uuid,
        state: ReactionState,
        emoji: String,
    ) -> Result<(), Error> {
        let mut conversation = self.get(conversation_id).await?;
        let tx = self.subscribe(conversation_id).await?;

        let keypair = self.root.keypair();

        let own_did = self.identity.did_key();

        let keystore = pubkey_or_keystore(self, conversation.id(), keypair).await?;

        let mut message_document = conversation
            .get_message_document(&self.ipfs, message_id)
            .await?;

        let mut message = message_document
            .resolve(&self.ipfs, keypair, true, keystore.as_ref())
            .await?;

        let recipients = conversation.recipients();

        let reactions = message.reactions_mut();

        let message_cid;

        match state {
            ReactionState::Add => {
                let entry = reactions.entry(emoji.clone()).or_default();

                if entry.contains(&own_did) {
                    return Err(Error::ReactionExist);
                }

                entry.push(own_did.clone());

                message_document
                    .update(&self.ipfs, keypair, message, None, keystore.as_ref(), None)
                    .await?;

                message_cid = conversation
                    .update_message_document(&self.ipfs, message_document)
                    .await?;
                self.set_document(conversation).await?;

                _ = tx.send(MessageEventKind::MessageReactionAdded {
                    conversation_id,
                    message_id,
                    did_key: own_did.clone(),
                    reaction: emoji.clone(),
                });
            }
            ReactionState::Remove => {
                match reactions.entry(emoji.clone()) {
                    BTreeEntry::Occupied(mut e) => {
                        let list = e.get_mut();

                        if !list.contains(&own_did) {
                            return Err(Error::ReactionDoesntExist);
                        }

                        list.retain(|did| did != &own_did);
                        if list.is_empty() {
                            e.remove();
                        }
                    }
                    BTreeEntry::Vacant(_) => return Err(Error::ReactionDoesntExist),
                };

                message_document
                    .update(&self.ipfs, keypair, message, None, keystore.as_ref(), None)
                    .await?;

                message_cid = conversation
                    .update_message_document(&self.ipfs, message_document)
                    .await?;

                self.set_document(conversation).await?;

                _ = tx.send(MessageEventKind::MessageReactionRemoved {
                    conversation_id,
                    message_id,
                    did_key: own_did.clone(),
                    reaction: emoji.clone(),
                });
            }
        }

        let event = MessagingEvents::React {
            conversation_id,
            reactor: own_did,
            message_id,
            state,
            emoji,
        };

        if !recipients.is_empty() {
            if let config::Discovery::Shuttle { addresses } = self.discovery.discovery_config() {
                for peer_id in addresses.iter().filter_map(|addr| addr.peer_id()) {
                    let _ = self
                        .message_command
                        .clone()
                        .send(shuttle::message::client::MessageCommand::InsertMessage {
                            peer_id,
                            conversation_id,
                            recipients: recipients.clone(),
                            message_id,
                            message_cid,
                        })
                        .await;
                }
            }
        }

        self.publish(conversation_id, None, event, true).await
    }

    pub async fn attach(
        &mut self,
        conversation_id: Uuid,
        reply_id: Option<Uuid>,
        locations: Vec<Location>,
        messages: Vec<String>,
    ) -> Result<(Uuid, AttachmentEventStream), Error> {
        if locations.len() > 32 {
            return Err(Error::InvalidLength {
                context: "files".into(),
                current: locations.len(),
                minimum: Some(1),
                maximum: Some(32),
            });
        }

        if !messages.is_empty() {
            let lines_value_length: usize = messages
                .iter()
                .filter(|s| !s.is_empty())
                .map(|s| s.trim())
                .map(|s| s.chars().count())
                .sum();

            if lines_value_length > MAX_MESSAGE_SIZE {
                tracing::error!(
                    current_size = lines_value_length,
                    max = MAX_MESSAGE_SIZE,
                    "length of message is invalid"
                );
                return Err(Error::InvalidLength {
                    context: "message".into(),
                    current: lines_value_length,
                    minimum: None,
                    maximum: Some(MAX_MESSAGE_SIZE),
                });
            }
        }
        let conversation = self.get(conversation_id).await?;

        let keypair = self.root.keypair();

        let mut constellation = self.file.clone();

        let files = locations
            .into_iter()
            .filter(|location| match location {
                Location::Disk { path } => path.is_file(),
                _ => true,
            })
            .collect::<Vec<_>>();

        if files.is_empty() {
            return Err(Error::NoAttachments);
        }

        let root_directory = constellation.root_directory();

        if !root_directory.has_item(CHAT_DIRECTORY) {
            let new_dir = Directory::new(CHAT_DIRECTORY);
            root_directory.add_directory(new_dir)?;
        }

        let mut media_dir = root_directory
            .get_last_directory_from_path(&format!("/{CHAT_DIRECTORY}/{conversation_id}"))?;

        // if the directory that returned is the chat directory, this means we should create
        // the directory specific to the conversation
        if media_dir.name() == CHAT_DIRECTORY {
            let new_dir = Directory::new(&conversation_id.to_string());
            media_dir.add_directory(new_dir)?;
            media_dir = media_dir.get_last_directory_from_path(&conversation_id.to_string())?;
        }

        assert_eq!(media_dir.name(), conversation_id.to_string());

        let mut atx = self.attachment_tx.clone();
        let keystore = pubkey_or_keystore(self, conversation_id, keypair).await?;
        let ipfs = self.ipfs.clone();
        let own_did = self.identity.did_key();

        let keypair = keypair.clone();

        let message_id = Uuid::new_v4();

        let stream = async_stream::stream! {
            let mut in_stack = vec![];

            let mut attachments = vec![];

            let mut streams = StreamMap::new();

            for file in files {
                let kind = LocationKind::from(&file);
                match file {
                    Location::Constellation { path } => {
                        match constellation
                            .root_directory()
                            .get_item_by_path(&path)
                            .and_then(|item| item.get_file())
                        {
                            Ok(f) => {
                                streams.insert(kind, stream::once(async { (Progression::ProgressComplete { name: f.name(), total: Some(f.size()) }, Some(f)) }).boxed());
                            },
                            Err(e) => {
                                let constellation_path = PathBuf::from(&path);
                                let name = constellation_path.file_name().and_then(OsStr::to_str).map(str::to_string).unwrap_or(path.to_string());
                                streams.insert(kind, stream::once(async { (Progression::ProgressFailed { name, last_size: None, error: e }, None) }).boxed());
                            },
                        }
                    }
                    Location::Stream { name, stream } => {
                        let mut filename = name;

                        let original = filename.clone();

                        let current_directory = media_dir.clone();

                        let mut interval = 0;
                        let skip;
                        loop {
                            if in_stack.contains(&filename) || current_directory.has_item(&filename) {
                                if interval > 2000 {
                                    skip = true;
                                    break;
                                }
                                interval += 1;
                                let file = PathBuf::from(&original);
                                let file_stem =
                                    file.file_stem().and_then(OsStr::to_str).map(str::to_string);
                                let ext = file.extension().and_then(OsStr::to_str).map(str::to_string);

                                filename = match (file_stem, ext) {
                                    (Some(filename), Some(ext)) => {
                                        format!("{filename} ({interval}).{ext}")
                                    }
                                    _ => format!("{original} ({interval})"),
                                };
                                continue;
                            }
                            skip = false;
                            break;
                        }

                        if skip {
                            streams.insert(kind, stream::once(async { (Progression::ProgressFailed { name: filename, last_size: None, error: Error::InvalidFile }, None) }).boxed());
                            continue;
                        }

                        in_stack.push(filename.clone());

                        let filename = format!("/{CHAT_DIRECTORY}/{conversation_id}/{filename}");

                        let mut progress = match constellation.put_stream(&filename, None, stream).await {
                            Ok(stream) => stream,
                            Err(e) => {
                                error!(%conversation_id, "Error uploading {filename}: {e}");
                                streams.insert(kind, stream::once(async { (Progression::ProgressFailed { name: filename, last_size: None, error: e }, None) }).boxed());
                                continue;
                            }
                        };


                        let directory = root_directory.clone();
                        let filename = filename.to_string();

                        let stream = async_stream::stream! {
                            while let Some(item) = progress.next().await {
                                match item {
                                    item @ Progression::CurrentProgress { .. } => {
                                        yield (item, None);
                                    },
                                    item @ Progression::ProgressComplete { .. } => {
                                        let file_name = directory.get_item_by_path(&filename).and_then(|item| item.get_file()).ok();
                                        yield (item, file_name);
                                        break;
                                    },
                                    item @ Progression::ProgressFailed { .. } => {
                                        yield (item, None);
                                        break;
                                    }
                                }
                            }
                        };

                        streams.insert(kind, stream.boxed());
                    }
                    Location::Disk { path } => {
                        let mut filename = match path.file_name() {
                            Some(file) => file.to_string_lossy().to_string(),
                            None => continue,
                        };

                        let original = filename.clone();

                        let current_directory = media_dir.clone();

                        let mut interval = 0;
                        let skip;
                        loop {
                            if in_stack.contains(&filename) || current_directory.has_item(&filename) {
                                if interval > 2000 {
                                    skip = true;
                                    break;
                                }
                                interval += 1;
                                let file = PathBuf::from(&original);
                                let file_stem =
                                    file.file_stem().and_then(OsStr::to_str).map(str::to_string);
                                let ext = file.extension().and_then(OsStr::to_str).map(str::to_string);

                                filename = match (file_stem, ext) {
                                    (Some(filename), Some(ext)) => {
                                        format!("{filename} ({interval}).{ext}")
                                    }
                                    _ => format!("{original} ({interval})"),
                                };
                                continue;
                            }
                            skip = false;
                            break;
                        }

                        if skip {
                            streams.insert(kind, stream::once(async { (Progression::ProgressFailed { name: filename, last_size: None, error: Error::InvalidFile }, None) }).boxed());
                            continue;
                        }

                        let file_path = path.display().to_string();

                        in_stack.push(filename.clone());

                        let filename = format!("/{CHAT_DIRECTORY}/{conversation_id}/{filename}");

                        let mut progress = match constellation.put(&filename, &file_path).await {
                            Ok(stream) => stream,
                            Err(e) => {
                                error!(%conversation_id, "Error uploading {filename}: {e}");
                                streams.insert(kind, stream::once(async { (Progression::ProgressFailed { name: filename, last_size: None, error: e }, None) }).boxed());
                                continue;
                            }
                        };


                        let directory = root_directory.clone();
                        let filename = filename.to_string();

                        let stream = async_stream::stream! {
                            while let Some(item) = progress.next().await {
                                match item {
                                    item @ Progression::CurrentProgress { .. } => {
                                        yield (item, None);
                                    },
                                    item @ Progression::ProgressComplete { .. } => {
                                        let file_name = directory.get_item_by_path(&filename).and_then(|item| item.get_file()).ok();
                                        yield (item, file_name);
                                        break;
                                    },
                                    item @ Progression::ProgressFailed { .. } => {
                                        yield (item, None);
                                        break;
                                    }
                                }
                            }
                        };

                        streams.insert(kind, stream.boxed());
                    }
                };
            }

            for await (location, (progress, file)) in streams {
                yield AttachmentKind::AttachedProgress(location, progress);
                if let Some(file) = file {
                    attachments.push(file);
                }
            }

            let final_results = {
                async move {

                    if attachments.is_empty() {
                        return Err(Error::NoAttachments);
                    }

                    let mut message = warp::raygun::Message::default();
                    message.set_id(message_id);
                    message.set_message_type(MessageType::Attachment);
                    message.set_conversation_id(conversation.id());
                    message.set_sender(own_did);
                    message.set_attachment(attachments);
                    message.set_lines(messages.clone());
                    message.set_replied(reply_id);

                    let message =
                        MessageDocument::new(&ipfs, &keypair, message, keystore.as_ref()).await?;

                    let (tx, rx) = oneshot::channel();
                    _ = atx.send((conversation_id, message, tx)).await;

                    rx.await.expect("shouldnt drop")
                }
            };

            yield AttachmentKind::Pending(final_results.await)
        };

        Ok((message_id, stream.boxed()))
    }

    pub async fn attach_stream(
        &mut self,
        conversation_id: Uuid,
        reply_id: Option<Uuid>,
        files: Vec<LocationStream>,
        messages: Vec<String>,
    ) -> Result<(Uuid, AttachmentEventStream), Error> {
        if files.len() > 32 {
            return Err(Error::InvalidLength {
                context: "files".into(),
                current: files.len(),
                minimum: Some(1),
                maximum: Some(32),
            });
        }

        if !messages.is_empty() {
            let lines_value_length: usize = messages
                .iter()
                .filter(|s| !s.is_empty())
                .map(|s| s.trim())
                .map(|s| s.chars().count())
                .sum();

            if lines_value_length > MAX_MESSAGE_SIZE {
                tracing::error!(
                    current_size = lines_value_length,
                    max = MAX_MESSAGE_SIZE,
                    "length of message is invalid"
                );
                return Err(Error::InvalidLength {
                    context: "message".into(),
                    current: lines_value_length,
                    minimum: None,
                    maximum: Some(MAX_MESSAGE_SIZE),
                });
            }
        }
        let conversation = self.get(conversation_id).await?;

        let keypair = self.root.keypair();

        let mut constellation = self.file.clone();

        let root_directory = constellation.root_directory();

        if !root_directory.has_item(CHAT_DIRECTORY) {
            let new_dir = Directory::new(CHAT_DIRECTORY);
            root_directory.add_directory(new_dir)?;
        }

        let mut media_dir = root_directory
            .get_last_directory_from_path(&format!("/{CHAT_DIRECTORY}/{conversation_id}"))?;

        // if the directory that returned is the chat directory, this means we should create
        // the directory specific to the conversation
        if media_dir.name() == CHAT_DIRECTORY {
            let new_dir = Directory::new(&conversation_id.to_string());
            media_dir.add_directory(new_dir)?;
            media_dir = media_dir.get_last_directory_from_path(&conversation_id.to_string())?;
        }

        assert_eq!(media_dir.name(), conversation_id.to_string());

        let mut atx = self.attachment_tx.clone();
        let keystore = pubkey_or_keystore(self, conversation_id, keypair).await?;
        let ipfs = self.ipfs.clone();
        let own_did = self.identity.did_key();

        let keypair = keypair.clone();

        let message_id = Uuid::new_v4();

        let stream = async_stream::stream! {
            let mut in_stack = vec![];

            let mut attachments = vec![];

            let mut streams = StreamMap::new();

            for file in files {
                let mut filename = file.name;
                let original = filename.clone();

                let current_directory = media_dir.clone();

                let mut interval = 0;
                let skip;
                loop {
                    if in_stack.contains(&filename) || current_directory.has_item(&filename) {
                        if interval > 2000 {
                            skip = true;
                            break;
                        }
                        interval += 1;
                        let file = PathBuf::from(&original);
                        let file_stem =
                            file.file_stem().and_then(OsStr::to_str).map(str::to_string);
                        let ext = file.extension().and_then(OsStr::to_str).map(str::to_string);

                        filename = match (file_stem, ext) {
                            (Some(filename), Some(ext)) => {
                                format!("{filename} ({interval}).{ext}")
                            }
                            _ => format!("{original} ({interval})"),
                        };
                        continue;
                    }
                    skip = false;
                    break;
                }
                let file_path = format!("/{CHAT_DIRECTORY}/{conversation_id}/{filename}");
                if skip {
                    streams.insert(Location::Constellation { path: file_path }, stream::once(async { (Progression::ProgressFailed { name: filename, last_size: None, error: Error::InvalidFile }, None) }).boxed());
                    continue;
                }
                in_stack.push(filename.clone());

                let mut progress = match constellation.put_stream(&file_path, file.size, file.stream).await {
                    Ok(stream) => stream,
                    Err(e) => {
                        error!(%conversation_id, "Error uploading {filename}: {e}");
                        streams.insert(Location::Constellation { path: file_path }, stream::once(async { (Progression::ProgressFailed { name: filename, last_size: None, error: e }, None) }).boxed());
                        continue;
                    }
                };

                let directory = root_directory.clone();
                let filename = filename.to_string();

                let stream = async_stream::stream! {
                    while let Some(item) = progress.next().await {
                        match item {
                            item @ Progression::CurrentProgress { .. } => {
                                yield (item, None);
                            },
                            item @ Progression::ProgressComplete { .. } => {
                                let file_name = directory.get_item_by_path(&filename).and_then(|item| item.get_file()).ok();
                                yield (item, file_name);
                                break;
                            },
                            item @ Progression::ProgressFailed { .. } => {
                                yield (item, None);
                                break;
                            }
                        }
                    }
                };

                streams.insert(Location::Constellation { path: file_path }, stream.boxed());
            }

            for await (location, (progress, file)) in streams {
                yield AttachmentKind::AttachedProgress(location, progress);
                if let Some(file) = file {
                    attachments.push(file);
                }
            }

            let final_results = {
                async move {

                    if attachments.is_empty() {
                        return Err(Error::NoAttachments);
                    }

                    let mut message = warp::raygun::Message::default();
                    message.set_id(message_id);
                    message.set_message_type(MessageType::Attachment);
                    message.set_conversation_id(conversation.id());
                    message.set_sender(own_did);
                    message.set_attachment(attachments);
                    message.set_lines(messages.clone());
                    message.set_replied(reply_id);

                    let message =
                        MessageDocument::new(&ipfs, &keypair, message, keystore.as_ref()).await?;

                    let (tx, rx) = oneshot::channel();
                    _ = atx.send((conversation_id, message, tx)).await;

                    rx.await.expect("shouldnt drop")
                }
            };

            yield AttachmentKind::Pending(final_results.await)
        };

        Ok((message_id, stream.boxed()))
    }

    // use specifically for attachment messages
    async fn store_direct_for_attachment(
        &mut self,
        conversation_id: Uuid,
        message: MessageDocument,
    ) -> Result<(), Error> {
        let mut conversation = self.get(conversation_id).await?;
        let tx = self.subscribe(conversation_id).await?;

        let message_id = message.id;

        let message_cid = conversation
            .insert_message_document(&self.ipfs, message)
            .await?;

        let recipients = conversation.recipients();

        self.set_document(conversation).await?;

        let event = MessageEventKind::MessageSent {
            conversation_id,
            message_id,
        };

        if let Err(e) = tx.send(event) {
            error!(%conversation_id, error = %e, "Error broadcasting event");
        }

        let event = MessagingEvents::New { message };

        if !recipients.is_empty() {
            if let config::Discovery::Shuttle { addresses } = self.discovery.discovery_config() {
                for peer_id in addresses.iter().filter_map(|addr| addr.peer_id()) {
                    let _ = self
                        .message_command
                        .clone()
                        .send(shuttle::message::client::MessageCommand::InsertMessage {
                            peer_id,
                            conversation_id,
                            recipients: recipients.clone(),
                            message_id,
                            message_cid,
                        })
                        .await;
                }
            }
        }

        self.publish(conversation_id, Some(message_id), event, true)
            .await
    }

    pub async fn download(
        &self,
        conversation_id: Uuid,
        message_id: Uuid,
        file: &str,
        path: PathBuf,
    ) -> Result<ConstellationProgressStream, Error> {
        let conversation = self.get(conversation_id).await?;

        let members = conversation
            .recipients()
            .iter()
            .filter_map(|did| did.to_peer_id().ok())
            .collect::<Vec<_>>();

        let message = conversation
            .get_message_document(&self.ipfs, message_id)
            .await?;

        if message.message_type != MessageType::Attachment {
            return Err(Error::InvalidMessage);
        }

        let attachment = message
            .attachments(&self.ipfs)
            .await
            .iter()
            .find(|attachment| attachment.name == file)
            .cloned()
            .ok_or(Error::FileNotFound)?;

        let stream = attachment.download(&self.ipfs, path, &members, None);

        Ok(stream)
    }

    pub async fn download_stream(
        &self,
        conversation_id: Uuid,
        message_id: Uuid,
        file: &str,
    ) -> Result<BoxStream<'static, Result<Vec<u8>, Error>>, Error> {
        let conversation = self.get(conversation_id).await?;

        let members = conversation
            .recipients()
            .iter()
            .filter_map(|did| did.to_peer_id().ok())
            .collect::<Vec<_>>();

        let message = conversation
            .get_message_document(&self.ipfs, message_id)
            .await?;

        if message.message_type != MessageType::Attachment {
            return Err(Error::InvalidMessage);
        }

        let attachment = message
            .attachments(&self.ipfs)
            .await
            .iter()
            .find(|attachment| attachment.name == file)
            .cloned()
            .ok_or(Error::FileNotFound)?;

        let stream = attachment.download_stream(&self.ipfs, &members, None);

        Ok(stream)
    }

    pub async fn add_restricted(
        &mut self,
        conversation_id: Uuid,
        did_key: &DID,
    ) -> Result<(), Error> {
        let mut conversation = self.get(conversation_id).await?;

        if matches!(conversation.conversation_type(), ConversationType::Direct) {
            return Err(Error::InvalidConversation);
        }

        let Some(creator) = conversation.creator.clone() else {
            return Err(Error::InvalidConversation);
        };

        let own_did = &self.identity.did_key();

        if creator.ne(own_did) {
            return Err(Error::PublicKeyInvalid);
        }

        if creator.eq(did_key) {
            return Err(Error::PublicKeyInvalid);
        }

        if !self.root.is_blocked(did_key).await? {
            return Err(Error::PublicKeyIsntBlocked);
        }

        debug_assert!(!conversation.recipients.contains(did_key));
        debug_assert!(!conversation.restrict.contains(did_key));

        conversation.restrict.push(did_key.clone());

        self.set_document(conversation).await?;

        let conversation = self.get(conversation_id).await?;

        let event = MessagingEvents::UpdateConversation {
            conversation,
            kind: ConversationUpdateKind::AddRestricted {
                did: did_key.clone(),
            },
        };

        self.publish(conversation_id, None, event, true).await
    }

    pub async fn remove_restricted(
        &mut self,
        conversation_id: Uuid,
        did_key: &DID,
    ) -> Result<(), Error> {
        let mut conversation = self.get(conversation_id).await?;

        if matches!(conversation.conversation_type(), ConversationType::Direct) {
            return Err(Error::InvalidConversation);
        }

        let Some(creator) = conversation.creator.clone() else {
            return Err(Error::InvalidConversation);
        };

        let own_did = &self.identity.did_key();

        if creator.ne(own_did) {
            return Err(Error::PublicKeyInvalid);
        }

        if creator.eq(did_key) {
            return Err(Error::PublicKeyInvalid);
        }

        if self.root.is_blocked(did_key).await? {
            return Err(Error::PublicKeyIsBlocked);
        }

        debug_assert!(conversation.restrict.contains(did_key));

        conversation
            .restrict
            .retain(|restricted| restricted != did_key);

        self.set_document(conversation).await?;

        let conversation = self.get(conversation_id).await?;

        let event = MessagingEvents::UpdateConversation {
            conversation,
            kind: ConversationUpdateKind::RemoveRestricted {
                did: did_key.clone(),
            },
        };

        self.publish(conversation_id, None, event, true).await
    }

    pub async fn update_conversation_name(
        &mut self,
        conversation_id: Uuid,
        name: &str,
    ) -> Result<(), Error> {
        let mut conversation = self.get(conversation_id).await?;
        let tx = self.subscribe(conversation_id).await?;

        let name = name.trim();
        let name_length = name.len();

        if name_length > 255 {
            return Err(Error::InvalidLength {
                context: "name".into(),
                current: name_length,
                minimum: None,
                maximum: Some(255),
            });
        }

        let settings = match conversation.settings {
            ConversationSettings::Group(settings) => settings,
            ConversationSettings::Direct(_) => return Err(Error::InvalidConversation),
        };
        assert_eq!(conversation.conversation_type(), ConversationType::Group);

        let Some(creator) = conversation.creator.clone() else {
            return Err(Error::InvalidConversation);
        };

        let own_did = &self.identity.did_key();

        if !settings.members_can_change_name() && creator.ne(own_did) {
            return Err(Error::PublicKeyInvalid);
        }

        conversation.name = (!name.is_empty()).then_some(name.to_string());

        self.set_document(conversation).await?;

        let conversation = self.get(conversation_id).await?;

        let new_name = conversation.name();

        let event = MessagingEvents::UpdateConversation {
            conversation,
            kind: ConversationUpdateKind::ChangeName { name: new_name },
        };

        let _ = tx.send(MessageEventKind::ConversationNameUpdated {
            conversation_id,
            name: name.to_string(),
        });

        self.publish(conversation_id, None, event, true).await
    }

    pub async fn add_recipient(
        &mut self,
        conversation_id: Uuid,
        did_key: &DID,
    ) -> Result<(), Error> {
        let mut conversation = self.get(conversation_id).await?;

        let settings = match conversation.settings {
            ConversationSettings::Group(settings) => settings,
            ConversationSettings::Direct(_) => return Err(Error::InvalidConversation),
        };
        assert_eq!(conversation.conversation_type(), ConversationType::Group);

        let Some(creator) = conversation.creator.clone() else {
            return Err(Error::InvalidConversation);
        };

        let own_did = &self.identity.did_key();

        if !settings.members_can_add_participants() && creator.ne(own_did) {
            return Err(Error::PublicKeyInvalid);
        }

        if creator.eq(did_key) {
            return Err(Error::PublicKeyInvalid);
        }

        if self.root.is_blocked(did_key).await? {
            return Err(Error::PublicKeyIsBlocked);
        }

        if conversation.restrict.contains(did_key) {
            return Err(Error::PublicKeyIsBlocked);
        }

        if conversation.recipients.contains(did_key) {
            return Err(Error::IdentityExist);
        }

        conversation.recipients.push(did_key.clone());

        self.set_document(conversation).await?;

        let conversation = self.get(conversation_id).await?;

        let event = MessagingEvents::UpdateConversation {
            conversation: conversation.clone(),
            kind: ConversationUpdateKind::AddParticipant {
                did: did_key.clone(),
            },
        };

        let tx = self.subscribe(conversation_id).await?;
        let _ = tx.send(MessageEventKind::RecipientAdded {
            conversation_id,
            recipient: did_key.clone(),
        });

        self.publish(conversation_id, None, event, true).await?;

        let new_event = ConversationEvents::NewGroupConversation { conversation };

        self.send_single_conversation_event(conversation_id, did_key, new_event)
            .await?;
        if let Err(_e) = self.request_key(conversation_id, did_key).await {}
        Ok(())
    }

    pub async fn remove_recipient(
        &mut self,
        conversation_id: Uuid,
        did_key: &DID,
        broadcast: bool,
    ) -> Result<(), Error> {
        let mut conversation = self.get(conversation_id).await?;

        if matches!(conversation.conversation_type(), ConversationType::Direct) {
            return Err(Error::InvalidConversation);
        }

        let Some(creator) = conversation.creator.as_ref() else {
            return Err(Error::InvalidConversation);
        };

        let own_did = &self.identity.did_key();

        if creator.ne(own_did) {
            return Err(Error::PublicKeyInvalid);
        }

        if creator.eq(did_key) {
            return Err(Error::PublicKeyInvalid);
        }

        if !conversation.recipients.contains(did_key) {
            return Err(Error::IdentityDoesntExist);
        }

        conversation.recipients.retain(|did| did.ne(did_key));
        self.set_document(conversation).await?;

        let conversation = self.get(conversation_id).await?;

        let event = MessagingEvents::UpdateConversation {
            conversation: conversation.clone(),
            kind: ConversationUpdateKind::RemoveParticipant {
                did: did_key.clone(),
            },
        };

        let tx = self.subscribe(conversation_id).await?;
        let _ = tx.send(MessageEventKind::RecipientRemoved {
            conversation_id,
            recipient: did_key.clone(),
        });

        self.publish(conversation_id, None, event, true).await?;

        if broadcast {
            let new_event = ConversationEvents::DeleteConversation { conversation_id };

            self.send_single_conversation_event(conversation_id, did_key, new_event)
                .await?;
        }

        Ok(())
    }

    pub async fn delete_conversation(
        &mut self,
        conversation_id: Uuid,
        broadcast: bool,
    ) -> Result<(), Error> {
        self.destroy_conversation(conversation_id).await;

        let document_type = self.delete(conversation_id).await?;

        let own_did = &self.identity.did_key();

        if broadcast {
            let recipients = document_type.recipients();

            let mut can_broadcast = true;

            if matches!(document_type.conversation_type(), ConversationType::Group) {
                let creator = document_type
                    .creator
                    .as_ref()
                    .ok_or(Error::InvalidConversation)?;

                if creator.ne(own_did) {
                    can_broadcast = false;
                    let recipients = recipients
                        .iter()
                        .filter(|did| own_did.ne(did))
                        .filter(|did| creator.ne(did))
                        .cloned()
                        .collect::<Vec<_>>();
                    if let Err(e) = self
                        .leave_group_conversation(creator, &recipients, conversation_id)
                        .await
                    {
                        error!(%conversation_id, error = %e, "Error leaving conversation");
                    }
                }
            }

            if can_broadcast {
                let peer_id_list = recipients
                    .clone()
                    .iter()
                    .filter(|did| own_did.ne(did))
                    .map(|did| (did.clone(), did))
                    .filter_map(|(a, b)| b.to_peer_id().map(|pk| (a, pk)).ok())
                    .collect::<Vec<_>>();

                let event = serde_json::to_vec(&ConversationEvents::DeleteConversation {
                    conversation_id: document_type.id(),
                })?;

                let main_timer = Instant::now();
                for (recipient, peer_id) in peer_id_list {
                    let keypair = self.root.keypair();
                    let bytes = ecdh_encrypt(keypair, Some(&recipient), &event)?;

                    let payload = PayloadBuilder::new(keypair, bytes)
                        .from_ipfs(&self.ipfs)
                        .await?;

                    let peers = self.ipfs.pubsub_peers(Some(recipient.messaging())).await?;
                    let timer = Instant::now();
                    let mut time = true;
                    if !peers.contains(&peer_id)
                        || (peers.contains(&peer_id)
                            && self
                                .ipfs
                                .pubsub_publish(recipient.messaging(), payload.to_bytes()?)
                                .await
                                .is_err())
                    {
                        warn!(%conversation_id, "Unable to publish to topic. Queuing event");
                        //Note: If the error is related to peer not available then we should push this to queue but if
                        //      its due to the message limit being reached we should probably break up the message to fix into
                        //      "max_transmit_size" within rust-libp2p gossipsub
                        //      For now we will queue the message if we hit an error
                        self.queue_event(
                            recipient.clone(),
                            Queue::direct(
                                document_type.id(),
                                None,
                                peer_id,
                                recipient.messaging(),
                                payload.message().to_vec(),
                            ),
                        )
                        .await;
                        time = false;
                    }

                    if time {
                        let end = timer.elapsed();
                        tracing::info!(%conversation_id, "Event sent to {recipient}");
                        tracing::trace!(%conversation_id, "Took {}ms to send event", end.as_millis());
                    }
                }
                let main_timer_end = main_timer.elapsed();
                tracing::trace!(%conversation_id,
                    "Completed processing within {}ms",
                    main_timer_end.as_millis()
                );
            }
        }

        let conversation_id = document_type.id();

        self.event
            .emit(RayGunEventKind::ConversationDeleted { conversation_id })
            .await;

        Ok(())
    }

    async fn leave_group_conversation(
        &mut self,
        creator: &DID,
        list: &[DID],
        conversation_id: Uuid,
    ) -> Result<(), Error> {
        let own_did = self.identity.did_key();

        let context = format!("exclude {}", own_did);
        let signature = sign_serde(self.root.keypair(), &context)?;
        let signature = bs58::encode(signature).into_string();

        let event = ConversationEvents::LeaveConversation {
            conversation_id,
            recipient: own_did.clone(),
            signature,
        };

        //We want to send the event to the recipients until the creator can remove them from the conversation directly

        for did in list.iter() {
            if let Err(e) = self
                .send_single_conversation_event(conversation_id, did, event.clone())
                .await
            {
                tracing::error!(%conversation_id, error = %e, "Error sending conversation event to {did}");
                continue;
            }
        }

        self.send_single_conversation_event(conversation_id, creator, event)
            .await
    }

    pub async fn send_event(
        &mut self,
        conversation_id: Uuid,
        event: MessageEvent,
    ) -> Result<(), Error> {
        let member = self.identity.did_key();

        let event = MessagingEvents::Event {
            conversation_id,
            member,
            event,
            cancelled: false,
        };
        self.send_message_event(conversation_id, event).await
    }

    pub async fn cancel_event(
        &mut self,
        conversation_id: Uuid,
        event: MessageEvent,
    ) -> Result<(), Error> {
        let member = self.identity.did_key();

        let event = MessagingEvents::Event {
            conversation_id,
            member,
            event,
            cancelled: true,
        };
        self.send_message_event(conversation_id, event).await
    }

    pub async fn send_message_event(
        &mut self,
        conversation_id: Uuid,
        event: MessagingEvents,
    ) -> Result<(), Error> {
        let conversation = self.get(conversation_id).await?;

        let event = serde_json::to_vec(&event)?;

        let key = self.conversation_key(conversation_id, None).await?;

        let bytes = Cipher::direct_encrypt(&event, &key)?;

        let payload = PayloadBuilder::new(self.root.keypair(), bytes)
            .from_ipfs(&self.ipfs)
            .await?;

        let peers = self
            .ipfs
            .pubsub_peers(Some(conversation.event_topic()))
            .await?;

        if !peers.is_empty() {
            if let Err(e) = self
                .ipfs
                .pubsub_publish(conversation.event_topic(), payload.to_bytes()?)
                .await
            {
                error!(%conversation_id, "Unable to send event: {e}");
            }
        }
        Ok(())
    }

    pub async fn update_conversation_settings(
        &mut self,
        conversation_id: Uuid,
        settings: ConversationSettings,
    ) -> Result<(), Error> {
        let mut conversation = self.get(conversation_id).await?;
        let own_did = self.identity.did_key();
        let Some(creator) = &conversation.creator else {
            return Err(Error::InvalidConversation);
        };

        if creator != &own_did {
            return Err(Error::PublicKeyInvalid);
        }

        conversation.settings = settings;
        self.set_document(conversation).await?;

        let conversation = self.get(conversation_id).await?;
        let event = MessagingEvents::UpdateConversation {
            conversation: conversation.clone(),
            kind: ConversationUpdateKind::ChangeSettings {
                settings: conversation.settings,
            },
        };

        let tx = self.subscribe(conversation_id).await?;
        let _ = tx.send(MessageEventKind::ConversationSettingsUpdated {
            conversation_id,
            settings: conversation.settings,
        });

        self.publish(conversation_id, None, event, true).await
    }

    pub async fn publish(
        &mut self,
        conversation_id: Uuid,
        message_id: Option<Uuid>,
        event: MessagingEvents,
        queue: bool,
    ) -> Result<(), Error> {
        let conversation = self.get(conversation_id).await?;

        let event = serde_json::to_vec(&event)?;
        let keypair = self.root.keypair();
        let own_did = self.identity.did_key();

        let key = self.conversation_key(conversation_id, None).await?;

        let bytes = Cipher::direct_encrypt(&event, &key)?;

        let payload = PayloadBuilder::new(keypair, bytes)
            .from_ipfs(&self.ipfs)
            .await?;

        let peers = self.ipfs.pubsub_peers(Some(conversation.topic())).await?;

        let mut can_publish = false;

        for recipient in conversation
            .recipients()
            .iter()
            .filter(|did| own_did.ne(did))
        {
            let peer_id = recipient.to_peer_id()?;

            // We want to confirm that there is atleast one peer subscribed before attempting to send a message
            match peers.contains(&peer_id) {
                true => {
                    can_publish = true;
                }
                false => {
                    if queue {
                        self.queue_event(
                            recipient.clone(),
                            Queue::direct(
                                conversation.id(),
                                message_id,
                                peer_id,
                                conversation.topic(),
                                payload.message().to_vec(),
                            ),
                        )
                        .await;
                    }
                }
            };
        }

        if can_publish {
            let bytes = payload.to_bytes()?;
            tracing::trace!(%conversation_id, "Payload size: {} bytes", bytes.len());
            let timer = Instant::now();
            let mut time = true;
            if let Err(_e) = self.ipfs.pubsub_publish(conversation.topic(), bytes).await {
                error!(%conversation_id, "Error publishing: {_e}");
                time = false;
            }
            if time {
                let end = timer.elapsed();
                tracing::trace!(%conversation_id, "Took {}ms to send event", end.as_millis());
            }
        }

        Ok(())
    }

    async fn send_single_conversation_event(
        &mut self,
        conversation_id: Uuid,
        did_key: &DID,
        event: ConversationEvents,
    ) -> Result<(), Error> {
        let event = serde_json::to_vec(&event)?;

        let keypair = self.root.keypair();

        let bytes = ecdh_encrypt(keypair, Some(did_key), &event)?;

        let payload = PayloadBuilder::new(keypair, bytes)
            .from_ipfs(&self.ipfs)
            .await?;

        let peer_id = did_key.to_peer_id()?;
        let peers = self.ipfs.pubsub_peers(Some(did_key.messaging())).await?;

        let mut time = true;
        let timer = Instant::now();
        if !peers.contains(&peer_id)
            || (peers.contains(&peer_id)
                && self
                    .ipfs
                    .pubsub_publish(did_key.messaging(), payload.to_bytes()?)
                    .await
                    .is_err())
        {
            warn!(%conversation_id, "Unable to publish to topic. Queuing event");
            self.queue_event(
                did_key.clone(),
                Queue::direct(
                    conversation_id,
                    None,
                    peer_id,
                    did_key.messaging(),
                    payload.message().to_vec(),
                ),
            )
            .await;
            time = false;
        }
        if time {
            let end = timer.elapsed();
            tracing::info!(%conversation_id, "Event sent to {did_key}");
            tracing::trace!(%conversation_id, "Took {}ms to send event", end.as_millis());
        }

        Ok(())
    }

    async fn create_conversation_task(&mut self, conversation_id: Uuid) -> Result<(), Error> {
        let conversation = self.get(conversation_id).await?;

        let main_topic = conversation.topic();
        let event_topic = conversation.event_topic();
        let request_topic = conversation.reqres_topic(&self.identity.did_key());

        let messaging_stream = self
            .ipfs
            .pubsub_subscribe(main_topic)
            .await?
            .map(move |msg| ConversationStreamData::Message(conversation_id, msg))
            .boxed();

        let event_stream = self
            .ipfs
            .pubsub_subscribe(event_topic)
            .await?
            .map(move |msg| ConversationStreamData::Event(conversation_id, msg))
            .boxed();

        let request_stream = self
            .ipfs
            .pubsub_subscribe(request_topic)
            .await?
            .map(move |msg| ConversationStreamData::RequestResponse(conversation_id, msg))
            .boxed();

        let mut stream =
            futures::stream::select_all([messaging_stream, event_stream, request_stream]);

        let (mut tx, rx) = mpsc::channel(256);

        let token = CancellationToken::new();
        let drop_guard = token.clone().drop_guard();

        crate::rt::spawn(async move {
            loop {
                tokio::select! {
                    _ = token.cancelled() => {
                        break;
                    }
                    Some(stream_data) = stream.next() => {
                        if let Err(e) = tx.send(stream_data).await {
                            if e.is_disconnected() {
                                break;
                            }
                        }
                    }
                }
            }
        });

        _ = self
            .command_tx
            .send(MessagingCommand::Receiver { ch: rx })
            .await;
        self.conversation_task.insert(conversation_id, drop_guard);

        tracing::info!(%conversation_id, "started conversation");
        Ok(())
    }

    async fn destroy_conversation(&mut self, conversation_id: Uuid) {
        if let Some(handle) = self.conversation_task.remove(&conversation_id) {
            drop(handle);
            self.pending_key_exchange.remove(&conversation_id);
        }
    }

    async fn conversation_key(
        &self,
        conversation_id: Uuid,
        member: Option<&DID>,
    ) -> Result<Vec<u8>, Error> {
        let conversation = self.get(conversation_id).await?;
        let keypair = self.root.keypair();
        let own_did = self.identity.did_key();

        match conversation.conversation_type() {
            ConversationType::Direct => {
                let list = conversation.recipients();

                let recipients = list
                    .iter()
                    .filter(|did| own_did.ne(did))
                    .collect::<Vec<_>>();

                let member = recipients.first().ok_or(Error::InvalidConversation)?;
                ecdh_shared_key(keypair, Some(member))
            }
            ConversationType::Group => {
                let recipient = member.unwrap_or(&own_did);
                let keystore = self.get_keystore(conversation.id()).await?;
                keystore.get_latest(keypair, recipient)
            }
        }
    }
}

enum ConversationStreamData {
    RequestResponse(Uuid, Message),
    Event(Uuid, Message),
    Message(Uuid, Message),
}

async fn process_conversation(
    this: &mut ConversationInner,
    data: PayloadMessage<Vec<u8>>,
    event: ConversationEvents,
) -> Result<(), Error> {
    match event {
        ConversationEvents::NewConversation {
            recipient,
            settings,
        } => {
            let keypair = this.root.keypair();
            let did = this.identity.did_key();
            tracing::info!("New conversation event received from {recipient}");
            let conversation_id =
                generate_shared_topic(keypair, &recipient, Some("direct-conversation"))?;

            if this.contains(conversation_id).await {
                tracing::warn!(%conversation_id, "Conversation exist");
                return Ok(());
            }

            let is_blocked = this.root.is_blocked(&recipient).await?;

            if is_blocked {
                //TODO: Signal back to close conversation
                tracing::warn!("{recipient} is blocked");
                return Err(Error::PublicKeyIsBlocked);
            }

            let list = [did.clone(), recipient];
            tracing::info!(%conversation_id, "Creating conversation");

            let convo = ConversationDocument::new_direct(keypair, list, settings)?;
            let conversation_type = convo.conversation_type();

            this.set_document(convo).await?;

            tracing::info!(%conversation_id, %conversation_type, "conversation created");

            this.create_conversation_task(conversation_id).await?;

            this.event
                .emit(RayGunEventKind::ConversationCreated { conversation_id })
                .await;
        }
        ConversationEvents::NewGroupConversation { mut conversation } => {
            let keypair = this.root.keypair();
            let did = this.identity.did_key();

            let conversation_id = conversation.id;
            tracing::info!(%conversation_id, "New group conversation event received");

            if this.contains(conversation_id).await {
                warn!(%conversation_id, "Conversation exist");
                return Ok(());
            }

            if !conversation.recipients.contains(&did) {
                warn!(%conversation_id, "was added to conversation but never was apart of the conversation.");
                return Ok(());
            }

            for recipient in conversation.recipients.iter() {
                if !this.discovery.contains(recipient).await {
                    let _ = this.discovery.insert(recipient).await;
                }
            }

            tracing::info!(%conversation_id, "Creating group conversation");

            let conversation_type = conversation.conversation_type();

            let mut keystore = Keystore::new(conversation_id);
            keystore.insert(keypair, &did, warp::crypto::generate::<64>())?;

            conversation.verify()?;

            //TODO: Resolve message list
            conversation.messages = None;
            conversation.favorite = false;

            this.set_document(conversation).await?;

            this.set_keystore(conversation_id, keystore).await?;

            this.create_conversation_task(conversation_id).await?;

            let conversation = this.get(conversation_id).await?;

            tracing::info!(%conversation_id, "{} conversation created", conversation_type);

            for recipient in conversation.recipients.iter().filter(|d| did.ne(d)) {
                if let Err(e) = this.request_key(conversation_id, recipient).await {
                    tracing::warn!(%conversation_id, error = %e, %recipient, "Failed to send exchange request");
                }
            }

            this.event
                .emit(RayGunEventKind::ConversationCreated { conversation_id })
                .await;
        }
        ConversationEvents::LeaveConversation {
            conversation_id,
            recipient,
            signature,
        } => {
            let conversation = this.get(conversation_id).await?;

            if !matches!(conversation.conversation_type(), ConversationType::Group) {
                return Err(anyhow::anyhow!("Can only leave from a group conversation").into());
            }

            let Some(creator) = conversation.creator.as_ref() else {
                return Err(anyhow::anyhow!("Group conversation requires a creator").into());
            };

            let own_did = this.identity.did_key();

            // Precaution
            if recipient.eq(creator) {
                return Err(anyhow::anyhow!("Cannot remove the creator of the group").into());
            }

            if !conversation.recipients.contains(&recipient) {
                return Err(
                    anyhow::anyhow!("{recipient} does not belong to {conversation_id}").into(),
                );
            }

            tracing::info!("{recipient} is leaving group conversation {conversation_id}");

            if creator.eq(&own_did) {
                this.remove_recipient(conversation_id, &recipient, false)
                    .await?;
            } else {
                {
                    //Small validation context
                    let context = format!("exclude {}", recipient);
                    let signature = bs58::decode(&signature).into_vec()?;
                    verify_serde_sig(recipient.clone(), &context, &signature)?;
                }

                let mut conversation = this.get(conversation_id).await?;

                //Validate again since we have a permit
                if !conversation.recipients.contains(&recipient) {
                    return Err(anyhow::anyhow!(
                        "{recipient} does not belong to {conversation_id}"
                    )
                    .into());
                }

                let mut can_emit = false;

                if let HashEntry::Vacant(entry) = conversation.excluded.entry(recipient.clone()) {
                    entry.insert(signature);
                    can_emit = true;
                }
                this.set_document(conversation).await?;
                if can_emit {
                    let tx = this.subscribe(conversation_id).await?;
                    if let Err(e) = tx.send(MessageEventKind::RecipientRemoved {
                        conversation_id,
                        recipient,
                    }) {
                        tracing::error!("Error broadcasting event: {e}");
                    }
                }
            }
        }
        ConversationEvents::DeleteConversation { conversation_id } => {
            tracing::trace!("Delete conversation event received for {conversation_id}");
            if !this.contains(conversation_id).await {
                return Err(anyhow::anyhow!("Conversation {conversation_id} doesnt exist").into());
            }

            let sender = data.sender().to_did()?;

            match this.get(conversation_id).await {
                Ok(conversation)
                    if conversation.recipients().contains(&sender)
                        && matches!(conversation.conversation_type(), ConversationType::Direct)
                        || matches!(conversation.conversation_type(), ConversationType::Group)
                            && matches!(&conversation.creator, Some(creator) if creator.eq(&sender)) =>
                {
                    conversation
                }
                _ => {
                    return Err(anyhow::anyhow!(
                        "Conversation exist but did not match condition required"
                    )
                    .into());
                }
            };

            this.delete_conversation(conversation_id, false).await?;
        }
    }
    Ok(())
}

// TODO: de-duplicate logic where possible
async fn message_event(
    this: &mut ConversationInner,
    conversation_id: Uuid,
    events: MessagingEvents,
) -> Result<(), Error> {
    let mut document = this.get(conversation_id).await?;
    let tx = this.subscribe(conversation_id).await?;

    let keypair = this.root.keypair();
    let own_did = this.identity.did_key();

    let keystore = pubkey_or_keystore(this, conversation_id, keypair).await?;

    match events {
        MessagingEvents::New { message } => {
            if !message.verify() {
                return Err(Error::InvalidMessage);
            }

            if document.id != message.conversation_id {
                return Err(Error::InvalidConversation);
            }

            let message_id = message.id;

            if !document.recipients().contains(&message.sender.to_did()) {
                return Err(Error::IdentityDoesntExist);
            }

            if document.contains(&this.ipfs, message_id).await? {
                return Err(Error::MessageFound);
            }

            let resolved_message = message
                .resolve(&this.ipfs, keypair, false, keystore.as_ref())
                .await?;

            let lines_value_length: usize = resolved_message
                .lines()
                .iter()
                .map(|s| s.trim())
                .filter(|s| !s.is_empty())
                .map(|s| s.chars().count())
                .sum();

            if lines_value_length == 0 && lines_value_length > MAX_MESSAGE_SIZE {
                tracing::error!(
                    message_length = lines_value_length,
                    "Length of message is invalid."
                );
                return Err(Error::InvalidLength {
                    context: "message".into(),
                    current: lines_value_length,
                    minimum: Some(MIN_MESSAGE_SIZE),
                    maximum: Some(MAX_MESSAGE_SIZE),
                });
            }

            let conversation_id = message.conversation_id;

            document
                .insert_message_document(&this.ipfs, message)
                .await?;

            this.set_document(document).await?;

            if let Err(e) = tx.send(MessageEventKind::MessageReceived {
                conversation_id,
                message_id,
            }) {
                tracing::warn!(%conversation_id, "Error broadcasting event: {e}");
            }
        }
        MessagingEvents::Edit {
            conversation_id,
            message_id,
            modified,
            lines,
            nonce,
            signature,
        } => {
            let mut message_document = document
                .get_message_document(&this.ipfs, message_id)
                .await?;

            let mut message = message_document
                .resolve(&this.ipfs, keypair, true, keystore.as_ref())
                .await?;

            let lines_value_length: usize = lines
                .iter()
                .map(|s| s.trim())
                .filter(|s| !s.is_empty())
                .map(|s| s.chars().count())
                .sum();

            if lines_value_length == 0 && lines_value_length > MAX_MESSAGE_SIZE {
                tracing::error!(
                    current_size = lines_value_length,
                    max = MAX_MESSAGE_SIZE,
                    "length of message is invalid"
                );
                return Err(Error::InvalidLength {
                    context: "message".into(),
                    current: lines_value_length,
                    minimum: Some(MIN_MESSAGE_SIZE),
                    maximum: Some(MAX_MESSAGE_SIZE),
                });
            }

            let sender = message.sender();

            *message.lines_mut() = lines;
            message.set_modified(modified);

            message_document
                .update(
                    &this.ipfs,
                    keypair,
                    message,
                    (!signature.is_empty() && sender.ne(&own_did)).then_some(signature),
                    keystore.as_ref(),
                    Some(nonce.as_slice()),
                )
                .await?;

            document
                .update_message_document(&this.ipfs, message_document)
                .await?;

            this.set_document(document).await?;

            if let Err(e) = tx.send(MessageEventKind::MessageEdited {
                conversation_id,
                message_id,
            }) {
                error!(%conversation_id, error = %e, "Error broadcasting event");
            }
        }
        MessagingEvents::Delete {
            conversation_id,
            message_id,
        } => {
            // if opt.keep_if_owned.load(Ordering::SeqCst) {
            //     let message_document = document
            //         .get_message_document(&self.ipfs, message_id)
            //         .await?;

            //     let message = message_document
            //         .resolve(&self.ipfs, &self.keypair, true, keystore.as_ref())
            //         .await?;

            //     if message.sender() == *self.keypair {
            //         return Ok(());
            //     }
            // }

            document.delete_message(&this.ipfs, message_id).await?;

            this.set_document(document).await?;

            if let Err(e) = tx.send(MessageEventKind::MessageDeleted {
                conversation_id,
                message_id,
            }) {
                tracing::warn!(%conversation_id, error = %e, "Error broadcasting event");
            }
        }
        MessagingEvents::Pin {
            conversation_id,
            message_id,
            state,
            ..
        } => {
            let mut message_document = document
                .get_message_document(&this.ipfs, message_id)
                .await?;

            let mut message = message_document
                .resolve(&this.ipfs, keypair, true, keystore.as_ref())
                .await?;

            let event = match state {
                PinState::Pin => {
                    if message.pinned() {
                        return Ok(());
                    }
                    *message.pinned_mut() = true;
                    MessageEventKind::MessagePinned {
                        conversation_id,
                        message_id,
                    }
                }
                PinState::Unpin => {
                    if !message.pinned() {
                        return Ok(());
                    }
                    *message.pinned_mut() = false;
                    MessageEventKind::MessageUnpinned {
                        conversation_id,
                        message_id,
                    }
                }
            };

            message_document
                .update(&this.ipfs, keypair, message, None, keystore.as_ref(), None)
                .await?;

            document
                .update_message_document(&this.ipfs, message_document)
                .await?;

            this.set_document(document).await?;

            if let Err(e) = tx.send(event) {
                tracing::warn!(%conversation_id, error = %e, "Error broadcasting event");
            }
        }
        MessagingEvents::React {
            conversation_id,
            reactor,
            message_id,
            state,
            emoji,
        } => {
            let mut message_document = document
                .get_message_document(&this.ipfs, message_id)
                .await?;

            let mut message = message_document
                .resolve(&this.ipfs, keypair, true, keystore.as_ref())
                .await?;

            let reactions = message.reactions_mut();

            match state {
                ReactionState::Add => {
                    let entry = reactions.entry(emoji.clone()).or_default();

                    if entry.contains(&reactor) {
                        return Err(Error::ReactionExist);
                    }

                    entry.push(reactor.clone());

                    message_document
                        .update(&this.ipfs, keypair, message, None, keystore.as_ref(), None)
                        .await?;

                    document
                        .update_message_document(&this.ipfs, message_document)
                        .await?;

                    this.set_document(document).await?;

                    if let Err(e) = tx.send(MessageEventKind::MessageReactionAdded {
                        conversation_id,
                        message_id,
                        did_key: reactor,
                        reaction: emoji,
                    }) {
                        tracing::warn!(%conversation_id, error = %e, "Error broadcasting event");
                    }
                }
                ReactionState::Remove => {
                    match reactions.entry(emoji.clone()) {
                        BTreeEntry::Occupied(mut e) => {
                            let list = e.get_mut();

                            if !list.contains(&reactor) {
                                return Err(Error::ReactionDoesntExist);
                            }

                            list.retain(|did| did != &reactor);
                            if list.is_empty() {
                                e.remove();
                            }
                        }
                        BTreeEntry::Vacant(_) => return Err(Error::ReactionDoesntExist),
                    };

                    message_document
                        .update(&this.ipfs, keypair, message, None, keystore.as_ref(), None)
                        .await?;

                    document
                        .update_message_document(&this.ipfs, message_document)
                        .await?;

                    this.set_document(document).await?;

                    if let Err(e) = tx.send(MessageEventKind::MessageReactionRemoved {
                        conversation_id,
                        message_id,
                        did_key: reactor,
                        reaction: emoji,
                    }) {
                        tracing::warn!(%conversation_id, error = %e, "Error broadcasting event");
                    }
                }
            }
        }
        MessagingEvents::UpdateConversation {
            mut conversation,
            kind,
        } => {
            conversation.verify()?;
            match kind {
                ConversationUpdateKind::AddParticipant { did } => {
                    if document.recipients.contains(&did) {
                        return Ok(());
                    }

                    if !this.discovery.contains(&did).await {
                        let _ = this.discovery.insert(&did).await.ok();
                    }

                    conversation.excluded = document.excluded;
                    conversation.messages = document.messages;
                    conversation.favorite = document.favorite;
                    this.set_document(conversation).await?;

                    if let Err(e) = this.request_key(conversation_id, &did).await {
                        tracing::error!(%conversation_id, error = %e, "error requesting key");
                    }

                    if let Err(e) = tx.send(MessageEventKind::RecipientAdded {
                        conversation_id,
                        recipient: did,
                    }) {
                        tracing::warn!(%conversation_id, error = %e, "Error broadcasting event");
                    }
                }
                ConversationUpdateKind::RemoveParticipant { did } => {
                    if !document.recipients.contains(&did) {
                        return Err(Error::IdentityDoesntExist);
                    }

                    //Maybe remove participant from discovery?

                    let can_emit = !document.excluded.contains_key(&did);

                    document.excluded.remove(&did);

                    conversation.excluded = document.excluded;
                    conversation.messages = document.messages;
                    conversation.favorite = document.favorite;
                    this.set_document(conversation).await?;

                    if can_emit {
                        if let Err(e) = tx.send(MessageEventKind::RecipientRemoved {
                            conversation_id,
                            recipient: did,
                        }) {
                            tracing::warn!(%conversation_id, error = %e, "Error broadcasting event");
                        }
                    }
                }
                ConversationUpdateKind::ChangeName { name: Some(name) } => {
                    let name = name.trim();
                    let name_length = name.len();

                    if name_length > 255 {
                        return Err(Error::InvalidLength {
                            context: "name".into(),
                            current: name_length,
                            minimum: None,
                            maximum: Some(255),
                        });
                    }
                    if let Some(current_name) = document.name() {
                        if current_name.eq(&name) {
                            return Ok(());
                        }
                    }

                    conversation.excluded = document.excluded;
                    conversation.messages = document.messages;
                    conversation.favorite = document.favorite;
                    this.set_document(conversation).await?;

                    if let Err(e) = tx.send(MessageEventKind::ConversationNameUpdated {
                        conversation_id,
                        name: name.to_string(),
                    }) {
                        tracing::warn!(%conversation_id, error = %e, "Error broadcasting event");
                    }
                }

                ConversationUpdateKind::ChangeName { name: None } => {
                    conversation.excluded = document.excluded;
                    conversation.messages = document.messages;
                    conversation.favorite = document.favorite;
                    this.set_document(conversation).await?;

                    if let Err(e) = tx.send(MessageEventKind::ConversationNameUpdated {
                        conversation_id,
                        name: String::new(),
                    }) {
                        tracing::warn!(%conversation_id, error = %e, "Error broadcasting event");
                    }
                }
                ConversationUpdateKind::AddRestricted { .. }
                | ConversationUpdateKind::RemoveRestricted { .. } => {
                    conversation.excluded = document.excluded;
                    conversation.messages = document.messages;
                    conversation.favorite = document.favorite;
                    this.set_document(conversation).await?;
                    //TODO: Maybe add a api event to emit for when blocked users are added/removed from the document
                    //      but for now, we can leave this as a silent update since the block list would be for internal handling for now
                }
                ConversationUpdateKind::ChangeSettings { settings } => {
                    conversation.excluded = document.excluded;
                    conversation.messages = document.messages;
                    conversation.favorite = document.favorite;
                    this.set_document(conversation).await?;

                    if let Err(e) = tx.send(MessageEventKind::ConversationSettingsUpdated {
                        conversation_id,
                        settings,
                    }) {
                        tracing::warn!(%conversation_id, error = %e, "Error broadcasting event");
                    }
                }
            }
        }
        _ => {}
    }
    Ok(())
}

async fn process_identity_events(
    this: &mut ConversationInner,
    event: MultiPassEventKind,
) -> Result<(), Error> {
    //TODO: Tie this into a configuration
    let with_friends = false;

    let own_did = this.identity.did_key();

    match event {
        MultiPassEventKind::FriendAdded { did } => {
            if !with_friends {
                return Ok(());
            }

            match this.create_conversation(&did).await {
                Ok(_) | Err(Error::ConversationExist { .. }) => return Ok(()),
                Err(e) => return Err(e),
            }
        }

        MultiPassEventKind::Blocked { did } | MultiPassEventKind::BlockedBy { did } => {
            let list = this.list().await;

            for conversation in list.iter().filter(|c| c.recipients().contains(&did)) {
                let id = conversation.id();
                match conversation.conversation_type() {
                    ConversationType::Direct => {
                        if let Err(e) = this.delete_conversation(id, true).await {
                            warn!(conversation_id = %id, error = %e, "Failed to delete conversation");
                            continue;
                        }
                    }
                    ConversationType::Group => {
                        if conversation.creator != Some(own_did.clone()) {
                            continue;
                        }

                        if let Err(e) = this.remove_recipient(id, &did, true).await {
                            warn!(conversation_id = %id, error = %e, "Failed to remove {did} from conversation");
                            continue;
                        }

                        if this.root.is_blocked(&did).await.unwrap_or_default() {
                            _ = this.add_restricted(id, &did).await;
                        }
                    }
                }
            }
        }
        MultiPassEventKind::Unblocked { did } => {
            let list = this.list().await;

            for conversation in list
                .iter()
                .filter(|c| {
                    c.creator
                        .as_ref()
                        .map(|creator| own_did.eq(creator))
                        .unwrap_or_default()
                })
                .filter(|c| c.conversation_type() == ConversationType::Group)
                .filter(|c| c.restrict.contains(&did))
            {
                let id = conversation.id();
                _ = this.remove_restricted(id, &did).await;
            }
        }
        MultiPassEventKind::FriendRemoved { did } => {
            if !with_friends {
                return Ok(());
            }

            let list = this.list().await;

            for conversation in list.iter().filter(|c| c.recipients().contains(&did)) {
                let id = conversation.id();
                match conversation.conversation_type() {
                    ConversationType::Direct => {
                        if let Err(e) = this.delete_conversation(id, true).await {
                            tracing::warn!(conversation_id = %id, error = %e, "Failed to delete conversation");
                            continue;
                        }
                    }
                    ConversationType::Group => {
                        if conversation.creator != Some(own_did.clone()) {
                            continue;
                        }

                        if let Err(e) = this.remove_recipient(id, &did, true).await {
                            tracing::warn!(conversation_id = %id, error = %e, "Failed to remove {did} from conversation");
                            continue;
                        }
                    }
                }
            }
        }
        MultiPassEventKind::IdentityOnline { .. } => {
            //TODO: Check queue and process any entry once peer is subscribed to the respective topics.
        }
        _ => {}
    }
    Ok(())
}

async fn process_request_response_event(
    this: &mut ConversationInner,
    conversation_id: Uuid,
    req: Message,
) -> Result<(), Error> {
    let keypair = &this.root.keypair().clone();
    let own_did = this.identity.did_key();

    let conversation = this.get(conversation_id).await?;

    let payload = PayloadMessage::<Vec<u8>>::from_bytes(&req.data)?;

    let sender = payload.sender().to_did()?;

    let data = ecdh_decrypt(keypair, Some(&sender), payload.message())?;

    let event = serde_json::from_slice::<ConversationRequestResponse>(&data)?;

    tracing::debug!(%conversation_id, ?event, "Event received");
    match event {
        ConversationRequestResponse::Request {
            conversation_id,
            kind,
        } => match kind {
            ConversationRequestKind::Key => {
                if !matches!(conversation.conversation_type(), ConversationType::Group) {
                    //Only group conversations support keys
                    return Err(Error::InvalidConversation);
                }

                if !conversation.recipients().contains(&sender) {
                    warn!(%conversation_id, %sender, "apart of conversation");
                    return Err(Error::IdentityDoesntExist);
                }

                let mut keystore = this.get_keystore(conversation_id).await?;

                let raw_key = match keystore.get_latest(keypair, &own_did) {
                    Ok(key) => key,
                    Err(Error::PublicKeyDoesntExist) => {
                        let key = generate::<64>().into();
                        keystore.insert(keypair, &own_did, &key)?;

                        this.set_keystore(conversation_id, keystore).await?;
                        key
                    }
                    Err(e) => {
                        error!(%conversation_id, error = %e, "Error getting key from store");
                        return Err(e);
                    }
                };

                let key = ecdh_encrypt(keypair, Some(&sender), raw_key)?;

                let response = ConversationRequestResponse::Response {
                    conversation_id,
                    kind: ConversationResponseKind::Key { key },
                };

                let topic = conversation.reqres_topic(&sender);

                let bytes = ecdh_encrypt(keypair, Some(&sender), serde_json::to_vec(&response)?)?;

                let payload = PayloadBuilder::new(keypair, bytes)
                    .from_ipfs(&this.ipfs)
                    .await?;

                let peers = this.ipfs.pubsub_peers(Some(topic.clone())).await?;

                let peer_id = sender.to_peer_id()?;

                let bytes = payload.to_bytes()?;

                tracing::trace!(%conversation_id, "Payload size: {} bytes", bytes.len());

                tracing::info!(%conversation_id, "Responding to {sender}");

                if !peers.contains(&peer_id)
                    || (peers.contains(&peer_id)
                        && this
                            .ipfs
                            .pubsub_publish(topic.clone(), bytes)
                            .await
                            .is_err())
                {
                    warn!(%conversation_id, "Unable to publish to topic. Queuing event");
                    this.queue_event(
                        sender.clone(),
                        Queue::direct(
                            conversation_id,
                            None,
                            peer_id,
                            topic.clone(),
                            payload.message().to_vec(),
                        ),
                    )
                    .await;
                }
            }
            _ => {
                tracing::info!(%conversation_id, "Unimplemented/Unsupported Event");
            }
        },
        ConversationRequestResponse::Response {
            conversation_id,
            kind,
        } => match kind {
            ConversationResponseKind::Key { key } => {
                if !matches!(conversation.conversation_type(), ConversationType::Group) {
                    //Only group conversations support keys
                    tracing::error!(%conversation_id, "Invalid conversation type");
                    return Err(Error::InvalidConversation);
                }

                if !conversation.recipients().contains(&sender) {
                    return Err(Error::IdentityDoesntExist);
                }
                let mut keystore = this.get_keystore(conversation_id).await?;

                let raw_key = ecdh_decrypt(keypair, Some(&sender), key)?;

                keystore.insert(keypair, &sender, raw_key)?;

                this.set_keystore(conversation_id, keystore).await?;

                if let Some(list) = this.pending_key_exchange.get_mut(&conversation_id) {
                    for (_, _, received) in list.iter_mut().filter(|(s, _, r)| sender.eq(s) && !r) {
                        *received = true;
                    }
                }
            }
            _ => {
                tracing::info!(%conversation_id, "Unimplemented/Unsupported Event");
            }
        },
    }
    Ok(())
}

async fn process_pending_payload(this: &mut ConversationInner) {
    if this.pending_key_exchange.is_empty() {
        return;
    }

    let mut processed_events: HashMap<Uuid, Vec<_>> = HashMap::new();

    this.pending_key_exchange.retain(|id, list| {
        list.retain(|(did, data, received)| {
            if *received {
                processed_events
                    .entry(*id)
                    .or_default()
                    .push((did.clone(), data.clone()));
                return false;
            }
            true
        });
        !list.is_empty()
    });

    for (conversation_id, list) in processed_events {
        // Note: Conversation keystore should exist so we could expect here, however since the map for pending exchanges would have
        //       been flushed out, we can just continue on in the iteration since it would be ignored
        let Ok(store) = this.get_keystore(conversation_id).await else {
            continue;
        };

        let keypair = &this.root.keypair().clone();

        for (sender, data) in list {
            let fut = async {
                let key = store.get_latest(keypair, &sender)?;
                let data = Cipher::direct_decrypt(&data, &key)?;
                let event = serde_json::from_slice(&data)?;
                message_event(this, conversation_id, event).await
            };

            if let Err(e) = fut.await {
                tracing::error!(name = "process_pending_payload", %conversation_id, %sender, error = %e, "failed to process message")
            }
        }
    }
}

async fn process_conversation_event(
    this: &mut ConversationInner,
    conversation_id: Uuid,
    message: Message,
) -> Result<(), Error> {
    let tx = this.subscribe(conversation_id).await?;

    let payload = PayloadMessage::<Vec<u8>>::from_bytes(&message.data)?;
    let sender = payload.sender().to_did()?;

    let key = this
        .conversation_key(conversation_id, Some(&sender))
        .await?;

    let data = Cipher::direct_decrypt(payload.message(), &key)?;

    let event = match serde_json::from_slice::<MessagingEvents>(&data)? {
        event @ MessagingEvents::Event { .. } => event,
        _ => return Err(Error::Other),
    };

    if let MessagingEvents::Event {
        conversation_id,
        member,
        event,
        cancelled,
    } = event
    {
        let ev = match cancelled {
            true => MessageEventKind::EventCancelled {
                conversation_id,
                did_key: member,
                event,
            },
            false => MessageEventKind::EventReceived {
                conversation_id,
                did_key: member,
                event,
            },
        };

        if let Err(e) = tx.send(ev) {
            tracing::error!(%conversation_id, error = %e, "error broadcasting event");
        }
    }

    Ok(())
}

#[derive(Serialize, Deserialize, Clone, PartialEq, Eq)]
struct Queue {
    id: Uuid,
    m_id: Option<Uuid>,
    peer: PeerId,
    topic: String,
    data: Vec<u8>,
    sent: bool,
}

impl Queue {
    pub fn direct(
        id: Uuid,
        m_id: Option<Uuid>,
        peer: PeerId,
        topic: String,
        data: Vec<u8>,
    ) -> Self {
        Queue {
            id,
            m_id,
            peer,
            topic,
            data,
            sent: false,
        }
    }
}

//TODO: Replace
async fn process_queue(this: &mut ConversationInner) {
    let mut changed = false;
    let keypair = &this.root.keypair().clone();
    for (did, items) in this.queue.iter_mut() {
        let Ok(peer_id) = did.to_peer_id() else {
            continue;
        };

        if !this.ipfs.is_connected(peer_id).await.unwrap_or_default() {
            continue;
        }

        for item in items {
            let Queue {
                peer,
                topic,
                data,
                sent,
                ..
            } = item;

            if !this
                .ipfs
                .pubsub_peers(Some(topic.clone()))
                .await
                .map(|list| list.contains(peer))
                .unwrap_or_default()
            {
                continue;
            }

            if *sent {
                continue;
            }

            let payload = match PayloadBuilder::<_>::new(keypair, data.clone())
                .from_ipfs(&this.ipfs)
                .await
            {
                Ok(p) => p,
                Err(_e) => {
                    // tracing::warn!(error = %_e, "unable to build payload")
                    continue;
                }
            };

            let Ok(bytes) = payload.to_bytes() else {
                continue;
            };

            if let Err(e) = this.ipfs.pubsub_publish(topic.clone(), bytes).await {
                error!("Error publishing to topic: {e}");
                continue;
            }

            *sent = true;

            changed = true;
        }
    }

    this.queue.retain(|_, queue| {
        queue.retain(|item| !item.sent);
        !queue.is_empty()
    });

    if changed {
        this.save_queue().await;
    }
}

async fn pubkey_or_keystore(
    conversation: &ConversationInner,
    conversation_id: Uuid,
    keypair: &Keypair,
) -> Result<Either<DID, Keystore>, Error> {
    let document = conversation.get(conversation_id).await?;
    let keystore = match document.conversation_type() {
        ConversationType::Direct => {
            let list = document.recipients();

            let own_did = keypair.to_did()?;

            let recipients = list
                .into_iter()
                .filter(|did| own_did.ne(did))
                .collect::<Vec<_>>();

            let member = recipients
                .first()
                .cloned()
                .ok_or(Error::InvalidConversation)?;

            Either::Left(member)
        }
        ConversationType::Group => Either::Right(conversation.get_keystore(conversation_id).await?),
    };

    Ok(keystore)
}<|MERGE_RESOLUTION|>--- conflicted
+++ resolved
@@ -40,11 +40,7 @@
     multipass::MultiPassEventKind,
     raygun::{
         AttachmentEventStream, AttachmentKind, Conversation, ConversationSettings,
-<<<<<<< HEAD
-        ConversationType, DirectConversationSettings, GroupSettings, Location, LocationStream,
-=======
         ConversationType, DirectConversationSettings, GroupSettings, Location, LocationKind,
->>>>>>> d8bb96e1
         MessageEvent, MessageEventKind, MessageOptions, MessageReference, MessageStatus,
         MessageType, Messages, MessagesType, PinState, RayGunEventKind, ReactionState,
     },
