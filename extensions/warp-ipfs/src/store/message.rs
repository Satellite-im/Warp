--- conflicted
+++ resolved
@@ -23,12 +23,9 @@
     stream::{self, BoxStream, FuturesUnordered, SelectAll},
     FutureExt, SinkExt, Stream, StreamExt, TryFutureExt,
 };
-<<<<<<< HEAD
 use indexmap::IndexMap;
-use libipld::Cid;
-=======
 use ipld_core::cid::Cid;
->>>>>>> 2d6bf0a8
+
 use rust_ipfs::{libp2p::gossipsub::Message, p2p::MultiaddrExt, Ipfs, IpfsPath, Keypair, PeerId};
 
 use serde::{Deserialize, Serialize};
