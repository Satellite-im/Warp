use chrono::Utc;
use either::Either;
use tracing::info;

use std::{
    collections::{
        btree_map::Entry as BTreeEntry, hash_map::Entry as HashEntry, BTreeMap, HashMap, HashSet,
    },
    ffi::OsStr,
    future::IntoFuture,
    path::{Path, PathBuf},
    sync::Arc,
    time::{Duration, Instant},
};

use futures::{
    channel::{mpsc, oneshot},
    pin_mut,
    stream::{BoxStream, FuturesUnordered, SelectAll},
    SinkExt, Stream, StreamExt, TryFutureExt,
};
use libipld::Cid;
use rust_ipfs::{libp2p::gossipsub::Message, Ipfs, IpfsPath, PeerId};

use serde::{Deserialize, Serialize};
use tokio::{select, task::JoinHandle};
use tokio_util::sync::{CancellationToken, DropGuard};
use tracing::{error, warn};
use uuid::Uuid;
use warp::{
    constellation::{ConstellationProgressStream, Progression},
    crypto::{cipher::Cipher, generate, DID},
    error::Error,
    multipass::MultiPassEventKind,
    raygun::{
        AttachmentEventStream, AttachmentKind, Conversation, ConversationSettings,
        ConversationType, DirectConversationSettings, GroupSettings, Location, MessageEvent,
        MessageEventKind, MessageOptions, MessageReference, MessageStatus, MessageType, Messages,
        MessagesType, PinState, RayGunEventKind, ReactionState,
    },
};

use crate::store::{
    conversation::{ConversationDocument, MessageDocument},
    discovery::Discovery,
    ecdh_decrypt, ecdh_encrypt, ecdh_shared_key,
    event_subscription::EventSubscription,
    files::FileStore,
    generate_shared_topic,
    identity::IdentityStore,
    keystore::Keystore,
    payload::Payload,
    sign_serde, verify_serde_sig, ConversationEvents, ConversationRequestKind,
    ConversationRequestResponse, ConversationResponseKind, ConversationUpdateKind, DidExt,
    MessagingEvents, PeerTopic,
};

use super::document::root::RootDocumentMap;

pub type DownloadStream = BoxStream<'static, Result<Vec<u8>, Error>>;

#[allow(clippy::large_enum_variant)]
enum MessagingCommand {
    GetDocument {
        id: Uuid,
        response: oneshot::Sender<Result<ConversationDocument, Error>>,
    },
    GetKeystore {
        id: Uuid,
        response: oneshot::Sender<Result<Keystore, Error>>,
    },
    SetDocument {
        document: ConversationDocument,
        response: oneshot::Sender<Result<(), Error>>,
    },
    SetKeystore {
        id: Uuid,
        document: Keystore,
        response: oneshot::Sender<Result<(), Error>>,
    },
    Delete {
        id: Uuid,
        response: oneshot::Sender<Result<ConversationDocument, Error>>,
    },
    Contains {
        id: Uuid,
        response: oneshot::Sender<Result<bool, Error>>,
    },
    List {
        response: oneshot::Sender<Result<Vec<ConversationDocument>, Error>>,
    },
    LoadConversations {
        response: oneshot::Sender<Result<(), Error>>,
    },
    Subscribe {
        id: Uuid,
        response: oneshot::Sender<Result<tokio::sync::broadcast::Sender<MessageEventKind>, Error>>,
    },

    CreateConversation {
        did: DID,
        response: oneshot::Sender<Result<Conversation, Error>>,
    },
    CreateGroupConversation {
        name: Option<String>,
        recipients: HashSet<DID>,
        settings: GroupSettings,
        response: oneshot::Sender<Result<Conversation, Error>>,
    },
    GetMessage {
        conversation_id: Uuid,
        message_id: Uuid,
        response: oneshot::Sender<Result<warp::raygun::Message, Error>>,
    },
    GetMessages {
        conversation_id: Uuid,
        opt: MessageOptions,
        response: oneshot::Sender<Result<Messages, Error>>,
    },
    GetMessagesCount {
        conversation_id: Uuid,
        response: oneshot::Sender<Result<usize, Error>>,
    },
    GetMessageReference {
        conversation_id: Uuid,
        message_id: Uuid,
        response: oneshot::Sender<Result<MessageReference, Error>>,
    },
    GetMessageReferences {
        conversation_id: Uuid,
        opt: MessageOptions,
        response: oneshot::Sender<Result<BoxStream<'static, MessageReference>, Error>>,
    },
    DeleteConversation {
        conversation_id: Uuid,
        response: oneshot::Sender<Result<(), Error>>,
    },
    UpdateConversationName {
        conversation_id: Uuid,
        name: String,
        response: oneshot::Sender<Result<(), Error>>,
    },
    UpdateConversationSettings {
        conversation_id: Uuid,
        settings: ConversationSettings,
        response: oneshot::Sender<Result<(), Error>>,
    },
    AddRecipient {
        conversation_id: Uuid,
        did: DID,
        response: oneshot::Sender<Result<(), Error>>,
    },
    RemoveRecipient {
        conversation_id: Uuid,
        did: DID,
        response: oneshot::Sender<Result<(), Error>>,
    },
    MessageStatus {
        conversation_id: Uuid,
        message_id: Uuid,
        response: oneshot::Sender<Result<MessageStatus, Error>>,
    },
    SendMessage {
        conversation_id: Uuid,
        lines: Vec<String>,
        response: oneshot::Sender<Result<Uuid, Error>>,
    },
    EditMessage {
        conversation_id: Uuid,
        message_id: Uuid,
        lines: Vec<String>,
        response: oneshot::Sender<Result<(), Error>>,
    },
    Reply {
        conversation_id: Uuid,
        message_id: Uuid,
        lines: Vec<String>,
        response: oneshot::Sender<Result<Uuid, Error>>,
    },
    DeleteMessage {
        conversation_id: Uuid,
        message_id: Uuid,
        response: oneshot::Sender<Result<(), Error>>,
    },
    PinMessage {
        conversation_id: Uuid,
        message_id: Uuid,
        state: PinState,
        response: oneshot::Sender<Result<(), Error>>,
    },
    React {
        conversation_id: Uuid,
        message_id: Uuid,
        state: ReactionState,
        emoji: String,
        response: oneshot::Sender<Result<(), Error>>,
    },
    Attach {
        conversation_id: Uuid,
        message_id: Option<Uuid>,
        locations: Vec<Location>,
        messages: Vec<String>,
        response: oneshot::Sender<Result<(Uuid, AttachmentEventStream), Error>>,
    },
    Download {
        conversation_id: Uuid,
        message_id: Uuid,
        file: String,
        path: PathBuf,
        response: oneshot::Sender<Result<ConstellationProgressStream, Error>>,
    },
    DownloadStream {
        conversation_id: Uuid,
        message_id: Uuid,
        file: String,
        response: oneshot::Sender<Result<DownloadStream, Error>>,
    },
    SendEvent {
        conversation_id: Uuid,
        event: MessageEvent,
        response: oneshot::Sender<Result<(), Error>>,
    },
    CancelEvent {
        conversation_id: Uuid,
        event: MessageEvent,
        response: oneshot::Sender<Result<(), Error>>,
    },
}

#[derive(Clone)]
pub struct MessageStore {
    command_tx: mpsc::Sender<MessagingCommand>,
    _task_cancellation: Arc<DropGuard>,
}

#[allow(clippy::too_many_arguments)]
impl MessageStore {
    pub async fn new(
        ipfs: &Ipfs,
        path: Option<PathBuf>,
        discovery: Discovery,
        keypair: Arc<DID>,
        file: FileStore,
        event: EventSubscription<RayGunEventKind>,
        identity: IdentityStore,
    ) -> Self {
        info!("Initializing MessageStore");

        if let Some(path) = path.as_ref() {
            if !path.exists() {
                tokio::fs::create_dir_all(path)
                    .await
                    .expect("able to create directory");
            }
        }

        let cid = match path.as_ref() {
            Some(path) => tokio::fs::read(path.join(".message_id"))
                .await
                .map(|bytes| String::from_utf8_lossy(&bytes).to_string())
                .ok()
                .and_then(|cid_str| cid_str.parse().ok()),
            None => None,
        };

        let (tx, rx) = futures::channel::mpsc::channel(0);

        let token = CancellationToken::new();
        let drop_guard = token.clone().drop_guard();

        tokio::spawn({
            let ipfs = ipfs.clone();
            let keypair = keypair.clone();
            async move {
                let root = identity.root_document().clone();
                let (atx, arx) = mpsc::channel(1);
                let mut task = ConversationTask {
                    ipfs,
                    event_handler: Default::default(),
                    keypair,
                    path,
                    cid,
                    topic_stream: Default::default(),
                    conversation_task: HashMap::new(),
                    identity,
                    command_rx: rx,
                    root,
                    discovery,
                    file,
                    event,
                    attachment_rx: arx,
                    attachment_tx: atx,
                    pending_key_exchange: Default::default(),
                    queue: Default::default(),
                };
                select! {
                    _ = token.cancelled() => {}
                    _ = task.run() => {}
                }
            }
        });

        let conversation = Self {
            command_tx: tx,
            _task_cancellation: Arc::new(drop_guard),
        };

        if let Err(e) = conversation.load_conversations().await {
            tracing::warn!("Unable to load conversations: {e}");
        }

        conversation
    }
}

impl MessageStore {
    pub async fn get_conversation(&self, id: Uuid) -> Result<Conversation, Error> {
        let document = self.get(id).await?;
        Ok(document.into())
    }

    pub async fn list_conversations(&self) -> Result<Vec<Conversation>, Error> {
        self.list()
            .await
            .map(|list| list.into_iter().map(|document| document.into()).collect())
    }

    pub async fn get_conversation_stream(
        &self,
        conversation_id: Uuid,
    ) -> Result<impl Stream<Item = MessageEventKind>, Error> {
        let mut rx = self.subscribe(conversation_id).await?.subscribe();
        Ok(async_stream::stream! {
            loop {
                match rx.recv().await {
                    Ok(event) => yield event,
                    Err(tokio::sync::broadcast::error::RecvError::Closed) => break,
                    Err(_) => {}
                };
            }
        })
    }

    pub async fn get(&self, id: Uuid) -> Result<ConversationDocument, Error> {
        let (tx, rx) = oneshot::channel();
        let _ = self
            .command_tx
            .clone()
            .send(MessagingCommand::GetDocument { id, response: tx })
            .await;
        rx.await.map_err(anyhow::Error::from)?
    }

    pub async fn get_keystore(&self, id: Uuid) -> Result<Keystore, Error> {
        let (tx, rx) = oneshot::channel();
        let _ = self
            .command_tx
            .clone()
            .send(MessagingCommand::GetKeystore { id, response: tx })
            .await;
        rx.await.map_err(anyhow::Error::from)?
    }

    pub async fn contains(&self, id: Uuid) -> Result<bool, Error> {
        let (tx, rx) = oneshot::channel();
        let _ = self
            .command_tx
            .clone()
            .send(MessagingCommand::Contains { id, response: tx })
            .await;
        rx.await.map_err(anyhow::Error::from)?
    }

    pub async fn set(&self, document: ConversationDocument) -> Result<(), Error> {
        let (tx, rx) = oneshot::channel();
        let _ = self
            .command_tx
            .clone()
            .send(MessagingCommand::SetDocument {
                document,
                response: tx,
            })
            .await;
        rx.await.map_err(anyhow::Error::from)?
    }

    pub async fn set_keystore(&self, id: Uuid, document: Keystore) -> Result<(), Error> {
        let (tx, rx) = oneshot::channel();
        let _ = self
            .command_tx
            .clone()
            .send(MessagingCommand::SetKeystore {
                id,
                document,
                response: tx,
            })
            .await;
        rx.await.map_err(anyhow::Error::from)?
    }

    pub async fn delete(&self, id: Uuid) -> Result<ConversationDocument, Error> {
        let (tx, rx) = oneshot::channel();
        let _ = self
            .command_tx
            .clone()
            .send(MessagingCommand::Delete { id, response: tx })
            .await;
        rx.await.map_err(anyhow::Error::from)?
    }

    pub async fn list(&self) -> Result<Vec<ConversationDocument>, Error> {
        let (tx, rx) = oneshot::channel();
        let _ = self
            .command_tx
            .clone()
            .send(MessagingCommand::List { response: tx })
            .await;
        rx.await.map_err(anyhow::Error::from)?
    }

    pub async fn load_conversations(&self) -> Result<(), Error> {
        let (tx, rx) = oneshot::channel();
        let _ = self
            .command_tx
            .clone()
            .send(MessagingCommand::LoadConversations { response: tx })
            .await;
        rx.await.map_err(anyhow::Error::from)?
    }

    pub async fn subscribe(
        &self,
        id: Uuid,
    ) -> Result<tokio::sync::broadcast::Sender<MessageEventKind>, Error> {
        let (tx, rx) = oneshot::channel();
        let _ = self
            .command_tx
            .clone()
            .send(MessagingCommand::Subscribe { id, response: tx })
            .await;
        rx.await.map_err(anyhow::Error::from)?
    }

    pub async fn create_conversation(&self, did: &DID) -> Result<Conversation, Error> {
        let (tx, rx) = oneshot::channel();
        let _ = self
            .command_tx
            .clone()
            .send(MessagingCommand::CreateConversation {
                did: did.clone(),
                response: tx,
            })
            .await;
        rx.await.map_err(anyhow::Error::from)?
    }

    pub async fn create_group_conversation(
        &self,
        name: Option<String>,
        members: HashSet<DID>,
        settings: GroupSettings,
    ) -> Result<Conversation, Error> {
        let (tx, rx) = oneshot::channel();
        let _ = self
            .command_tx
            .clone()
            .send(MessagingCommand::CreateGroupConversation {
                name,
                recipients: members,
                settings,
                response: tx,
            })
            .await;
        rx.await.map_err(anyhow::Error::from)?
    }

    pub async fn get_message(
        &self,
        conversation_id: Uuid,
        message_id: Uuid,
    ) -> Result<warp::raygun::Message, Error> {
        let (tx, rx) = oneshot::channel();
        let _ = self
            .command_tx
            .clone()
            .send(MessagingCommand::GetMessage {
                conversation_id,
                message_id,
                response: tx,
            })
            .await;
        rx.await.map_err(anyhow::Error::from)?
    }

    pub async fn get_messages(
        &self,
        conversation_id: Uuid,
        opt: MessageOptions,
    ) -> Result<Messages, Error> {
        let (tx, rx) = oneshot::channel();
        let _ = self
            .command_tx
            .clone()
            .send(MessagingCommand::GetMessages {
                conversation_id,
                opt,
                response: tx,
            })
            .await;
        rx.await.map_err(anyhow::Error::from)?
    }

    pub async fn messages_count(&self, conversation_id: Uuid) -> Result<usize, Error> {
        let (tx, rx) = oneshot::channel();
        let _ = self
            .command_tx
            .clone()
            .send(MessagingCommand::GetMessagesCount {
                conversation_id,
                response: tx,
            })
            .await;
        rx.await.map_err(anyhow::Error::from)?
    }

    pub async fn get_message_reference(
        &self,
        conversation_id: Uuid,
        message_id: Uuid,
    ) -> Result<MessageReference, Error> {
        let (tx, rx) = oneshot::channel();
        let _ = self
            .command_tx
            .clone()
            .send(MessagingCommand::GetMessageReference {
                conversation_id,
                message_id,
                response: tx,
            })
            .await;
        rx.await.map_err(anyhow::Error::from)?
    }

    pub async fn get_message_references(
        &self,
        conversation_id: Uuid,
        opt: MessageOptions,
    ) -> Result<BoxStream<'static, MessageReference>, Error> {
        let (tx, rx) = oneshot::channel();
        let _ = self
            .command_tx
            .clone()
            .send(MessagingCommand::GetMessageReferences {
                conversation_id,
                opt,
                response: tx,
            })
            .await;
        rx.await.map_err(anyhow::Error::from)?
    }

    pub async fn update_conversation_name<S: Into<String>>(
        &self,
        conversation_id: Uuid,
        name: S,
    ) -> Result<(), Error> {
        let name = name.into();
        let (tx, rx) = oneshot::channel();
        let _ = self
            .command_tx
            .clone()
            .send(MessagingCommand::UpdateConversationName {
                conversation_id,
                name,
                response: tx,
            })
            .await;
        rx.await.map_err(anyhow::Error::from)?
    }

    pub async fn update_conversation_settings(
        &self,
        conversation_id: Uuid,
        settings: ConversationSettings,
    ) -> Result<(), Error> {
        let (tx, rx) = oneshot::channel();
        let _ = self
            .command_tx
            .clone()
            .send(MessagingCommand::UpdateConversationSettings {
                conversation_id,
                settings,
                response: tx,
            })
            .await;
        rx.await.map_err(anyhow::Error::from)?
    }

    pub async fn delete_conversation(&self, conversation_id: Uuid) -> Result<(), Error> {
        let (tx, rx) = oneshot::channel();
        let _ = self
            .command_tx
            .clone()
            .send(MessagingCommand::DeleteConversation {
                conversation_id,
                response: tx,
            })
            .await;
        rx.await.map_err(anyhow::Error::from)?
    }

    pub async fn add_recipient(&self, conversation_id: Uuid, did: &DID) -> Result<(), Error> {
        let (tx, rx) = oneshot::channel();
        let _ = self
            .command_tx
            .clone()
            .send(MessagingCommand::AddRecipient {
                conversation_id,
                did: did.clone(),
                response: tx,
            })
            .await;
        rx.await.map_err(anyhow::Error::from)?
    }

    pub async fn remove_recipient(&self, conversation_id: Uuid, did: &DID) -> Result<(), Error> {
        let (tx, rx) = oneshot::channel();
        let _ = self
            .command_tx
            .clone()
            .send(MessagingCommand::RemoveRecipient {
                conversation_id,
                did: did.clone(),
                response: tx,
            })
            .await;
        rx.await.map_err(anyhow::Error::from)?
    }

    pub async fn message_status(
        &self,
        conversation_id: Uuid,
        message_id: Uuid,
    ) -> Result<MessageStatus, Error> {
        let (tx, rx) = oneshot::channel();
        let _ = self
            .command_tx
            .clone()
            .send(MessagingCommand::MessageStatus {
                conversation_id,
                message_id,
                response: tx,
            })
            .await;
        rx.await.map_err(anyhow::Error::from)?
    }

    pub async fn send_message(
        &self,
        conversation_id: Uuid,
        lines: Vec<String>,
    ) -> Result<Uuid, Error> {
        let (tx, rx) = oneshot::channel();
        let _ = self
            .command_tx
            .clone()
            .send(MessagingCommand::SendMessage {
                conversation_id,
                lines,
                response: tx,
            })
            .await;
        rx.await.map_err(anyhow::Error::from)?
    }

    pub async fn edit_message(
        &self,
        conversation_id: Uuid,
        message_id: Uuid,
        lines: Vec<String>,
    ) -> Result<(), Error> {
        let (tx, rx) = oneshot::channel();
        let _ = self
            .command_tx
            .clone()
            .send(MessagingCommand::EditMessage {
                conversation_id,
                message_id,
                lines,
                response: tx,
            })
            .await;
        rx.await.map_err(anyhow::Error::from)?
    }

    pub async fn reply(
        &self,
        conversation_id: Uuid,
        message_id: Uuid,
        lines: Vec<String>,
    ) -> Result<Uuid, Error> {
        let (tx, rx) = oneshot::channel();
        let _ = self
            .command_tx
            .clone()
            .send(MessagingCommand::Reply {
                conversation_id,
                message_id,
                lines,
                response: tx,
            })
            .await;
        rx.await.map_err(anyhow::Error::from)?
    }

    pub async fn delete_message(
        &self,
        conversation_id: Uuid,
        message_id: Uuid,
    ) -> Result<(), Error> {
        let (tx, rx) = oneshot::channel();
        let _ = self
            .command_tx
            .clone()
            .send(MessagingCommand::DeleteMessage {
                conversation_id,
                message_id,
                response: tx,
            })
            .await;
        rx.await.map_err(anyhow::Error::from)?
    }

    pub async fn pin_message(
        &self,
        conversation_id: Uuid,
        message_id: Uuid,
        state: PinState,
    ) -> Result<(), Error> {
        let (tx, rx) = oneshot::channel();
        let _ = self
            .command_tx
            .clone()
            .send(MessagingCommand::PinMessage {
                conversation_id,
                message_id,
                state,
                response: tx,
            })
            .await;
        rx.await.map_err(anyhow::Error::from)?
    }

    pub async fn react<S: Into<String>>(
        &self,
        conversation_id: Uuid,
        message_id: Uuid,
        state: ReactionState,
        emoji: S,
    ) -> Result<(), Error> {
        let emoji = emoji.into();
        let (tx, rx) = oneshot::channel();
        let _ = self
            .command_tx
            .clone()
            .send(MessagingCommand::React {
                conversation_id,
                message_id,
                state,
                emoji,
                response: tx,
            })
            .await;
        rx.await.map_err(anyhow::Error::from)?
    }

    pub async fn attach(
        &self,
        conversation_id: Uuid,
        message_id: Option<Uuid>,
        locations: Vec<Location>,
        messages: Vec<String>,
    ) -> Result<(Uuid, AttachmentEventStream), Error> {
        let (tx, rx) = oneshot::channel();
        let _ = self
            .command_tx
            .clone()
            .send(MessagingCommand::Attach {
                conversation_id,
                message_id,
                locations,
                messages,
                response: tx,
            })
            .await;
        rx.await.map_err(anyhow::Error::from)?
    }

    pub async fn download<S: Into<String>, P: AsRef<Path>>(
        &self,
        conversation_id: Uuid,
        message_id: Uuid,
        file: S,
        path: P,
    ) -> Result<ConstellationProgressStream, Error> {
        let file = file.into();
        let path = path.as_ref().to_path_buf();

        let (tx, rx) = oneshot::channel();
        let _ = self
            .command_tx
            .clone()
            .send(MessagingCommand::Download {
                conversation_id,
                message_id,
                file,
                path,
                response: tx,
            })
            .await;
        rx.await.map_err(anyhow::Error::from)?
    }

    pub async fn download_stream<S: Into<String>>(
        &self,
        conversation_id: Uuid,
        message_id: Uuid,
        file: S,
    ) -> Result<DownloadStream, Error> {
        let file = file.into();

        let (tx, rx) = oneshot::channel();
        let _ = self
            .command_tx
            .clone()
            .send(MessagingCommand::DownloadStream {
                conversation_id,
                message_id,
                file,
                response: tx,
            })
            .await;
        rx.await.map_err(anyhow::Error::from)?
    }

    pub async fn send_event(
        &self,
        conversation_id: Uuid,
        event: MessageEvent,
    ) -> Result<(), Error> {
        let (tx, rx) = oneshot::channel();
        let _ = self
            .command_tx
            .clone()
            .send(MessagingCommand::SendEvent {
                conversation_id,
                event,
                response: tx,
            })
            .await;
        rx.await.map_err(anyhow::Error::from)?
    }

    pub async fn cancel_event(
        &self,
        conversation_id: Uuid,
        event: MessageEvent,
    ) -> Result<(), Error> {
        let (tx, rx) = oneshot::channel();
        let _ = self
            .command_tx
            .clone()
            .send(MessagingCommand::CancelEvent {
                conversation_id,
                event,
                response: tx,
            })
            .await;
        rx.await.map_err(anyhow::Error::from)?
    }
}

type AttachmentChan = (Uuid, MessageDocument, oneshot::Sender<Result<(), Error>>);

struct ConversationTask {
    ipfs: Ipfs,
    cid: Option<Cid>,
    path: Option<PathBuf>,
    keypair: Arc<DID>,
    event_handler: HashMap<Uuid, tokio::sync::broadcast::Sender<MessageEventKind>>,
    topic_stream: SelectAll<mpsc::Receiver<ConversationStreamData>>,
    conversation_task: HashMap<Uuid, JoinHandle<()>>,
    root: RootDocumentMap,
    file: FileStore,
    event: EventSubscription<RayGunEventKind>,
    identity: IdentityStore,
    discovery: Discovery,
    // used for attachments to store message on document and publish it to the network
    attachment_rx: mpsc::Receiver<AttachmentChan>,
    attachment_tx: mpsc::Sender<AttachmentChan>,
    command_rx: mpsc::Receiver<MessagingCommand>,

    pending_key_exchange: HashMap<Uuid, Vec<(DID, Vec<u8>, bool)>>,

    // Note: Temporary
    queue: HashMap<DID, Vec<Queue>>,
}

impl ConversationTask {
    async fn run(&mut self) {
        let mut identity_stream = self
            .identity
            .subscribe()
            .await
            .expect("Channel isnt dropped");

        let stream = self
            .ipfs
            .pubsub_subscribe(self.keypair.messaging())
            .await
            .expect("valid subscription");

        pin_mut!(stream);

        let mut queue_timer = tokio::time::interval(Duration::from_secs(1));

        let mut pending_exchange_timer = tokio::time::interval(Duration::from_secs(1));

        loop {
            tokio::select! {
                biased;
                Some(command) = self.command_rx.next() => {
                    match command {
                        MessagingCommand::GetDocument { id, response } => {
                            let _ = response.send(self.get(id).await);
                        }
                        MessagingCommand::SetDocument { document, response } => {
                            let _ = response.send(self.set_document(document).await);
                        }
                        MessagingCommand::List { response } => {
                            let _ = response.send(Ok(self.list().await));
                        }
                        MessagingCommand::LoadConversations { response } => {
                            let _ = response.send(self.load_conversations().await);
                        }
                        MessagingCommand::Delete { id, response } => {
                            let _ = response.send(self.delete(id).await);
                        }
                        MessagingCommand::Subscribe { id, response } => {
                            let _ = response.send(self.subscribe(id).await);
                        }
                        MessagingCommand::Contains { id, response } => {
                            let _ = response.send(Ok(self.contains(id).await));
                        }
                        MessagingCommand::GetKeystore { id, response } => {
                            let _ = response.send(self.get_keystore(id).await);
                        }
                        MessagingCommand::SetKeystore {
                            id,
                            document,
                            response,
                        } => {
                            let _ = response.send(self.set_keystore(id, document).await);
                        }
                        MessagingCommand::CreateConversation { did, response } => {
                            _ = response.send(self.create_conversation(&did).await);
                        },
                        MessagingCommand::CreateGroupConversation { name, recipients, settings, response } => {
                            _ = response.send(self.create_group_conversation(name, recipients, settings).await);
                        },
                        MessagingCommand::GetMessageReference { conversation_id, message_id, response } => {
                            _ = response.send(self.get_message_reference(conversation_id, message_id).await);
                        },
                        MessagingCommand::GetMessageReferences { conversation_id, opt, response } => {
                            _ = response.send(self.get_message_references(conversation_id, opt).await)
                        },
                        MessagingCommand::GetMessage { conversation_id, message_id, response } => {
                            _ = response.send(self.get_message(conversation_id, message_id).await);
                        },
                        MessagingCommand::GetMessages { conversation_id, opt, response } => {
                            _ = response.send(self.get_messages(conversation_id, opt).await)
                        },
                        MessagingCommand::GetMessagesCount { conversation_id, response } => {
                            _ = response.send(self.messages_count(conversation_id).await)
                        }
                        MessagingCommand::DeleteConversation { conversation_id, response } => {
                            _ = response.send(self.delete_conversation(conversation_id, true).await)
                        },
                        MessagingCommand::UpdateConversationName { conversation_id, name, response } => {
                            _ = response.send(self.update_conversation_name(conversation_id, &name).await)
                        },
                        MessagingCommand::UpdateConversationSettings { conversation_id, settings, response } => {
                            _ = response.send(self.update_conversation_settings(conversation_id, settings).await)
                        },
                        MessagingCommand::AddRecipient { conversation_id, did, response } => {
                            _ = response.send(self.add_recipient(conversation_id, &did).await)
                        },
                        MessagingCommand::RemoveRecipient { conversation_id, did, response } => {
                            _ = response.send(self.remove_recipient(conversation_id, &did, true).await)
                        },
                        MessagingCommand::MessageStatus { conversation_id, message_id, response } => {
                            _ = response.send(self.message_status(conversation_id, message_id).await)
                        },
                        MessagingCommand::SendMessage { conversation_id, lines, response } => {
                            _ = response.send(self.send_message(conversation_id, lines).await)
                        },
                        MessagingCommand::EditMessage { conversation_id, message_id, lines, response } => {
                            _ = response.send(self.edit_message(conversation_id, message_id, lines).await)
                        },
                        MessagingCommand::Reply { conversation_id, message_id, lines, response } => {
                            _ = response.send(self.reply_message(conversation_id, message_id, lines).await)
                        },
                        MessagingCommand::DeleteMessage { conversation_id, message_id, response } => {
                            _ = response.send(self.delete_message(conversation_id, message_id, true).await)
                        },
                        MessagingCommand::PinMessage { conversation_id, message_id, state, response } => {
                            _ = response.send(self.pin_message(conversation_id, message_id, state).await)
                        },
                        MessagingCommand::React { conversation_id, message_id, state, emoji, response } => {
                            _ = response.send(self.react(conversation_id, message_id, state, emoji).await)
                        },
                        MessagingCommand::Attach { conversation_id, message_id, locations, messages, response } => {
                            _ = response.send(self.attach(conversation_id, message_id, locations, messages).await)
                        },
                        MessagingCommand::Download { conversation_id, message_id, file, path, response } => {
                            _ = response.send(self.download(conversation_id, message_id, &file, path).await)
                        },
                        MessagingCommand::DownloadStream { conversation_id, message_id, file, response } => {
                            _ = response.send(self.download_stream(conversation_id, message_id, &file).await)
                        },
                        MessagingCommand::SendEvent { conversation_id, event, response } => {
                            _ = response.send(self.send_event(conversation_id, event).await)
                        }
                        MessagingCommand::CancelEvent { conversation_id, event, response } => {
                            _ = response.send(self.cancel_event(conversation_id, event).await)
                        }
                    }
                }
                Some((conversation_id, message, response)) = self.attachment_rx.next() => {
                    _ = response.send(self.store_direct_for_attachment(conversation_id, message).await);
                }
                Some(ev) = identity_stream.next() => {
                    if let Err(e) = process_identity_events(self, ev).await {
                        tracing::error!("Error processing identity events: {e}");
                    }
                }
                Some(message) = stream.next() => {
                    let payload = match Payload::from_bytes(&message.data) {
                        Ok(payload) => payload,
                        Err(e) => {
                            tracing::warn!("Failed to parse payload data: {e}");
                            continue;
                        }
                    };

                    let sender = payload.sender();

                    let data = match ecdh_decrypt(&self.keypair, Some(&sender), payload.data()) {
                        Ok(d) => d,
                        Err(e) => {
                            tracing::warn!(%sender, error = %e, "failed to decrypt message");
                            continue;
                        }
                    };

                    let events = match serde_json::from_slice::<ConversationEvents>(&data) {
                        Ok(ev) => ev,
                        Err(e) => {
                            tracing::warn!(%sender, error = %e, "failed to parse message");
                            continue;
                        }
                    };

                    if let Err(e) = process_conversation(self, payload, events).await {
                        tracing::error!(%sender, error = %e, "error processing conversation");
                    }
                }
                Some(item) = self.topic_stream.next() => {
                    match item {
                        ConversationStreamData::RequestResponse(conversation_id, _) |
                            ConversationStreamData::Event(conversation_id, _) |
                            ConversationStreamData::Message(conversation_id, _) if !self.contains(conversation_id).await => {
                                // Note: If the conversation is deleted prior to processing the events from stream
                                //       related to the specific we should then ignore those events.
                                //       Additionally, we could switch back to `StreamMap` and remove the stream
                                //       based on the conversation id to remove this check
                                continue
                        },
                        ConversationStreamData::RequestResponse(conversation_id, req) => {
                            let source = req.source;
                            if let Err(e) = process_request_response_event(self, conversation_id, req).await {
                                tracing::error!(%conversation_id, sender = ?source, error = %e, name = "request", "Failed to process payload");
                            }
                        },
                        ConversationStreamData::Event(conversation_id, ev) => {
                            let source = ev.source;
                            if let Err(e) = process_conversation_event(self, conversation_id, ev).await {
                                tracing::error!(%conversation_id, sender = ?source, error = %e, name = "ev", "Failed to process payload");
                            }
                        },
                        ConversationStreamData::Message(conversation_id, msg) => {
                            let source = msg.source;
                            if let Err(e) = self.process_msg_event(conversation_id, msg).await {
                                tracing::error!(%conversation_id, sender = ?source, error = %e, name = "msg", "Failed to process payload");
                            }
                        },
                    }
                }
                _ = queue_timer.tick() => {
                    _ = process_queue(self).await;
                }
                _ = pending_exchange_timer.tick() => {
                    _ = process_pending_payload(self).await;
                }
            }
        }
    }

    async fn load_conversations(&mut self) -> Result<(), Error> {
        let mut stream = self.list_stream();
        while let Some(conversation) = stream.next().await {
            let id = conversation.id();

            if let Err(e) = self.create_conversation_task(id).await {
                tracing::error!(id = %id, error = %e, "Failed to load conversation");
            }
        }

        if let Some(path) = self.path.as_ref() {
            if let Ok(data) = tokio::fs::read(path.join(".messaging_queue"))
                .and_then(|data| async move {
                    serde_json::from_slice(&data)
                        .map_err(|e| std::io::Error::new(std::io::ErrorKind::InvalidData, e))
                })
                .await
            {
                self.queue = data;
            }
        }

        Ok(())
    }

    async fn create_conversation(&mut self, did: &DID) -> Result<Conversation, Error> {
        //TODO: maybe use root document to directly check
        // if self.with_friends.load(Ordering::SeqCst) && !self.identity.is_friend(did_key).await? {
        //     return Err(Error::FriendDoesntExist);
        // }

        if self.root.is_blocked(did).await.unwrap_or_default() {
            return Err(Error::PublicKeyIsBlocked);
        }

        if did == &*self.keypair {
            return Err(Error::CannotCreateConversation);
        }

        if let Some(conversation) = self
            .list()
            .await
            .iter()
            .find(|conversation| {
                conversation.conversation_type == ConversationType::Direct
                    && conversation.recipients().contains(did)
                    && conversation.recipients().contains(&self.keypair)
            })
            .map(Conversation::from)
        {
            return Err(Error::ConversationExist { conversation });
        }

        //Temporary limit
        // if self.list_conversations().await.unwrap_or_default().len() >= 256 {
        //     return Err(Error::ConversationLimitReached);
        // }

        if !self.discovery.contains(did).await {
            self.discovery.insert(did).await?;
        }

        let settings = DirectConversationSettings::default();
        let conversation = ConversationDocument::new_direct(
            &self.keypair,
            [(*self.keypair).clone(), did.clone()],
            settings,
        )?;

        let convo_id = conversation.id();

        self.set_document(conversation.clone()).await?;

        self.create_conversation_task(convo_id).await?;

        let peer_id = did.to_peer_id()?;

        let event = ConversationEvents::NewConversation {
            recipient: (*self.keypair).clone(),
            settings,
        };

        let bytes = ecdh_encrypt(&self.keypair, Some(did), serde_json::to_vec(&event)?)?;
        let signature = sign_serde(&self.keypair, &bytes)?;

        let payload = Payload::new(&self.keypair, &bytes, &signature);

        let peers = self.ipfs.pubsub_peers(Some(did.messaging())).await?;

        if !peers.contains(&peer_id)
            || (peers.contains(&peer_id)
                && self
                    .ipfs
                    .pubsub_publish(did.messaging(), payload.to_bytes()?)
                    .await
                    .is_err())
        {
            warn!(conversation_id = %convo_id, "Unable to publish to topic. Queuing event");
            self.queue_event(
                did.clone(),
                Queue::direct(
                    convo_id,
                    None,
                    peer_id,
                    did.messaging(),
                    payload.data().to_vec(),
                ),
            )
            .await;
        }

        self.event
            .emit(RayGunEventKind::ConversationCreated {
                conversation_id: convo_id,
            })
            .await;

        Ok(Conversation::from(&conversation))
    }

    pub async fn create_group_conversation(
        &mut self,
        name: Option<String>,
        mut recipients: HashSet<DID>,
        settings: GroupSettings,
    ) -> Result<Conversation, Error> {
        let own_did = &*(self.keypair.clone());

        if recipients.contains(own_did) {
            return Err(Error::CannotCreateConversation);
        }

        if let Some(name) = name.as_ref() {
            let name_length = name.trim().len();

            if name_length == 0 || name_length > 255 {
                return Err(Error::InvalidLength {
                    context: "name".into(),
                    current: name_length,
                    minimum: Some(1),
                    maximum: Some(255),
                });
            }
        }

        let mut removal = vec![];

        for did in recipients.iter() {
            let is_blocked = self.root.is_blocked(did).await?;
            let is_blocked_by = self.root.is_blocked_by(did).await?;
            if is_blocked || is_blocked_by {
                tracing::info!("{did} is blocked.. removing from list");
                removal.push(did.clone());
            }
        }

        for did in removal {
            recipients.remove(&did);
        }

        //Temporary limit
        // if self.list_conversations().await.unwrap_or_default().len() >= 256 {
        //     return Err(Error::ConversationLimitReached);
        // }

        for recipient in &recipients {
            if !self.discovery.contains(recipient).await {
                let _ = self.discovery.insert(recipient).await.ok();
            }
        }

        let restricted = self.root.get_blocks().await.unwrap_or_default();

        let conversation =
            ConversationDocument::new_group(own_did, name, recipients, &restricted, settings)?;

        let recipient = conversation.recipients();

        let conversation_id = conversation.id();

        self.set_document(conversation).await?;

        let mut keystore = Keystore::new(conversation_id);
        keystore.insert(own_did, own_did, warp::crypto::generate::<64>())?;

        self.set_keystore(conversation_id, keystore).await?;

        self.create_conversation_task(conversation_id).await?;

        let peer_id_list = recipient
            .iter()
            .filter(|did| own_did.ne(did))
            .map(|did| (did.clone(), did))
            .filter_map(|(a, b)| b.to_peer_id().map(|pk| (a, pk)).ok())
            .collect::<Vec<_>>();

        let conversation = self.get(conversation_id).await?;

        let event = serde_json::to_vec(&ConversationEvents::NewGroupConversation {
            conversation: conversation.clone(),
        })?;

        for (did, peer_id) in peer_id_list {
            let bytes = ecdh_encrypt(own_did, Some(&did), &event)?;
            let signature = sign_serde(own_did, &bytes)?;

            let payload = Payload::new(own_did, &bytes, &signature);

            let peers = self.ipfs.pubsub_peers(Some(did.messaging())).await?;
            if !peers.contains(&peer_id)
                || (peers.contains(&peer_id)
                    && self
                        .ipfs
                        .pubsub_publish(did.messaging(), payload.to_bytes()?)
                        .await
                        .is_err())
            {
                warn!("Unable to publish to topic. Queuing event");
                self.queue_event(
                    did.clone(),
                    Queue::direct(
                        conversation_id,
                        None,
                        peer_id,
                        did.messaging(),
                        payload.data().to_vec(),
                    ),
                )
                .await;
            }
        }

        for recipient in recipient.iter().filter(|d| own_did.ne(d)) {
            if let Err(e) = self.request_key(conversation_id, recipient).await {
                tracing::warn!("Failed to send exchange request to {recipient}: {e}");
            }
        }

        self.event
            .emit(RayGunEventKind::ConversationCreated { conversation_id })
            .await;

        Ok(Conversation::from(&conversation))
    }

    async fn get(&self, id: Uuid) -> Result<ConversationDocument, Error> {
        let cid = match self.cid {
            Some(cid) => cid,
            None => return Err(Error::InvalidConversation),
        };

        let path = IpfsPath::from(cid).sub_path(&id.to_string())?;

        let document: ConversationDocument =
            match self.ipfs.get_dag(path).local().deserialized().await {
                Ok(d) => d,
                Err(_) => return Err(Error::InvalidConversation),
            };

        document.verify()?;

        if document.deleted {
            return Err(Error::InvalidConversation);
        }

        Ok(document)
    }

    pub async fn get_keystore(&self, id: Uuid) -> Result<Keystore, Error> {
        if !self.contains(id).await {
            return Err(Error::InvalidConversation);
        }

        self.root.get_conversation_keystore(id).await
    }

    pub async fn set_keystore(&mut self, id: Uuid, document: Keystore) -> Result<(), Error> {
        if !self.contains(id).await {
            return Err(Error::InvalidConversation);
        }

        let mut map = self.root.get_conversation_keystore_map().await?;

        let id = id.to_string();
        let cid = self.ipfs.dag().put().serialize(document).await?;

        map.insert(id, cid);

        self.set_keystore_map(map).await
    }

    pub async fn delete(&mut self, id: Uuid) -> Result<ConversationDocument, Error> {
        if !self.contains(id).await {
            return Err(Error::InvalidConversation);
        }

        let mut conversation = self.get(id).await?;

        if conversation.deleted {
            return Err(Error::InvalidConversation);
        }

        let list = conversation.messages.take();
        conversation.deleted = true;

        self.set_document(conversation.clone()).await?;

        if let Ok(mut ks_map) = self.root.get_conversation_keystore_map().await {
            if ks_map.remove(&id.to_string()).is_some() {
                if let Err(e) = self.set_keystore_map(ks_map).await {
                    warn!(conversation_id = %id, "Failed to remove keystore: {e}");
                }
            }
        }

        if let Some(cid) = list {
            let _ = self.ipfs.remove_block(cid, true).await;
        }

        Ok(conversation)
    }

    pub async fn list(&self) -> Vec<ConversationDocument> {
        self.list_stream().collect::<Vec<_>>().await
    }

    pub fn list_stream(&self) -> impl Stream<Item = ConversationDocument> + Unpin {
        let cid = match self.cid {
            Some(cid) => cid,
            None => return futures::stream::empty().boxed(),
        };

        let ipfs = self.ipfs.clone();

        let stream = async_stream::stream! {
            let conversation_map: BTreeMap<String, Cid> = ipfs
                .get_dag(cid)
                .local()
                .deserialized()
                .await
                .unwrap_or_default();

            let unordered = FuturesUnordered::from_iter(
                conversation_map
                    .values()
                    .map(|cid| ipfs.get_dag(*cid).local().deserialized().into_future()),
            )
            .filter_map(|result: Result<ConversationDocument, _>| async move { result.ok() })
            .filter(|document| {
                let deleted = document.deleted;
                async move { !deleted }
            });

            for await conversation in unordered {
                yield conversation;
            }
        };

        stream.boxed()
    }

    pub async fn contains(&self, id: Uuid) -> bool {
        self.list_stream()
            .any(|conversation| async move { conversation.id() == id })
            .await
    }

    pub async fn set_keystore_map(&mut self, map: BTreeMap<String, Cid>) -> Result<(), Error> {
        self.root.set_conversation_keystore_map(map).await
    }

    pub async fn set_map(&mut self, map: BTreeMap<String, Cid>) -> Result<(), Error> {
        let cid = self.ipfs.dag().put().serialize(map).pin(true).await?;

        let old_map_cid = self.cid.replace(cid);

        if let Some(path) = self.path.as_ref() {
            let cid = cid.to_string();
            if let Err(e) = tokio::fs::write(path.join(".message_id"), cid).await {
                tracing::error!("Error writing to '.message_id': {e}.")
            }
        }

        if let Some(old_cid) = old_map_cid {
            if old_cid != cid && self.ipfs.is_pinned(&old_cid).await.unwrap_or_default() {
                self.ipfs.remove_pin(&old_cid).recursive().await?;
            }
        }

        Ok(())
    }

    pub async fn set_document(&mut self, mut document: ConversationDocument) -> Result<(), Error> {
        if let Some(creator) = document.creator.as_ref() {
            if creator.eq(&self.keypair)
                && matches!(document.conversation_type, ConversationType::Group { .. })
            {
                document.sign(&self.keypair)?;
            }
        }

        document.verify()?;

        let mut map = match self.cid {
            Some(cid) => self.ipfs.get_dag(cid).local().deserialized().await?,
            None => BTreeMap::new(),
        };

        let id = document.id().to_string();
        let cid = self.ipfs.dag().put().serialize(document).await?;

        map.insert(id, cid);

        self.set_map(map).await
    }

    pub async fn subscribe(
        &mut self,
        id: Uuid,
    ) -> Result<tokio::sync::broadcast::Sender<MessageEventKind>, Error> {
        if !self.contains(id).await {
            return Err(Error::InvalidConversation);
        }

        if let Some(tx) = self.event_handler.get(&id) {
            return Ok(tx.clone());
        }

        let (tx, _) = tokio::sync::broadcast::channel(1024);

        self.event_handler.insert(id, tx.clone());

        Ok(tx)
    }

    async fn queue_event(&mut self, did: DID, queue: Queue) {
        self.queue.entry(did).or_default().push(queue);
        self.save_queue().await
    }

    async fn save_queue(&self) {
        if let Some(path) = self.path.as_ref() {
            let bytes = match serde_json::to_vec(&self.queue) {
                Ok(bytes) => bytes,
                Err(e) => {
                    error!("Error serializing queue list into bytes: {e}");
                    return;
                }
            };

            if let Err(e) = tokio::fs::write(path.join(".messaging_queue"), bytes).await {
                error!("Error saving queue: {e}");
            }
        }
    }

    async fn process_msg_event(&mut self, id: Uuid, msg: Message) -> Result<(), Error> {
        let data = Payload::from_bytes(&msg.data)?;

        let own_did = &*self.keypair;

        let conversation = self.get(id).await?;

        let bytes = match conversation.conversation_type {
            ConversationType::Direct => {
                let list = conversation.recipients();

                let recipients = list
                    .iter()
                    .filter(|did| (*self.keypair).ne(did))
                    .collect::<Vec<_>>();

                let Some(member) = recipients.first() else {
                    tracing::warn!(id = %id, "participant is not in conversation");
                    return Err(Error::IdentityDoesntExist);
                };

                ecdh_decrypt(own_did, Some(member), data.data())?
            }
            ConversationType::Group { .. } => {
                let store = self.get_keystore(id).await?;

                let key = match store.get_latest(own_did, &data.sender()) {
                    Ok(key) => key,
                    Err(Error::PublicKeyDoesntExist) => {
                        // If we are not able to get the latest key from the store, this is because we are still awaiting on the response from the key exchange
                        // So what we should so instead is set aside the payload until we receive the key exchange then attempt to process it again

                        // Note: We can set aside the data without the payload being owned directly due to the data already been verified
                        //       so we can own the data directly without worrying about the lifetime
                        //       however, we may want to eventually validate the data to ensure it havent been tampered in some way
                        //       while waiting for the response.

                        self.pending_key_exchange.entry(id).or_default().push((
                            data.sender(),
                            data.data().to_vec(),
                            false,
                        ));

                        // Maybe send a request? Although we could, we should check to determine if one was previously sent or queued first,
                        // but for now we can leave this commented until the queue is removed and refactored.
                        // _ = self.request_key(id, &data.sender()).await;

                        // Note: We will mark this as `Ok` since this is pending request to be resolved
                        return Ok(());
                    }
                    Err(e) => {
                        tracing::warn!(id = %id, sender = %data.sender(), error = %e, "Failed to obtain key");
                        return Err(e);
                    }
                };

                Cipher::direct_decrypt(data.data(), &key)?
            }
        };

        let event = serde_json::from_slice::<MessagingEvents>(&bytes).map_err(|e| {
            tracing::warn!(id = %id, sender = %data.sender(), error = %e, "Failed to deserialize message");
            e
        })?;

        message_event(self, id, event).await?;

        Ok(())
    }

    async fn request_key(&mut self, conversation_id: Uuid, did: &DID) -> Result<(), Error> {
        let request = ConversationRequestResponse::Request {
            conversation_id,
            kind: ConversationRequestKind::Key,
        };

        let conversation = self.get(conversation_id).await?;

        if !conversation.recipients().contains(did) {
            //TODO: user is not a recipient of the conversation
            return Err(Error::PublicKeyInvalid);
        }

        let own_did = &self.keypair;

        let bytes = ecdh_encrypt(own_did, Some(did), serde_json::to_vec(&request)?)?;
        let signature = sign_serde(own_did, &bytes)?;

        let payload = Payload::new(own_did, &bytes, &signature);

        let topic = conversation.reqres_topic(did);

        let peers = self.ipfs.pubsub_peers(Some(topic.clone())).await?;
        let peer_id = did.to_peer_id()?;
        if !peers.contains(&peer_id)
            || (peers.contains(&peer_id)
                && self
                    .ipfs
                    .pubsub_publish(topic.clone(), payload.to_bytes()?)
                    .await
                    .is_err())
        {
            warn!(%conversation_id, "Unable to publish to topic");
            self.queue_event(
                did.clone(),
                Queue::direct(
                    conversation_id,
                    None,
                    peer_id,
                    topic.clone(),
                    payload.data().into(),
                ),
            )
            .await;
        }

        // TODO: Store request locally and hold any messages and events until key is received from peer

        Ok(())
    }

    pub async fn messages_count(&self, conversation_id: Uuid) -> Result<usize, Error> {
        self.get(conversation_id)
            .await?
            .messages_length(&self.ipfs)
            .await
    }

    async fn get_message(
        &self,
        conversation_id: Uuid,
        message_id: Uuid,
    ) -> Result<warp::raygun::Message, Error> {
        let conversation = self.get(conversation_id).await?;
        let keystore = pubkey_or_keystore(self, conversation_id, &self.keypair).await?;

        conversation
            .get_message(&self.ipfs, &self.keypair, message_id, keystore.as_ref())
            .await
    }

    async fn get_message_reference(
        &self,
        conversation_id: Uuid,
        message_id: Uuid,
    ) -> Result<MessageReference, Error> {
        let conversation = self.get(conversation_id).await?;
        conversation
            .get_message_document(&self.ipfs, message_id)
            .await
            .map(|document| document.into())
    }

    pub async fn get_message_references<'a>(
        &self,
        conversation_id: Uuid,
        opt: MessageOptions,
    ) -> Result<BoxStream<'a, MessageReference>, Error> {
        let conversation = self.get(conversation_id).await?;
        conversation
            .get_messages_reference_stream(&self.ipfs, opt)
            .await
    }

    pub async fn get_messages(
        &self,
        conversation_id: Uuid,
        opt: MessageOptions,
    ) -> Result<Messages, Error> {
        let conversation = self.get(conversation_id).await?;
        // let keystore = match conversation.conversation_type {
        //     ConversationType::Direct => None,
        //     ConversationType::Group { .. } => self.get_keystore(conversation_id).await.ok(),
        // };

        let keystore = pubkey_or_keystore(self, conversation_id, &self.keypair).await?;

        let m_type = opt.messages_type();
        match m_type {
            MessagesType::Stream => {
                let stream = conversation
                    .get_messages_stream(&self.ipfs, self.keypair.clone(), opt, keystore)
                    .await?;
                Ok(Messages::Stream(stream))
            }
            MessagesType::List => {
                let list = conversation
                    .get_messages(&self.ipfs, self.keypair.clone(), opt, keystore)
                    .await?;
                Ok(Messages::List(list))
            }
            MessagesType::Pages { .. } => {
                conversation
                    .get_messages_pages(&self.ipfs, &self.keypair, opt, keystore.as_ref())
                    .await
            }
        }
    }

    //TODO: Send a request to recipient(s) of the chat to ack if message been delivered if message is marked "sent" unless we receive an event acknowledging the message itself
    //Note:
    //  - For group chat, this can be ignored unless we decide to have a full acknowledgement from all recipients in which case, we can mark it as "sent"
    //    until all confirm to have received the message
    //  - If member sends an event stating that they do not have the message to grab the message from the store
    //    and send it them, with a map marking the attempt(s)
    pub async fn message_status(
        &self,
        conversation_id: Uuid,
        message_id: Uuid,
    ) -> Result<MessageStatus, Error> {
        let conversation = self.get(conversation_id).await?;

        if matches!(
            conversation.conversation_type,
            ConversationType::Group { .. }
        ) {
            //TODO: Handle message status for group
            return Err(Error::Unimplemented);
        }

        let messages = conversation.get_message_list(&self.ipfs).await?;

        if !messages.iter().any(|document| document.id == message_id) {
            return Err(Error::MessageNotFound);
        }

        let list = conversation
            .recipients()
            .iter()
            .filter(|did| (*self.keypair).ne(did))
            .cloned()
            .collect::<Vec<_>>();

        for peer in list {
            if let Some(list) = self.queue.get(&peer) {
                for item in list {
                    let Queue { id, m_id, .. } = item;
                    if conversation.id() == *id {
                        if let Some(m_id) = m_id {
                            if message_id == *m_id {
                                return Ok(MessageStatus::NotSent);
                            }
                        }
                    }
                }
            }
        }

        //Not a guarantee that it been sent but for now since the message exist locally and not marked in queue, we will assume it have been sent
        Ok(MessageStatus::Sent)
    }

    pub async fn send_message(
        &mut self,
        conversation_id: Uuid,
        messages: Vec<String>,
    ) -> Result<Uuid, Error> {
        let mut conversation = self.get(conversation_id).await?;
        let tx = self.subscribe(conversation_id).await?;

        if messages.is_empty() {
            return Err(Error::EmptyMessage);
        }

        let lines_value_length: usize = messages
            .iter()
            .filter(|s| !s.is_empty())
            .map(|s| s.trim())
            .map(|s| s.chars().count())
            .sum();

        if lines_value_length == 0 || lines_value_length > 4096 {
            error!("Length of message is invalid: Got {lines_value_length}; Expected 4096");
            return Err(Error::InvalidLength {
                context: "message".into(),
                current: lines_value_length,
                minimum: Some(1),
                maximum: Some(4096),
            });
        }

        let own_did = &*self.keypair;

        let mut message = warp::raygun::Message::default();
        message.set_conversation_id(conversation.id());
        message.set_sender(own_did.clone());
        message.set_lines(messages.clone());

        let message_id = message.id();
        let keystore = pubkey_or_keystore(self, conversation.id(), &self.keypair).await?;

        let message =
            MessageDocument::new(&self.ipfs, &self.keypair, message, keystore.as_ref()).await?;

        conversation
            .insert_message_document(&self.ipfs, message)
            .await?;

        self.set_document(conversation).await?;

        let event = MessageEventKind::MessageSent {
            conversation_id,
            message_id,
        };

        if let Err(e) = tx.send(event) {
            error!(%conversation_id, error = %e, "Error broadcasting event");
        }

        let event = MessagingEvents::New { message };

        self.publish(conversation_id, Some(message_id), event, true)
            .await
            .map(|_| message_id)
    }

    pub async fn edit_message(
        &mut self,
        conversation_id: Uuid,
        message_id: Uuid,
        messages: Vec<String>,
    ) -> Result<(), Error> {
        let mut conversation = self.get(conversation_id).await?;
        let tx = self.subscribe(conversation_id).await?;

        if messages.is_empty() {
            return Err(Error::EmptyMessage);
        }

        let lines_value_length: usize = messages
            .iter()
            .filter(|s| !s.is_empty())
            .map(|s| s.trim())
            .map(|s| s.chars().count())
            .sum();

        if lines_value_length == 0 || lines_value_length > 4096 {
            error!("Length of message is invalid: Got {lines_value_length}; Expected 4096");
            return Err(Error::InvalidLength {
                context: "message".into(),
                current: lines_value_length,
                minimum: Some(1),
                maximum: Some(4096),
            });
        }

        let keystore = pubkey_or_keystore(&*self, conversation.id(), &self.keypair).await?;

        let mut message_document = conversation
            .get_message_document(&self.ipfs, message_id)
            .await?;

        let mut message = message_document
            .resolve(&self.ipfs, &self.keypair, true, keystore.as_ref())
            .await?;

        let sender = message.sender();

        let own_did = &*self.keypair;

        if sender.ne(own_did) {
            return Err(Error::InvalidMessage);
        }

        *message.lines_mut() = messages.clone();
        message.set_modified(Utc::now());

        message_document
            .update(
                &self.ipfs,
                &self.keypair,
                message,
                None,
                keystore.as_ref(),
                None,
            )
            .await?;

        let nonce = message_document.nonce_from_message(&self.ipfs).await?;
        let signature = message_document.signature.expect("message to be signed");

        conversation
            .update_message_document(&self.ipfs, message_document)
            .await?;

        self.set_document(conversation).await?;

        _ = tx.send(MessageEventKind::MessageEdited {
            conversation_id,
            message_id,
        });

        let event = MessagingEvents::Edit {
            conversation_id,
            message_id,
            modified: message_document.modified.expect("message to be modified"),
            lines: messages,
            nonce: nonce.to_vec(),
            signature: signature.into(),
        };

        self.publish(conversation_id, None, event, true).await
    }

    pub async fn reply_message(
        &mut self,
        conversation_id: Uuid,
        message_id: Uuid,
        messages: Vec<String>,
    ) -> Result<Uuid, Error> {
        let mut conversation = self.get(conversation_id).await?;
        let tx = self.subscribe(conversation_id).await?;

        if messages.is_empty() {
            return Err(Error::EmptyMessage);
        }

        let lines_value_length: usize = messages
            .iter()
            .filter(|s| !s.is_empty())
            .map(|s| s.trim())
            .map(|s| s.chars().count())
            .sum();

        if lines_value_length == 0 || lines_value_length > 4096 {
            error!("Length of message is invalid: Got {lines_value_length}; Expected 4096");
            return Err(Error::InvalidLength {
                context: "message".into(),
                current: lines_value_length,
                minimum: Some(1),
                maximum: Some(4096),
            });
        }

        let own_did = &*self.keypair;

        let mut message = warp::raygun::Message::default();
        message.set_conversation_id(conversation.id());
        message.set_sender(own_did.clone());
        message.set_lines(messages);
        message.set_replied(Some(message_id));

        let keystore = pubkey_or_keystore(self, conversation.id(), &self.keypair).await?;

        let message =
            MessageDocument::new(&self.ipfs, &self.keypair, message, keystore.as_ref()).await?;

        let message_id = message.id;

        conversation
            .insert_message_document(&self.ipfs, message)
            .await?;

        self.set_document(conversation).await?;

        let event = MessageEventKind::MessageSent {
            conversation_id,
            message_id,
        };

        if let Err(e) = tx.send(event) {
            error!(%conversation_id, error = %e, "Error broadcasting event");
        }

        let event = MessagingEvents::New { message };

        self.publish(conversation_id, Some(message_id), event, true)
            .await
            .map(|_| message_id)
    }

    pub async fn delete_message(
        &mut self,
        conversation_id: Uuid,
        message_id: Uuid,
        broadcast: bool,
    ) -> Result<(), Error> {
        let mut conversation = self.get(conversation_id).await?;
        let tx = self.subscribe(conversation_id).await?;

        let event = MessagingEvents::Delete {
            conversation_id,
            message_id,
        };

        conversation.delete_message(&self.ipfs, message_id).await?;

        self.set_document(conversation).await?;

        _ = tx.send(MessageEventKind::MessageDeleted {
            conversation_id,
            message_id,
        });

        if broadcast {
            self.publish(conversation_id, None, event, true).await?;
        }

        Ok(())
    }

    pub async fn pin_message(
        &mut self,
        conversation_id: Uuid,
        message_id: Uuid,
        state: PinState,
    ) -> Result<(), Error> {
        let mut conversation = self.get(conversation_id).await?;
        let tx = self.subscribe(conversation_id).await?;

        let keystore = pubkey_or_keystore(self, conversation.id(), &self.keypair).await?;

        let mut message_document = conversation
            .get_message_document(&self.ipfs, message_id)
            .await?;

        let mut message = message_document
            .resolve(&self.ipfs, &self.keypair, true, keystore.as_ref())
            .await?;

        let event = match state {
            PinState::Pin => {
                if message.pinned() {
                    return Ok(());
                }
                *message.pinned_mut() = true;
                MessageEventKind::MessagePinned {
                    conversation_id,
                    message_id,
                }
            }
            PinState::Unpin => {
                if !message.pinned() {
                    return Ok(());
                }
                *message.pinned_mut() = false;
                MessageEventKind::MessageUnpinned {
                    conversation_id,
                    message_id,
                }
            }
        };

        message_document
            .update(
                &self.ipfs,
                &self.keypair,
                message,
                None,
                keystore.as_ref(),
                None,
            )
            .await?;

        conversation
            .update_message_document(&self.ipfs, message_document)
            .await?;

        self.set_document(conversation).await?;

        _ = tx.send(event);

        let event = MessagingEvents::Pin {
            conversation_id,
            member: (*self.keypair).clone(),
            message_id,
            state,
        };

        self.publish(conversation_id, None, event, true).await
    }

    pub async fn react(
        &mut self,
        conversation_id: Uuid,
        message_id: Uuid,
        state: ReactionState,
        emoji: String,
    ) -> Result<(), Error> {
        let mut conversation = self.get(conversation_id).await?;
        let tx = self.subscribe(conversation_id).await?;

        let keystore = pubkey_or_keystore(self, conversation.id(), &self.keypair).await?;

        let mut message_document = conversation
            .get_message_document(&self.ipfs, message_id)
            .await?;

        let mut message = message_document
            .resolve(&self.ipfs, &self.keypair, true, keystore.as_ref())
            .await?;

        let reactions = message.reactions_mut();

        match state {
            ReactionState::Add => {
                let entry = reactions.entry(emoji.clone()).or_default();

                if entry.contains(&self.keypair) {
                    return Err(Error::ReactionExist);
                }

                entry.push((*self.keypair).clone());

                message_document
                    .update(
                        &self.ipfs,
                        &self.keypair,
                        message,
                        None,
                        keystore.as_ref(),
                        None,
                    )
                    .await?;

                conversation
                    .update_message_document(&self.ipfs, message_document)
                    .await?;
                self.set_document(conversation).await?;

                _ = tx.send(MessageEventKind::MessageReactionAdded {
                    conversation_id,
                    message_id,
                    did_key: (*self.keypair).clone(),
                    reaction: emoji.clone(),
                });
            }
            ReactionState::Remove => {
                match reactions.entry(emoji.clone()) {
                    BTreeEntry::Occupied(mut e) => {
                        let list = e.get_mut();

                        if !list.contains(&self.keypair) {
                            return Err(Error::ReactionDoesntExist);
                        }

                        list.retain(|did| did != &(*self.keypair).clone());
                        if list.is_empty() {
                            e.remove();
                        }
                    }
                    BTreeEntry::Vacant(_) => return Err(Error::ReactionDoesntExist),
                };

                message_document
                    .update(
                        &self.ipfs,
                        &self.keypair,
                        message,
                        None,
                        keystore.as_ref(),
                        None,
                    )
                    .await?;

                conversation
                    .update_message_document(&self.ipfs, message_document)
                    .await?;

                self.set_document(conversation).await?;

                _ = tx.send(MessageEventKind::MessageReactionRemoved {
                    conversation_id,
                    message_id,
                    did_key: (*self.keypair).clone(),
                    reaction: emoji.clone(),
                });
            }
        }

        let event = MessagingEvents::React {
            conversation_id,
            reactor: (*self.keypair).clone(),
            message_id,
            state,
            emoji,
        };

        self.publish(conversation_id, None, event, true).await
    }

    pub async fn attach(
        &mut self,
        conversation_id: Uuid,
        reply_id: Option<Uuid>,
        locations: Vec<Location>,
        messages: Vec<String>,
    ) -> Result<(Uuid, BoxStream<'static, AttachmentKind>), Error> {
        if locations.len() > 32 {
            return Err(Error::InvalidLength {
                context: "files".into(),
                current: locations.len(),
                minimum: Some(1),
                maximum: Some(32),
            });
        }

        if !messages.is_empty() {
            let lines_value_length: usize = messages
                .iter()
                .filter(|s| !s.is_empty())
                .map(|s| s.trim())
                .map(|s| s.chars().count())
                .sum();

            if lines_value_length > 4096 {
                error!("Length of message is invalid: Got {lines_value_length}; Expected 4096");
                return Err(Error::InvalidLength {
                    context: "message".into(),
                    current: lines_value_length,
                    minimum: None,
                    maximum: Some(4096),
                });
            }
        }
        let conversation = self.get(conversation_id).await?;

        let mut constellation = self.file.clone();

        let files = locations
            .iter()
            .filter(|location| match location {
                Location::Disk { path } => path.is_file(),
                _ => true,
            })
            .cloned()
            .collect::<Vec<_>>();

        if files.is_empty() {
            return Err(Error::NoAttachments);
        }

        let mut atx = self.attachment_tx.clone();
        let keystore = pubkey_or_keystore(self, conversation_id, &self.keypair).await?;
        let ipfs = self.ipfs.clone();
        let keypair = self.keypair.clone();

        let message_id = Uuid::new_v4();

        let stream = async_stream::stream! {
            let mut in_stack = vec![];

            let mut attachments = vec![];

            let mut streams: SelectAll<_> = SelectAll::new();

            for file in files {
                match file {
                    Location::Constellation { path } => {
                        match constellation
                            .root_directory()
                            .get_item_by_path(&path)
                            .and_then(|item| item.get_file())
                        {
                            Ok(f) => {
                                let stream = async_stream::stream! {
                                    yield (Progression::ProgressComplete { name: f.name(), total: Some(f.size()) }, Some(f));
                                };
                                streams.push(stream.boxed());
                            },
                            Err(e) => {
                                let constellation_path = PathBuf::from(&path);
                                let name = constellation_path.file_name().and_then(OsStr::to_str).map(str::to_string).unwrap_or(path);
                                let stream = async_stream::stream! {
                                    yield (Progression::ProgressFailed { name, last_size: None, error: e }, None);
                                };
                                streams.push(stream.boxed());
                            },
                        }
                    }
                    Location::Disk {path} => {
                        let mut filename = match path.file_name() {
                            Some(file) => file.to_string_lossy().to_string(),
                            None => continue,
                        };

                        let original = filename.clone();

                        let current_directory = match constellation.current_directory() {
                            Ok(directory) => directory,
                            Err(e) => {
                                yield AttachmentKind::Pending(Err(e));
                                return;
                            }
                        };

                        let mut interval = 0;
                        let skip;
                        loop {
                            if in_stack.contains(&filename) || current_directory.has_item(&filename) {
                                if interval > 2000 {
                                    skip = true;
                                    break;
                                }
                                interval += 1;
                                let file = PathBuf::from(&original);
                                let file_stem =
                                    file.file_stem().and_then(OsStr::to_str).map(str::to_string);
                                let ext = file.extension().and_then(OsStr::to_str).map(str::to_string);

                                filename = match (file_stem, ext) {
                                    (Some(filename), Some(ext)) => {
                                        format!("{filename} ({interval}).{ext}")
                                    }
                                    _ => format!("{original} ({interval})"),
                                };
                                continue;
                            }
                            skip = false;
                            break;
                        }

                        if skip {
                            let stream = async_stream::stream! {
                                yield (Progression::ProgressFailed { name: filename, last_size: None, error: Error::InvalidFile }, None);
                            };
                            streams.push(stream.boxed());
                            continue;
                        }

                        let file = path.display().to_string();

                        in_stack.push(filename.clone());

                        let mut progress = match constellation.put(&filename, &file).await {
                            Ok(stream) => stream,
                            Err(e) => {
                                error!(%conversation_id, "Error uploading {filename}: {e}");
                                let stream = async_stream::stream! {
                                    yield (Progression::ProgressFailed { name: filename, last_size: None, error: e }, None);
                                };
                                streams.push(stream.boxed());
                                continue;
                            }
                        };

                        let stream = async_stream::stream! {
                            while let Some(item) = progress.next().await {
                                match item {
                                    item @ Progression::CurrentProgress { .. } => {
                                        yield (item, None);
                                    },
                                    item @ Progression::ProgressComplete { .. } => {
                                        let file = current_directory.get_item(&filename).and_then(|item| item.get_file()).ok();
                                        yield (item, file);
                                        break;
                                    },
                                    item @ Progression::ProgressFailed { .. } => {
                                        yield (item, None);
                                        break;
                                    }
                                }
                            }
                        };

                        streams.push(stream.boxed());
                    }
                };
            }

            for await (progress, file) in streams {
                yield AttachmentKind::AttachedProgress(progress);
                if let Some(file) = file {
                    attachments.push(file);
                }
            }

            let final_results = {
                async move {

                    if attachments.is_empty() {
                        return Err(Error::NoAttachments);
                    }

                    let own_did = &*keypair;
                    let mut message = warp::raygun::Message::default();
                    message.set_id(message_id);
                    message.set_message_type(MessageType::Attachment);
                    message.set_conversation_id(conversation.id());
                    message.set_sender(own_did.clone());
                    message.set_attachment(attachments);
                    message.set_lines(messages.clone());
                    message.set_replied(reply_id);

                    let message =
                        MessageDocument::new(&ipfs, &keypair, message, keystore.as_ref()).await?;

                    let (tx, rx) = oneshot::channel();
                    _ = atx.send((conversation_id, message, tx)).await;

                    rx.await.expect("shouldnt drop")
                }
            };

            yield AttachmentKind::Pending(final_results.await)
        };

        Ok((message_id, stream.boxed()))
    }

    // use specifically for attachment messages
    async fn store_direct_for_attachment(
        &mut self,
        conversation_id: Uuid,
        message: MessageDocument,
    ) -> Result<(), Error> {
        let mut conversation = self.get(conversation_id).await?;
        let tx = self.subscribe(conversation_id).await?;

        let message_id = message.id;

        conversation
            .insert_message_document(&self.ipfs, message)
            .await?;

        self.set_document(conversation).await?;

        let event = MessageEventKind::MessageSent {
            conversation_id,
            message_id,
        };

        if let Err(e) = tx.send(event) {
            error!(%conversation_id, error = %e, "Error broadcasting event");
        }

        let event = MessagingEvents::New { message };

        self.publish(conversation_id, Some(message_id), event, true)
            .await
    }

    pub async fn download(
        &self,
        conversation_id: Uuid,
        message_id: Uuid,
        file: &str,
        path: PathBuf,
    ) -> Result<ConstellationProgressStream, Error> {
        let conversation = self.get(conversation_id).await?;

        let members = conversation
            .recipients()
            .iter()
            .filter_map(|did| did.to_peer_id().ok())
            .collect::<Vec<_>>();

        let message = conversation
            .get_message_document(&self.ipfs, message_id)
            .await?;

        if message.message_type != MessageType::Attachment {
            return Err(Error::InvalidMessage);
        }

        let attachment = message
            .attachments(&self.ipfs)
            .await
            .iter()
            .find(|attachment| attachment.name == file)
            .cloned()
            .ok_or(Error::FileNotFound)?;

        let ipfs = self.ipfs.clone();
        let progress_stream = async_stream::stream! {
            let stream = attachment.download(&ipfs, path, &members, None);
            for await event in stream {
<<<<<<< HEAD
                yield event;
=======
                match event {
                    rust_ipfs::unixfs::UnixfsStatus::ProgressStatus { written, total_size } => {
                        yield Progression::CurrentProgress {
                            name: attachment.name(),
                            current: written,
                            total: total_size
                        };
                    },
                    rust_ipfs::unixfs::UnixfsStatus::CompletedStatus { total_size, .. } => {
                        yield Progression::ProgressComplete {
                            name: attachment.name(),
                            total: total_size,
                        };
                    },
                    rust_ipfs::unixfs::UnixfsStatus::FailedStatus { written, error, .. } => {
                        if let Err(e) = tokio::fs::remove_file(&path).await {
                            error!("Error removing file: {e}");
                        }
                        let error = error.map(Error::Any).unwrap_or(Error::Other);
                        yield Progression::ProgressFailed {
                            name: attachment.name(),
                            last_size: Some(written),
                            error,
                        };
                    },
                }
>>>>>>> 4fe375b0
            }
        };

        Ok(progress_stream.boxed())
    }

    pub async fn download_stream(
        &self,
        conversation_id: Uuid,
        message_id: Uuid,
        file: &str,
    ) -> Result<BoxStream<'static, Result<Vec<u8>, Error>>, Error> {
        let conversation = self.get(conversation_id).await?;

        let members = conversation
            .recipients()
            .iter()
            .filter_map(|did| did.to_peer_id().ok())
            .collect::<Vec<_>>();

        let message = conversation
            .get_message_document(&self.ipfs, message_id)
            .await?;

        if message.message_type != MessageType::Attachment {
            return Err(Error::InvalidMessage);
        }

        let attachment = message
            .attachments(&self.ipfs)
            .await
            .iter()
            .find(|attachment| attachment.name == file)
            .cloned()
            .ok_or(Error::FileNotFound)?;

        let ipfs = self.ipfs.clone();

        let stream = attachment.download_stream(&ipfs, &members, None);

        // let stream = ipfs
        //     .unixfs()
        //     .cat(reference)
        //     .providers(&members)
        //     .map(|result| {
        //         result
        //             .map(|b| b.into())
        //             .map_err(anyhow::Error::from)
        //             .map_err(Error::from)
        //     });

        Ok(stream.boxed())
    }

    pub async fn add_restricted(
        &mut self,
        conversation_id: Uuid,
        did_key: &DID,
    ) -> Result<(), Error> {
        let mut conversation = self.get(conversation_id).await?;

        if matches!(conversation.conversation_type, ConversationType::Direct) {
            return Err(Error::InvalidConversation);
        }

        let Some(creator) = conversation.creator.clone() else {
            return Err(Error::InvalidConversation);
        };

        let own_did = &*self.keypair;

        if creator.ne(own_did) {
            return Err(Error::PublicKeyInvalid);
        }

        if creator.eq(did_key) {
            return Err(Error::PublicKeyInvalid);
        }

        if !self.root.is_blocked(did_key).await? {
            return Err(Error::PublicKeyIsntBlocked);
        }

        debug_assert!(!conversation.recipients.contains(did_key));
        debug_assert!(!conversation.restrict.contains(did_key));

        conversation.restrict.push(did_key.clone());

        self.set_document(conversation).await?;

        let conversation = self.get(conversation_id).await?;

        let event = MessagingEvents::UpdateConversation {
            conversation,
            kind: ConversationUpdateKind::AddRestricted {
                did: did_key.clone(),
            },
        };

        self.publish(conversation_id, None, event, true).await
    }

    pub async fn remove_restricted(
        &mut self,
        conversation_id: Uuid,
        did_key: &DID,
    ) -> Result<(), Error> {
        let mut conversation = self.get(conversation_id).await?;

        if matches!(conversation.conversation_type, ConversationType::Direct) {
            return Err(Error::InvalidConversation);
        }

        let Some(creator) = conversation.creator.clone() else {
            return Err(Error::InvalidConversation);
        };

        let own_did = &*self.keypair;

        if creator.ne(own_did) {
            return Err(Error::PublicKeyInvalid);
        }

        if creator.eq(did_key) {
            return Err(Error::PublicKeyInvalid);
        }

        if self.root.is_blocked(did_key).await? {
            return Err(Error::PublicKeyIsBlocked);
        }

        debug_assert!(conversation.restrict.contains(did_key));

        conversation
            .restrict
            .retain(|restricted| restricted != did_key);

        self.set_document(conversation).await?;

        let conversation = self.get(conversation_id).await?;

        let event = MessagingEvents::UpdateConversation {
            conversation,
            kind: ConversationUpdateKind::RemoveRestricted {
                did: did_key.clone(),
            },
        };

        self.publish(conversation_id, None, event, true).await
    }

    pub async fn update_conversation_name(
        &mut self,
        conversation_id: Uuid,
        name: &str,
    ) -> Result<(), Error> {
        let mut conversation = self.get(conversation_id).await?;
        let tx = self.subscribe(conversation_id).await?;

        let name = name.trim();
        let name_length = name.len();

        if name_length > 255 {
            return Err(Error::InvalidLength {
                context: "name".into(),
                current: name_length,
                minimum: None,
                maximum: Some(255),
            });
        }

        let settings = match conversation.settings {
            ConversationSettings::Group(settings) => settings,
            ConversationSettings::Direct(_) => return Err(Error::InvalidConversation),
        };
        assert_eq!(conversation.conversation_type, ConversationType::Group);

        let Some(creator) = conversation.creator.clone() else {
            return Err(Error::InvalidConversation);
        };

        let own_did = &*self.keypair;

        if !settings.members_can_change_name() && creator.ne(own_did) {
            return Err(Error::PublicKeyInvalid);
        }

        conversation.name = (!name.is_empty()).then_some(name.to_string());

        self.set_document(conversation).await?;

        let conversation = self.get(conversation_id).await?;

        let new_name = conversation.name();

        let event = MessagingEvents::UpdateConversation {
            conversation,
            kind: ConversationUpdateKind::ChangeName { name: new_name },
        };

        let _ = tx.send(MessageEventKind::ConversationNameUpdated {
            conversation_id,
            name: name.to_string(),
        });

        self.publish(conversation_id, None, event, true).await
    }

    pub async fn add_recipient(
        &mut self,
        conversation_id: Uuid,
        did_key: &DID,
    ) -> Result<(), Error> {
        let mut conversation = self.get(conversation_id).await?;

        let settings = match conversation.settings {
            ConversationSettings::Group(settings) => settings,
            ConversationSettings::Direct(_) => return Err(Error::InvalidConversation),
        };
        assert_eq!(conversation.conversation_type, ConversationType::Group);

        let Some(creator) = conversation.creator.clone() else {
            return Err(Error::InvalidConversation);
        };

        let own_did = &*self.keypair;

        if !settings.members_can_add_participants() && creator.ne(own_did) {
            return Err(Error::PublicKeyInvalid);
        }

        if creator.eq(did_key) {
            return Err(Error::PublicKeyInvalid);
        }

        if self.root.is_blocked(did_key).await? {
            return Err(Error::PublicKeyIsBlocked);
        }

        if conversation.restrict.contains(did_key) {
            return Err(Error::PublicKeyIsBlocked);
        }

        if conversation.recipients.contains(did_key) {
            return Err(Error::IdentityExist);
        }

        conversation.recipients.push(did_key.clone());

        self.set_document(conversation).await?;

        let conversation = self.get(conversation_id).await?;

        let event = MessagingEvents::UpdateConversation {
            conversation: conversation.clone(),
            kind: ConversationUpdateKind::AddParticipant {
                did: did_key.clone(),
            },
        };

        let tx = self.subscribe(conversation_id).await?;
        let _ = tx.send(MessageEventKind::RecipientAdded {
            conversation_id,
            recipient: did_key.clone(),
        });

        self.publish(conversation_id, None, event, true).await?;

        let new_event = ConversationEvents::NewGroupConversation { conversation };

        self.send_single_conversation_event(conversation_id, did_key, new_event)
            .await?;
        if let Err(_e) = self.request_key(conversation_id, did_key).await {}
        Ok(())
    }

    pub async fn remove_recipient(
        &mut self,
        conversation_id: Uuid,
        did_key: &DID,
        broadcast: bool,
    ) -> Result<(), Error> {
        let mut conversation = self.get(conversation_id).await?;

        if matches!(conversation.conversation_type, ConversationType::Direct) {
            return Err(Error::InvalidConversation);
        }

        let Some(creator) = conversation.creator.as_ref() else {
            return Err(Error::InvalidConversation);
        };

        let own_did = &*self.keypair;

        if creator.ne(own_did) {
            return Err(Error::PublicKeyInvalid);
        }

        if creator.eq(did_key) {
            return Err(Error::PublicKeyInvalid);
        }

        if !conversation.recipients.contains(did_key) {
            return Err(Error::IdentityDoesntExist);
        }

        conversation.recipients.retain(|did| did.ne(did_key));
        self.set_document(conversation).await?;

        let conversation = self.get(conversation_id).await?;

        let event = MessagingEvents::UpdateConversation {
            conversation: conversation.clone(),
            kind: ConversationUpdateKind::RemoveParticipant {
                did: did_key.clone(),
            },
        };

        let tx = self.subscribe(conversation_id).await?;
        let _ = tx.send(MessageEventKind::RecipientRemoved {
            conversation_id,
            recipient: did_key.clone(),
        });

        self.publish(conversation_id, None, event, true).await?;

        if broadcast {
            let new_event = ConversationEvents::DeleteConversation { conversation_id };

            self.send_single_conversation_event(conversation_id, did_key, new_event)
                .await?;
        }

        Ok(())
    }

    pub async fn delete_conversation(
        &mut self,
        conversation_id: Uuid,
        broadcast: bool,
    ) -> Result<(), Error> {
        self.destroy_conversation(conversation_id).await;

        let document_type = self.delete(conversation_id).await?;

        if broadcast {
            let recipients = document_type.recipients();

            let mut can_broadcast = true;

            if matches!(
                document_type.conversation_type,
                ConversationType::Group { .. }
            ) {
                let own_did = &*self.keypair;
                let creator = document_type
                    .creator
                    .as_ref()
                    .ok_or(Error::InvalidConversation)?;

                if creator.ne(own_did) {
                    can_broadcast = false;
                    let recipients = recipients
                        .iter()
                        .filter(|did| own_did.ne(did))
                        .filter(|did| creator.ne(did))
                        .cloned()
                        .collect::<Vec<_>>();
                    if let Err(e) = self
                        .leave_group_conversation(creator, &recipients, conversation_id)
                        .await
                    {
                        error!(%conversation_id, error = %e, "Error leaving conversation");
                    }
                }
            }

            let keypair = self.keypair.clone();
            let own_did = &*keypair;

            if can_broadcast {
                let peer_id_list = recipients
                    .clone()
                    .iter()
                    .filter(|did| own_did.ne(did))
                    .map(|did| (did.clone(), did))
                    .filter_map(|(a, b)| b.to_peer_id().map(|pk| (a, pk)).ok())
                    .collect::<Vec<_>>();

                let event = serde_json::to_vec(&ConversationEvents::DeleteConversation {
                    conversation_id: document_type.id(),
                })?;

                let main_timer = Instant::now();
                for (recipient, peer_id) in peer_id_list {
                    let bytes = ecdh_encrypt(own_did, Some(&recipient), &event)?;
                    let signature = sign_serde(own_did, &bytes)?;

                    let payload = Payload::new(own_did, &bytes, &signature);

                    let peers = self.ipfs.pubsub_peers(Some(recipient.messaging())).await?;
                    let timer = Instant::now();
                    let mut time = true;
                    if !peers.contains(&peer_id)
                        || (peers.contains(&peer_id)
                            && self
                                .ipfs
                                .pubsub_publish(recipient.messaging(), payload.to_bytes()?)
                                .await
                                .is_err())
                    {
                        warn!(%conversation_id, "Unable to publish to topic. Queuing event");
                        //Note: If the error is related to peer not available then we should push this to queue but if
                        //      its due to the message limit being reached we should probably break up the message to fix into
                        //      "max_transmit_size" within rust-libp2p gossipsub
                        //      For now we will queue the message if we hit an error
                        self.queue_event(
                            recipient.clone(),
                            Queue::direct(
                                document_type.id(),
                                None,
                                peer_id,
                                recipient.messaging(),
                                payload.data().to_vec(),
                            ),
                        )
                        .await;
                        time = false;
                    }

                    if time {
                        let end = timer.elapsed();
                        tracing::info!(%conversation_id, "Event sent to {recipient}");
                        tracing::trace!(%conversation_id, "Took {}ms to send event", end.as_millis());
                    }
                }
                let main_timer_end = main_timer.elapsed();
                tracing::trace!(%conversation_id,
                    "Completed processing within {}ms",
                    main_timer_end.as_millis()
                );
            }
        }

        let conversation_id = document_type.id();

        self.event
            .emit(RayGunEventKind::ConversationDeleted { conversation_id })
            .await;

        Ok(())
    }

    async fn leave_group_conversation(
        &mut self,
        creator: &DID,
        list: &[DID],
        conversation_id: Uuid,
    ) -> Result<(), Error> {
        let own_did = &*self.keypair;

        let context = format!("exclude {}", own_did);
        let signature = sign_serde(own_did, &context)?;
        let signature = bs58::encode(signature).into_string();

        let event = ConversationEvents::LeaveConversation {
            conversation_id,
            recipient: own_did.clone(),
            signature,
        };

        //We want to send the event to the recipients until the creator can remove them from the conversation directly

        for did in list.iter() {
            if let Err(e) = self
                .send_single_conversation_event(conversation_id, did, event.clone())
                .await
            {
                tracing::error!(%conversation_id, error = %e, "Error sending conversation event to {did}");
                continue;
            }
        }

        self.send_single_conversation_event(conversation_id, creator, event)
            .await
    }

    pub async fn send_event(
        &mut self,
        conversation_id: Uuid,
        event: MessageEvent,
    ) -> Result<(), Error> {
        let own_did = &*self.keypair;

        let event = MessagingEvents::Event {
            conversation_id,
            member: own_did.clone(),
            event,
            cancelled: false,
        };
        self.send_message_event(conversation_id, event).await
    }

    pub async fn cancel_event(
        &mut self,
        conversation_id: Uuid,
        event: MessageEvent,
    ) -> Result<(), Error> {
        let own_did = &*self.keypair;

        let event = MessagingEvents::Event {
            conversation_id,
            member: own_did.clone(),
            event,
            cancelled: true,
        };
        self.send_message_event(conversation_id, event).await
    }

    pub async fn send_message_event(
        &mut self,
        conversation_id: Uuid,
        event: MessagingEvents,
    ) -> Result<(), Error> {
        let conversation = self.get(conversation_id).await?;

        let own_did = &*self.keypair;

        let event = serde_json::to_vec(&event)?;

        let key = self.conversation_key(conversation_id, None).await?;

        let bytes = Cipher::direct_encrypt(&event, &key)?;

        let signature = sign_serde(own_did, &bytes)?;
        let payload = Payload::new(own_did, &bytes, &signature);

        let peers = self
            .ipfs
            .pubsub_peers(Some(conversation.event_topic()))
            .await?;

        if !peers.is_empty() {
            if let Err(e) = self
                .ipfs
                .pubsub_publish(conversation.event_topic(), payload.to_bytes()?)
                .await
            {
                error!(%conversation_id, "Unable to send event: {e}");
            }
        }
        Ok(())
    }

    pub async fn update_conversation_settings(
        &mut self,
        conversation_id: Uuid,
        settings: ConversationSettings,
    ) -> Result<(), Error> {
        let mut conversation = self.get(conversation_id).await?;
        let own_did = &*self.keypair;
        let Some(creator) = &conversation.creator else {
            return Err(Error::InvalidConversation);
        };

        if creator != own_did {
            return Err(Error::PublicKeyInvalid);
        }

        conversation.settings = settings;
        self.set_document(conversation).await?;

        let conversation = self.get(conversation_id).await?;
        let event = MessagingEvents::UpdateConversation {
            conversation: conversation.clone(),
            kind: ConversationUpdateKind::ChangeSettings {
                settings: conversation.settings,
            },
        };

        let tx = self.subscribe(conversation_id).await?;
        let _ = tx.send(MessageEventKind::ConversationSettingsUpdated {
            conversation_id,
            settings: conversation.settings,
        });

        self.publish(conversation_id, None, event, true).await
    }

    pub async fn publish(
        &mut self,
        conversation_id: Uuid,
        message_id: Option<Uuid>,
        event: MessagingEvents,
        queue: bool,
    ) -> Result<(), Error> {
        let conversation = self.get(conversation_id).await?;

        let event = serde_json::to_vec(&event)?;
        let keypair = self.keypair.clone();

        let key = self.conversation_key(conversation_id, None).await?;

        let bytes = Cipher::direct_encrypt(&event, &key)?;

        let signature = sign_serde(&keypair, &bytes)?;

        let payload = Payload::new(&keypair, &bytes, &signature);

        let peers = self.ipfs.pubsub_peers(Some(conversation.topic())).await?;

        let mut can_publish = false;

        for recipient in conversation
            .recipients()
            .iter()
            .filter(|did| (*keypair).ne(did))
        {
            let peer_id = recipient.to_peer_id()?;

            // We want to confirm that there is atleast one peer subscribed before attempting to send a message
            match peers.contains(&peer_id) {
                true => {
                    can_publish = true;
                }
                false => {
                    if queue {
                        self.queue_event(
                            recipient.clone(),
                            Queue::direct(
                                conversation.id(),
                                message_id,
                                peer_id,
                                conversation.topic(),
                                payload.data().to_vec(),
                            ),
                        )
                        .await;
                    }
                }
            };
        }

        if can_publish {
            let bytes = payload.to_bytes()?;
            tracing::trace!(%conversation_id, "Payload size: {} bytes", bytes.len());
            let timer = Instant::now();
            let mut time = true;
            if let Err(_e) = self.ipfs.pubsub_publish(conversation.topic(), bytes).await {
                error!(%conversation_id, "Error publishing: {_e}");
                time = false;
            }
            if time {
                let end = timer.elapsed();
                tracing::trace!(%conversation_id, "Took {}ms to send event", end.as_millis());
            }
        }

        Ok(())
    }

    async fn send_single_conversation_event(
        &mut self,
        conversation_id: Uuid,
        did_key: &DID,
        event: ConversationEvents,
    ) -> Result<(), Error> {
        let event = serde_json::to_vec(&event)?;

        let bytes = ecdh_encrypt(&self.keypair, Some(did_key), &event)?;
        let signature = sign_serde(&self.keypair, &bytes)?;

        let payload = Payload::new(&self.keypair, &bytes, &signature);

        let peer_id = did_key.to_peer_id()?;
        let peers = self.ipfs.pubsub_peers(Some(did_key.messaging())).await?;

        let mut time = true;
        let timer = Instant::now();
        if !peers.contains(&peer_id)
            || (peers.contains(&peer_id)
                && self
                    .ipfs
                    .pubsub_publish(did_key.messaging(), payload.to_bytes()?)
                    .await
                    .is_err())
        {
            warn!(%conversation_id, "Unable to publish to topic. Queuing event");
            self.queue_event(
                did_key.clone(),
                Queue::direct(
                    conversation_id,
                    None,
                    peer_id,
                    did_key.messaging(),
                    payload.data().to_vec(),
                ),
            )
            .await;
            time = false;
        }
        if time {
            let end = timer.elapsed();
            tracing::info!(%conversation_id, "Event sent to {did_key}");
            tracing::trace!(%conversation_id, "Took {}ms to send event", end.as_millis());
        }

        Ok(())
    }

    async fn create_conversation_task(&mut self, conversation_id: Uuid) -> Result<(), Error> {
        let conversation = self.get(conversation_id).await?;

        let main_topic = conversation.topic();
        let event_topic = conversation.event_topic();
        let request_topic = conversation.reqres_topic(&self.keypair);

        let messaging_stream = self
            .ipfs
            .pubsub_subscribe(main_topic)
            .await?
            .map(move |msg| ConversationStreamData::Message(conversation_id, msg))
            .boxed();

        let event_stream = self
            .ipfs
            .pubsub_subscribe(event_topic)
            .await?
            .map(move |msg| ConversationStreamData::Event(conversation_id, msg))
            .boxed();

        let request_stream = self
            .ipfs
            .pubsub_subscribe(request_topic)
            .await?
            .map(move |msg| ConversationStreamData::RequestResponse(conversation_id, msg))
            .boxed();

        let mut stream =
            futures::stream::select_all([messaging_stream, event_stream, request_stream]);

        let (mut tx, rx) = mpsc::channel(256);

        let handle = tokio::spawn(async move {
            while let Some(stream_type) = stream.next().await {
                if let Err(e) = tx.send(stream_type).await {
                    if e.is_disconnected() {
                        break;
                    }
                }
            }
        });

        self.topic_stream.push(rx);
        self.conversation_task.insert(conversation_id, handle);

        tracing::info!(%conversation_id, "started conversation");
        Ok(())
    }

    async fn destroy_conversation(&mut self, conversation_id: Uuid) {
        if let Some(handle) = self.conversation_task.remove(&conversation_id) {
            handle.abort();
            self.pending_key_exchange.remove(&conversation_id);
        }
    }

    async fn conversation_key(
        &self,
        conversation_id: Uuid,
        member: Option<&DID>,
    ) -> Result<Vec<u8>, Error> {
        let conversation = self.get(conversation_id).await?;
        match conversation.conversation_type {
            ConversationType::Direct => {
                let list = conversation.recipients();

                let recipients = list
                    .iter()
                    .filter(|did| (*self.keypair).ne(did))
                    .collect::<Vec<_>>();

                let member = recipients.first().ok_or(Error::InvalidConversation)?;
                ecdh_shared_key(&self.keypair, Some(member))
            }
            ConversationType::Group { .. } => {
                let recipient = member.unwrap_or(&*self.keypair);
                let keystore = self.get_keystore(conversation.id()).await?;
                keystore.get_latest(&self.keypair, recipient)
            }
        }
    }
}

enum ConversationStreamData {
    RequestResponse(Uuid, Message),
    Event(Uuid, Message),
    Message(Uuid, Message),
}

async fn process_conversation(
    this: &mut ConversationTask,
    data: Payload<'_>,
    event: ConversationEvents,
) -> Result<(), Error> {
    match event {
        ConversationEvents::NewConversation {
            recipient,
            settings,
        } => {
            let did = &*this.keypair;
            tracing::info!("New conversation event received from {recipient}");
            let conversation_id =
                generate_shared_topic(did, &recipient, Some("direct-conversation"))?;

            if this.contains(conversation_id).await {
                tracing::warn!(%conversation_id, "Conversation exist");
                return Ok(());
            }

            let is_blocked = this.root.is_blocked(&recipient).await?;

            if is_blocked {
                //TODO: Signal back to close conversation
                tracing::warn!("{recipient} is blocked");
                return Err(Error::PublicKeyIsBlocked);
            }

            let list = [did.clone(), recipient];
            tracing::info!(%conversation_id, "Creating conversation");

            let convo = ConversationDocument::new_direct(did, list, settings)?;
            let conversation_type = convo.conversation_type;

            this.set_document(convo).await?;

            tracing::info!(%conversation_id, %conversation_type, "conversation created");

            this.create_conversation_task(conversation_id).await?;

            this.event
                .emit(RayGunEventKind::ConversationCreated { conversation_id })
                .await;
        }
        ConversationEvents::NewGroupConversation { mut conversation } => {
            let conversation_id = conversation.id;
            tracing::info!(%conversation_id, "New group conversation event received");

            if this.contains(conversation_id).await {
                warn!(%conversation_id, "Conversation exist");
                return Ok(());
            }

            if !conversation.recipients.contains(&this.keypair) {
                warn!(%conversation_id, "was added to conversation but never was apart of the conversation.");
                return Ok(());
            }

            for recipient in conversation.recipients.iter() {
                if !this.discovery.contains(recipient).await {
                    let _ = this.discovery.insert(recipient).await;
                }
            }

            tracing::info!(%conversation_id, "Creating group conversation");

            let conversation_type = conversation.conversation_type;

            let mut keystore = Keystore::new(conversation_id);
            keystore.insert(&this.keypair, &this.keypair, warp::crypto::generate::<64>())?;

            conversation.verify()?;

            //TODO: Resolve message list
            conversation.messages = None;

            this.set_document(conversation).await?;

            this.set_keystore(conversation_id, keystore).await?;

            this.create_conversation_task(conversation_id).await?;

            let conversation = this.get(conversation_id).await?;

            tracing::info!(%conversation_id, "{} conversation created", conversation_type);
            let keypair = this.keypair.clone();

            for recipient in conversation.recipients.iter().filter(|d| (*keypair).ne(d)) {
                if let Err(e) = this.request_key(conversation_id, recipient).await {
                    tracing::warn!(%conversation_id, error = %e, %recipient, "Failed to send exchange request");
                }
            }

            this.event
                .emit(RayGunEventKind::ConversationCreated { conversation_id })
                .await;
        }
        ConversationEvents::LeaveConversation {
            conversation_id,
            recipient,
            signature,
        } => {
            let conversation = this.get(conversation_id).await?;

            if !matches!(
                conversation.conversation_type,
                ConversationType::Group { .. }
            ) {
                return Err(anyhow::anyhow!("Can only leave from a group conversation").into());
            }

            let Some(creator) = conversation.creator.as_ref() else {
                return Err(anyhow::anyhow!("Group conversation requires a creator").into());
            };

            let own_did = &*this.keypair;

            // Precaution
            if recipient.eq(creator) {
                return Err(anyhow::anyhow!("Cannot remove the creator of the group").into());
            }

            if !conversation.recipients.contains(&recipient) {
                return Err(
                    anyhow::anyhow!("{recipient} does not belong to {conversation_id}").into(),
                );
            }

            tracing::info!("{recipient} is leaving group conversation {conversation_id}");

            if creator.eq(own_did) {
                this.remove_recipient(conversation_id, &recipient, false)
                    .await?;
            } else {
                {
                    //Small validation context
                    let context = format!("exclude {}", recipient);
                    let signature = bs58::decode(&signature).into_vec()?;
                    verify_serde_sig(recipient.clone(), &context, &signature)?;
                }

                let mut conversation = this.get(conversation_id).await?;

                //Validate again since we have a permit
                if !conversation.recipients.contains(&recipient) {
                    return Err(anyhow::anyhow!(
                        "{recipient} does not belong to {conversation_id}"
                    )
                    .into());
                }

                let mut can_emit = false;

                if let HashEntry::Vacant(entry) = conversation.excluded.entry(recipient.clone()) {
                    entry.insert(signature);
                    can_emit = true;
                }
                this.set_document(conversation).await?;
                if can_emit {
                    let tx = this.subscribe(conversation_id).await?;
                    if let Err(e) = tx.send(MessageEventKind::RecipientRemoved {
                        conversation_id,
                        recipient,
                    }) {
                        tracing::error!("Error broadcasting event: {e}");
                    }
                }
            }
        }
        ConversationEvents::DeleteConversation { conversation_id } => {
            tracing::trace!("Delete conversation event received for {conversation_id}");
            if !this.contains(conversation_id).await {
                return Err(anyhow::anyhow!("Conversation {conversation_id} doesnt exist").into());
            }

            let sender = data.sender();

            match this.get(conversation_id).await {
                Ok(conversation)
                    if conversation.recipients().contains(&sender)
                        && matches!(conversation.conversation_type, ConversationType::Direct)
                        || matches!(conversation.conversation_type, ConversationType::Group)
                            && matches!(&conversation.creator, Some(creator) if creator.eq(&sender)) =>
                {
                    conversation
                }
                _ => {
                    return Err(anyhow::anyhow!(
                        "Conversation exist but did not match condition required"
                    )
                    .into());
                }
            };

            this.delete_conversation(conversation_id, false).await?;
        }
    }
    Ok(())
}

async fn message_event(
    this: &mut ConversationTask,
    conversation_id: Uuid,
    events: MessagingEvents,
) -> Result<(), Error> {
    let mut document = this.get(conversation_id).await?;
    let tx = this.subscribe(conversation_id).await?;

    let keystore = pubkey_or_keystore(this, conversation_id, &this.keypair).await?;

    match events {
        MessagingEvents::New { message } => {
            if !message.verify() {
                return Err(Error::InvalidMessage);
            }

            if document.id != message.conversation_id {
                return Err(Error::InvalidConversation);
            }

            let message_id = message.id;

            if !document.recipients().contains(&message.sender.to_did()) {
                return Err(Error::IdentityDoesntExist);
            }

            if document.contains(&this.ipfs, message_id).await? {
                return Err(Error::MessageFound);
            }

            let resolved_message = message
                .resolve(&this.ipfs, &this.keypair, false, keystore.as_ref())
                .await?;

            let lines_value_length: usize = resolved_message
                .lines()
                .iter()
                .map(|s| s.trim())
                .filter(|s| !s.is_empty())
                .map(|s| s.chars().count())
                .sum();

            if lines_value_length == 0 && lines_value_length > 4096 {
                tracing::error!(
                    message_length = lines_value_length,
                    "Length of message is invalid."
                );
                return Err(Error::InvalidLength {
                    context: "message".into(),
                    current: lines_value_length,
                    minimum: Some(1),
                    maximum: Some(4096),
                });
            }

            let conversation_id = message.conversation_id;

            document
                .insert_message_document(&this.ipfs, message)
                .await?;

            this.set_document(document).await?;

            if let Err(e) = tx.send(MessageEventKind::MessageReceived {
                conversation_id,
                message_id,
            }) {
                tracing::warn!(%conversation_id, "Error broadcasting event: {e}");
            }
        }
        MessagingEvents::Edit {
            conversation_id,
            message_id,
            modified,
            lines,
            nonce,
            signature,
        } => {
            let mut message_document = document
                .get_message_document(&this.ipfs, message_id)
                .await?;

            let mut message = message_document
                .resolve(&this.ipfs, &this.keypair, true, keystore.as_ref())
                .await?;

            let lines_value_length: usize = lines
                .iter()
                .map(|s| s.trim())
                .filter(|s| !s.is_empty())
                .map(|s| s.chars().count())
                .sum();

            if lines_value_length == 0 && lines_value_length > 4096 {
                error!("Length of message is invalid: Got {lines_value_length}; Expected 4096");
                return Err(Error::InvalidLength {
                    context: "message".into(),
                    current: lines_value_length,
                    minimum: Some(1),
                    maximum: Some(4096),
                });
            }

            let sender = message.sender();

            *message.lines_mut() = lines;
            message.set_modified(modified);

            message_document
                .update(
                    &this.ipfs,
                    &this.keypair,
                    message,
                    (!signature.is_empty() && sender.ne(&this.keypair)).then_some(signature),
                    keystore.as_ref(),
                    Some(nonce.as_slice()),
                )
                .await?;

            document
                .update_message_document(&this.ipfs, message_document)
                .await?;

            this.set_document(document).await?;

            if let Err(e) = tx.send(MessageEventKind::MessageEdited {
                conversation_id,
                message_id,
            }) {
                error!(%conversation_id, error = %e, "Error broadcasting event");
            }
        }
        MessagingEvents::Delete {
            conversation_id,
            message_id,
        } => {
            // if opt.keep_if_owned.load(Ordering::SeqCst) {
            //     let message_document = document
            //         .get_message_document(&self.ipfs, message_id)
            //         .await?;

            //     let message = message_document
            //         .resolve(&self.ipfs, &self.keypair, true, keystore.as_ref())
            //         .await?;

            //     if message.sender() == *self.keypair {
            //         return Ok(());
            //     }
            // }

            document.delete_message(&this.ipfs, message_id).await?;

            this.set_document(document).await?;

            if let Err(e) = tx.send(MessageEventKind::MessageDeleted {
                conversation_id,
                message_id,
            }) {
                tracing::warn!(%conversation_id, error = %e, "Error broadcasting event");
            }
        }
        MessagingEvents::Pin {
            conversation_id,
            message_id,
            state,
            ..
        } => {
            let mut message_document = document
                .get_message_document(&this.ipfs, message_id)
                .await?;

            let mut message = message_document
                .resolve(&this.ipfs, &this.keypair, true, keystore.as_ref())
                .await?;

            let event = match state {
                PinState::Pin => {
                    if message.pinned() {
                        return Ok(());
                    }
                    *message.pinned_mut() = true;
                    MessageEventKind::MessagePinned {
                        conversation_id,
                        message_id,
                    }
                }
                PinState::Unpin => {
                    if !message.pinned() {
                        return Ok(());
                    }
                    *message.pinned_mut() = false;
                    MessageEventKind::MessageUnpinned {
                        conversation_id,
                        message_id,
                    }
                }
            };

            message_document
                .update(
                    &this.ipfs,
                    &this.keypair,
                    message,
                    None,
                    keystore.as_ref(),
                    None,
                )
                .await?;

            document
                .update_message_document(&this.ipfs, message_document)
                .await?;

            this.set_document(document).await?;

            if let Err(e) = tx.send(event) {
                tracing::warn!(%conversation_id, error = %e, "Error broadcasting event");
            }
        }
        MessagingEvents::React {
            conversation_id,
            reactor,
            message_id,
            state,
            emoji,
        } => {
            let mut message_document = document
                .get_message_document(&this.ipfs, message_id)
                .await?;

            let mut message = message_document
                .resolve(&this.ipfs, &this.keypair, true, keystore.as_ref())
                .await?;

            let reactions = message.reactions_mut();

            match state {
                ReactionState::Add => {
                    let entry = reactions.entry(emoji.clone()).or_default();

                    if entry.contains(&reactor) {
                        return Err(Error::ReactionExist);
                    }

                    entry.push(reactor.clone());

                    message_document
                        .update(
                            &this.ipfs,
                            &this.keypair,
                            message,
                            None,
                            keystore.as_ref(),
                            None,
                        )
                        .await?;

                    document
                        .update_message_document(&this.ipfs, message_document)
                        .await?;

                    this.set_document(document).await?;

                    if let Err(e) = tx.send(MessageEventKind::MessageReactionAdded {
                        conversation_id,
                        message_id,
                        did_key: reactor,
                        reaction: emoji,
                    }) {
                        tracing::warn!(%conversation_id, error = %e, "Error broadcasting event");
                    }
                }
                ReactionState::Remove => {
                    match reactions.entry(emoji.clone()) {
                        BTreeEntry::Occupied(mut e) => {
                            let list = e.get_mut();

                            if !list.contains(&reactor) {
                                return Err(Error::ReactionDoesntExist);
                            }

                            list.retain(|did| did != &reactor);
                            if list.is_empty() {
                                e.remove();
                            }
                        }
                        BTreeEntry::Vacant(_) => return Err(Error::ReactionDoesntExist),
                    };

                    message_document
                        .update(
                            &this.ipfs,
                            &this.keypair,
                            message,
                            None,
                            keystore.as_ref(),
                            None,
                        )
                        .await?;

                    document
                        .update_message_document(&this.ipfs, message_document)
                        .await?;

                    this.set_document(document).await?;

                    if let Err(e) = tx.send(MessageEventKind::MessageReactionRemoved {
                        conversation_id,
                        message_id,
                        did_key: reactor,
                        reaction: emoji,
                    }) {
                        tracing::warn!(%conversation_id, error = %e, "Error broadcasting event");
                    }
                }
            }
        }
        MessagingEvents::UpdateConversation {
            mut conversation,
            kind,
        } => {
            conversation.verify()?;
            match kind {
                ConversationUpdateKind::AddParticipant { did } => {
                    if document.recipients.contains(&did) {
                        return Ok(());
                    }

                    if !this.discovery.contains(&did).await {
                        let _ = this.discovery.insert(&did).await.ok();
                    }

                    conversation.excluded = document.excluded;
                    conversation.messages = document.messages;
                    this.set_document(conversation).await?;

                    if let Err(e) = this.request_key(conversation_id, &did).await {
                        tracing::error!(%conversation_id, error = %e, "error requesting key");
                    }

                    if let Err(e) = tx.send(MessageEventKind::RecipientAdded {
                        conversation_id,
                        recipient: did,
                    }) {
                        tracing::warn!(%conversation_id, error = %e, "Error broadcasting event");
                    }
                }
                ConversationUpdateKind::RemoveParticipant { did } => {
                    if !document.recipients.contains(&did) {
                        return Err(Error::IdentityDoesntExist);
                    }

                    //Maybe remove participant from discovery?

                    let can_emit = !document.excluded.contains_key(&did);

                    document.excluded.remove(&did);

                    conversation.excluded = document.excluded;
                    conversation.messages = document.messages;
                    this.set_document(conversation).await?;

                    if can_emit {
                        if let Err(e) = tx.send(MessageEventKind::RecipientRemoved {
                            conversation_id,
                            recipient: did,
                        }) {
                            tracing::warn!(%conversation_id, error = %e, "Error broadcasting event");
                        }
                    }
                }
                ConversationUpdateKind::ChangeName { name: Some(name) } => {
                    let name = name.trim();
                    let name_length = name.len();

                    if name_length > 255 {
                        return Err(Error::InvalidLength {
                            context: "name".into(),
                            current: name_length,
                            minimum: None,
                            maximum: Some(255),
                        });
                    }
                    if let Some(current_name) = document.name() {
                        if current_name.eq(&name) {
                            return Ok(());
                        }
                    }

                    conversation.excluded = document.excluded;
                    conversation.messages = document.messages;
                    this.set_document(conversation).await?;

                    if let Err(e) = tx.send(MessageEventKind::ConversationNameUpdated {
                        conversation_id,
                        name: name.to_string(),
                    }) {
                        tracing::warn!(%conversation_id, error = %e, "Error broadcasting event");
                    }
                }

                ConversationUpdateKind::ChangeName { name: None } => {
                    conversation.excluded = document.excluded;
                    conversation.messages = document.messages;
                    this.set_document(conversation).await?;

                    if let Err(e) = tx.send(MessageEventKind::ConversationNameUpdated {
                        conversation_id,
                        name: String::new(),
                    }) {
                        tracing::warn!(%conversation_id, error = %e, "Error broadcasting event");
                    }
                }
                ConversationUpdateKind::AddRestricted { .. }
                | ConversationUpdateKind::RemoveRestricted { .. } => {
                    conversation.excluded = document.excluded;
                    conversation.messages = document.messages;
                    this.set_document(conversation).await?;
                    //TODO: Maybe add a api event to emit for when blocked users are added/removed from the document
                    //      but for now, we can leave this as a silent update since the block list would be for internal handling for now
                }
                ConversationUpdateKind::ChangeSettings { settings } => {
                    conversation.excluded = document.excluded;
                    conversation.messages = document.messages;
                    this.set_document(conversation).await?;

                    if let Err(e) = tx.send(MessageEventKind::ConversationSettingsUpdated {
                        conversation_id,
                        settings,
                    }) {
                        tracing::warn!(%conversation_id, error = %e, "Error broadcasting event");
                    }
                }
            }
        }
        _ => {}
    }
    Ok(())
}

async fn process_identity_events(
    this: &mut ConversationTask,
    event: MultiPassEventKind,
) -> Result<(), Error> {
    //TODO: Tie this into a configuration
    let with_friends = false;

    match event {
        MultiPassEventKind::FriendAdded { did } => {
            if !with_friends {
                return Ok(());
            }

            match this.create_conversation(&did).await {
                Ok(_) | Err(Error::ConversationExist { .. }) => return Ok(()),
                Err(e) => return Err(e),
            }
        }

        MultiPassEventKind::Blocked { did } | MultiPassEventKind::BlockedBy { did } => {
            let list = this.list().await;

            for conversation in list.iter().filter(|c| c.recipients().contains(&did)) {
                let id = conversation.id();
                match conversation.conversation_type {
                    ConversationType::Direct => {
                        if let Err(e) = this.delete_conversation(id, true).await {
                            warn!(conversation_id = %id, error = %e, "Failed to delete conversation");
                            continue;
                        }
                    }
                    ConversationType::Group { .. } => {
                        if conversation.creator != Some((*this.keypair).clone()) {
                            continue;
                        }

                        if let Err(e) = this.remove_recipient(id, &did, true).await {
                            warn!(conversation_id = %id, error = %e, "Failed to remove {did} from conversation");
                            continue;
                        }

                        if this.root.is_blocked(&did).await.unwrap_or_default() {
                            _ = this.add_restricted(id, &did).await;
                        }
                    }
                }
            }
        }
        MultiPassEventKind::Unblocked { did } => {
            let own_did = (*this.keypair).clone();
            let list = this.list().await;

            for conversation in list
                .iter()
                .filter(|c| {
                    c.creator
                        .as_ref()
                        .map(|creator| own_did.eq(creator))
                        .unwrap_or_default()
                })
                .filter(|c| c.conversation_type == ConversationType::Group)
                .filter(|c| c.restrict.contains(&did))
            {
                let id = conversation.id();
                _ = this.remove_restricted(id, &did).await;
            }
        }
        MultiPassEventKind::FriendRemoved { did } => {
            if !with_friends {
                return Ok(());
            }

            let list = this.list().await;

            for conversation in list.iter().filter(|c| c.recipients().contains(&did)) {
                let id = conversation.id();
                match conversation.conversation_type {
                    ConversationType::Direct => {
                        if let Err(e) = this.delete_conversation(id, true).await {
                            tracing::warn!(conversation_id = %id, error = %e, "Failed to delete conversation");
                            continue;
                        }
                    }
                    ConversationType::Group { .. } => {
                        if conversation.creator != Some((*this.keypair).clone()) {
                            continue;
                        }

                        if let Err(e) = this.remove_recipient(id, &did, true).await {
                            tracing::warn!(conversation_id = %id, error = %e, "Failed to remove {did} from conversation");
                            continue;
                        }
                    }
                }
            }
        }
        MultiPassEventKind::IdentityOnline { .. } => {
            //TODO: Check queue and process any entry once peer is subscribed to the respective topics.
        }
        _ => {}
    }
    Ok(())
}

async fn process_request_response_event(
    this: &mut ConversationTask,
    conversation_id: Uuid,
    req: Message,
) -> Result<(), Error> {
    let conversation = this.get(conversation_id).await?;

    let payload = Payload::from_bytes(&req.data)?;

    let sender = payload.sender();

    let data = ecdh_decrypt(&this.keypair, Some(&sender), payload.data())?;

    let event = serde_json::from_slice::<ConversationRequestResponse>(&data)?;

    tracing::debug!(%conversation_id, ?event, "Event received");
    match event {
        ConversationRequestResponse::Request {
            conversation_id,
            kind,
        } => match kind {
            ConversationRequestKind::Key => {
                if !matches!(
                    conversation.conversation_type,
                    ConversationType::Group { .. }
                ) {
                    //Only group conversations support keys
                    return Err(Error::InvalidConversation);
                }

                if !conversation.recipients().contains(&sender) {
                    warn!(%conversation_id, %sender, "apart of conversation");
                    return Err(Error::IdentityDoesntExist);
                }

                let mut keystore = this.get_keystore(conversation_id).await?;

                let raw_key = match keystore.get_latest(&this.keypair, &this.keypair) {
                    Ok(key) => key,
                    Err(Error::PublicKeyDoesntExist) => {
                        let key = generate::<64>().into();
                        keystore.insert(&this.keypair, &this.keypair, &key)?;

                        this.set_keystore(conversation_id, keystore).await?;
                        key
                    }
                    Err(e) => {
                        error!(%conversation_id, error = %e, "Error getting key from store");
                        return Err(e);
                    }
                };

                let key = ecdh_encrypt(&this.keypair, Some(&sender), raw_key)?;

                let response = ConversationRequestResponse::Response {
                    conversation_id,
                    kind: ConversationResponseKind::Key { key },
                };

                let topic = conversation.reqres_topic(&sender);

                let bytes =
                    ecdh_encrypt(&this.keypair, Some(&sender), serde_json::to_vec(&response)?)?;
                let signature = sign_serde(&this.keypair, &bytes)?;

                let payload = Payload::new(&this.keypair, &bytes, &signature);

                let peers = this.ipfs.pubsub_peers(Some(topic.clone())).await?;

                let peer_id = sender.to_peer_id()?;

                let bytes = payload.to_bytes()?;

                tracing::trace!(%conversation_id, "Payload size: {} bytes", bytes.len());

                tracing::info!(%conversation_id, "Responding to {sender}");

                if !peers.contains(&peer_id)
                    || (peers.contains(&peer_id)
                        && this
                            .ipfs
                            .pubsub_publish(topic.clone(), bytes)
                            .await
                            .is_err())
                {
                    warn!(%conversation_id, "Unable to publish to topic. Queuing event");
                    this.queue_event(
                        sender.clone(),
                        Queue::direct(
                            conversation_id,
                            None,
                            peer_id,
                            topic.clone(),
                            payload.data().into(),
                        ),
                    )
                    .await;
                }
            }
            _ => {
                tracing::info!(%conversation_id, "Unimplemented/Unsupported Event");
            }
        },
        ConversationRequestResponse::Response {
            conversation_id,
            kind,
        } => match kind {
            ConversationResponseKind::Key { key } => {
                if !matches!(
                    conversation.conversation_type,
                    ConversationType::Group { .. }
                ) {
                    //Only group conversations support keys
                    tracing::error!(%conversation_id, "Invalid conversation type");
                    return Err(Error::InvalidConversation);
                }

                if !conversation.recipients().contains(&sender) {
                    return Err(Error::IdentityDoesntExist);
                }
                let mut keystore = this.get_keystore(conversation_id).await?;

                let raw_key = ecdh_decrypt(&this.keypair, Some(&sender), key)?;

                keystore.insert(&this.keypair, &sender, raw_key)?;

                this.set_keystore(conversation_id, keystore).await?;

                if let Some(list) = this.pending_key_exchange.get_mut(&conversation_id) {
                    for (_, _, received) in list.iter_mut().filter(|(s, _, r)| sender.eq(s) && !r) {
                        *received = true;
                    }
                }
            }
            _ => {
                tracing::info!(%conversation_id, "Unimplemented/Unsupported Event");
            }
        },
    }
    Ok(())
}

async fn process_pending_payload(this: &mut ConversationTask) {
    if this.pending_key_exchange.is_empty() {
        return;
    }

    let mut processed_events: HashMap<Uuid, Vec<_>> = HashMap::new();

    this.pending_key_exchange.retain(|id, list| {
        list.retain(|(did, data, received)| {
            if *received {
                processed_events
                    .entry(*id)
                    .or_default()
                    .push((did.clone(), data.clone()));
                return false;
            }
            true
        });
        !list.is_empty()
    });

    for (conversation_id, list) in processed_events {
        // Note: Conversation keystore should exist so we could expect here, however since the map for pending exchanges would have
        //       been flushed out, we can just continue on in the iteration since it would be ignored
        let Ok(store) = this.get_keystore(conversation_id).await else {
            continue;
        };

        for (sender, data) in list {
            let fut = async {
                let key = store.get_latest(&this.keypair, &sender)?;
                let data = Cipher::direct_decrypt(&data, &key)?;
                let event = serde_json::from_slice(&data)?;
                message_event(this, conversation_id, event).await
            };

            if let Err(e) = fut.await {
                tracing::error!(name = "process_pending_payload", %conversation_id, %sender, error = %e, "failed to process message")
            }
        }
    }
}

async fn process_conversation_event(
    this: &mut ConversationTask,
    conversation_id: Uuid,
    message: Message,
) -> Result<(), Error> {
    let tx = this.subscribe(conversation_id).await?;

    let payload = Payload::from_bytes(&message.data)?;
    let sender = payload.sender();

    let key = this
        .conversation_key(conversation_id, Some(&sender))
        .await?;

    let data = Cipher::direct_decrypt(payload.data(), &key)?;

    let event = match serde_json::from_slice::<MessagingEvents>(&data)? {
        event @ MessagingEvents::Event { .. } => event,
        _ => return Err(Error::Other),
    };

    if let MessagingEvents::Event {
        conversation_id,
        member,
        event,
        cancelled,
    } = event
    {
        let ev = match cancelled {
            true => MessageEventKind::EventCancelled {
                conversation_id,
                did_key: member,
                event,
            },
            false => MessageEventKind::EventReceived {
                conversation_id,
                did_key: member,
                event,
            },
        };

        if let Err(e) = tx.send(ev) {
            tracing::error!(%conversation_id, error = %e, "error broadcasting event");
        }
    }

    Ok(())
}

#[derive(Serialize, Deserialize, Clone, PartialEq, Eq)]
struct Queue {
    id: Uuid,
    m_id: Option<Uuid>,
    peer: PeerId,
    topic: String,
    data: Vec<u8>,
    sent: bool,
}

impl Queue {
    pub fn direct(
        id: Uuid,
        m_id: Option<Uuid>,
        peer: PeerId,
        topic: String,
        data: Vec<u8>,
    ) -> Self {
        Queue {
            id,
            m_id,
            peer,
            topic,
            data,
            sent: false,
        }
    }
}

//TODO: Replace
async fn process_queue(this: &mut ConversationTask) {
    let mut changed = false;

    for (did, items) in this.queue.iter_mut() {
        let Ok(peer_id) = did.to_peer_id() else {
            continue;
        };

        if !this.ipfs.is_connected(peer_id).await.unwrap_or_default() {
            continue;
        }

        for item in items {
            let Queue {
                peer,
                topic,
                data,
                sent,
                ..
            } = item;

            if !this
                .ipfs
                .pubsub_peers(Some(topic.clone()))
                .await
                .map(|list| list.contains(peer))
                .unwrap_or_default()
            {
                continue;
            }

            if *sent {
                continue;
            }

            let Ok(signature) = sign_serde(&this.keypair, &data) else {
                continue;
            };

            let payload = Payload::new(&this.keypair, data, &signature);

            let Ok(bytes) = payload.to_bytes() else {
                continue;
            };

            if let Err(e) = this.ipfs.pubsub_publish(topic.clone(), bytes).await {
                error!("Error publishing to topic: {e}");
                continue;
            }

            *sent = true;

            changed = true;
        }
    }

    this.queue.retain(|_, queue| {
        queue.retain(|item| !item.sent);
        !queue.is_empty()
    });

    if changed {
        this.save_queue().await;
    }
}

async fn pubkey_or_keystore(
    conversation: &ConversationTask,
    conversation_id: Uuid,
    keypair: &DID,
) -> Result<Either<DID, Keystore>, Error> {
    let document = conversation.get(conversation_id).await?;
    let keystore = match document.conversation_type {
        ConversationType::Direct => {
            let list = document.recipients();

            let recipients = list
                .into_iter()
                .filter(|did| keypair.ne(did))
                .collect::<Vec<_>>();

            let member = recipients
                .first()
                .cloned()
                .ok_or(Error::InvalidConversation)?;

            Either::Left(member)
        }
        ConversationType::Group => Either::Right(conversation.get_keystore(conversation_id).await?),
    };

    Ok(keystore)
}<|MERGE_RESOLUTION|>--- conflicted
+++ resolved
@@ -2539,36 +2539,7 @@
         let progress_stream = async_stream::stream! {
             let stream = attachment.download(&ipfs, path, &members, None);
             for await event in stream {
-<<<<<<< HEAD
                 yield event;
-=======
-                match event {
-                    rust_ipfs::unixfs::UnixfsStatus::ProgressStatus { written, total_size } => {
-                        yield Progression::CurrentProgress {
-                            name: attachment.name(),
-                            current: written,
-                            total: total_size
-                        };
-                    },
-                    rust_ipfs::unixfs::UnixfsStatus::CompletedStatus { total_size, .. } => {
-                        yield Progression::ProgressComplete {
-                            name: attachment.name(),
-                            total: total_size,
-                        };
-                    },
-                    rust_ipfs::unixfs::UnixfsStatus::FailedStatus { written, error, .. } => {
-                        if let Err(e) = tokio::fs::remove_file(&path).await {
-                            error!("Error removing file: {e}");
-                        }
-                        let error = error.map(Error::Any).unwrap_or(Error::Other);
-                        yield Progression::ProgressFailed {
-                            name: attachment.name(),
-                            last_size: Some(written),
-                            error,
-                        };
-                    },
-                }
->>>>>>> 4fe375b0
             }
         };
 
