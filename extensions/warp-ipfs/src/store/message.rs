--- conflicted
+++ resolved
@@ -25,16 +25,10 @@
 use warp::logging::tracing::{error, info, trace, warn};
 use warp::multipass::MultiPassEventKind;
 use warp::raygun::{
-<<<<<<< HEAD
-    AttachmentEventStream, AttachmentKind, Conversation, ConversationType, EmbedState, Location,
-    Message, MessageEvent, MessageEventKind, MessageOptions, MessageReference, MessageStatus,
-    MessageStream, MessageType, Messages, MessagesType, PinState, RayGunEventKind, ReactionState,
-=======
     AttachmentEventStream, AttachmentKind, Conversation, ConversationSettings, ConversationType,
     DirectConversationSettings, EmbedState, GroupSettings, Location, Message, MessageEvent,
     MessageEventKind, MessageOptions, MessageReference, MessageStatus, MessageStream, MessageType,
-    Messages, MessagesType, PinState, RayGunEventKind, Reaction, ReactionState,
->>>>>>> e7572e83
+    Messages, MessagesType, PinState, RayGunEventKind, ReactionState,
 };
 use warp::sync::Arc;
 
