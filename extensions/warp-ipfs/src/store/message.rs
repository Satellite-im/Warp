use chrono::Utc;
use either::Either;
use futures_timeout::TimeoutExt;
use futures_timer::Delay;
use tokio_stream::StreamMap;
use tracing::info;

use bytes::Bytes;
use std::borrow::BorrowMut;
use std::{
    collections::{hash_map::Entry as HashEntry, BTreeMap, HashMap, HashSet},
    ffi::OsStr,
    path::{Path, PathBuf},
    str::FromStr,
    sync::Arc,
    time::Duration,
};
use web_time::Instant;

use futures::{
    channel::{mpsc, oneshot},
    pin_mut,
    stream::{self, BoxStream, FuturesUnordered, SelectAll},
    FutureExt, SinkExt, Stream, StreamExt, TryFutureExt,
};
use libipld::Cid;
use rust_ipfs::{libp2p::gossipsub::Message, p2p::MultiaddrExt, Ipfs, IpfsPath, Keypair, PeerId};

use serde::{Deserialize, Serialize};
use tokio::select;
use tokio_util::sync::{CancellationToken, DropGuard};
use tracing::{error, warn};
use uuid::Uuid;

use super::{
    document::root::RootDocumentMap, ds_key::DataStoreKey, ConversationImageType, PeerIdExt,
    MAX_CONVERSATION_BANNER_SIZE, MAX_CONVERSATION_ICON_SIZE, MAX_MESSAGE_SIZE, SHUTTLE_TIMEOUT,
};
use crate::store::document::files::FileDocument;
use crate::store::document::image_dag::ImageDag;
use crate::utils::{ByteCollection, ExtensionType};
use crate::{
    config,
    shuttle::message::client::MessageCommand,
    store::{
        conversation::{ConversationDocument, MessageDocument},
        discovery::Discovery,
        ecdh_decrypt, ecdh_encrypt, ecdh_shared_key,
        event_subscription::EventSubscription,
        files::FileStore,
        generate_shared_topic,
        identity::IdentityStore,
        keystore::Keystore,
        payload::{PayloadBuilder, PayloadMessage},
        sign_serde,
        topics::PeerTopic,
        verify_serde_sig, ConversationEvents, ConversationRequestKind, ConversationRequestResponse,
        ConversationResponseKind, ConversationUpdateKind, DidExt, MessagingEvents,
        MIN_MESSAGE_SIZE,
    },
};
<<<<<<< HEAD
use warp::raygun::ConversationImage;
use warp::{
    constellation::{directory::Directory, ConstellationProgressStream, Progression},
    crypto::{cipher::Cipher, generate, DID},
    error::Error,
    multipass::MultiPassEventKind,
    raygun::{
        AttachmentEventStream, AttachmentKind, Conversation, ConversationSettings,
        ConversationType, DirectConversationSettings, GroupSettings, Location, LocationKind,
        MessageEvent, MessageEventKind, MessageOptions, MessageReference, MessageStatus,
        MessageType, Messages, MessagesType, PinState, RayGunEventKind, ReactionState,
    },
=======

use super::{
    document::root::RootDocumentMap, ds_key::DataStoreKey, PeerIdExt, MAX_CONVERSATION_DESCRIPTION,
    MAX_MESSAGE_SIZE, SHUTTLE_TIMEOUT,
>>>>>>> 6c66b04f
};

const CHAT_DIRECTORY: &str = "chat_media";

pub type DownloadStream = BoxStream<'static, Result<Vec<u8>, std::io::Error>>;

enum MessagingCommand {
    Receiver {
        ch: mpsc::Receiver<ConversationStreamData>,
    },
}

#[derive(Clone)]
pub struct MessageStore {
    inner: Arc<tokio::sync::RwLock<ConversationInner>>,
    _task_cancellation: Arc<DropGuard>,
}

impl MessageStore {
    pub async fn new(
        ipfs: &Ipfs,
        discovery: Discovery,
        file: &FileStore,
        event: EventSubscription<RayGunEventKind>,
        identity: &IdentityStore,
        message_command: mpsc::Sender<MessageCommand>,
    ) -> Self {
        info!("Initializing MessageStore");

        let (tx, rx) = futures::channel::mpsc::channel(1024);

        let token = CancellationToken::new();
        let drop_guard = token.clone().drop_guard();

        let root = identity.root_document().clone();
        let (atx, arx) = mpsc::channel(1);
        let (conversation_mailbox_task_tx, conversation_mailbox_task_rx) = mpsc::channel(2048);

        let mut inner = ConversationInner {
            ipfs: ipfs.clone(),
            event_handler: Default::default(),
            conversation_task: HashMap::new(),
            command_tx: tx,
            identity: identity.clone(),
            root,
            discovery,
            file: file.clone(),
            event,
            attachment_tx: atx,
            conversation_mailbox_task_tx,
            pending_key_exchange: Default::default(),
            message_command,
            queue: Default::default(),
        };

        if let Err(e) = inner.migrate().await {
            tracing::warn!(error = %e, "unable to migrate conversations to root document");
        }

        inner.load_conversations().await;

        let inner = Arc::new(tokio::sync::RwLock::new(inner));

        let mut task = ConversationTask {
            inner: inner.clone(),
            ipfs: ipfs.clone(),
            topic_stream: Default::default(),
            identity: identity.clone(),
            command_rx: rx,
            attachment_rx: arx,
            conversation_mailbox_task_rx,
        };

        crate::rt::spawn({
            async move {
                select! {
                    _ = token.cancelled() => {}
                    _ = task.run() => {}
                }
            }
        });

        Self {
            inner,
            _task_cancellation: Arc::new(drop_guard),
        }
    }
}

impl MessageStore {
    pub async fn get_conversation(&self, id: Uuid) -> Result<Conversation, Error> {
        let document = self.get(id).await?;
        Ok(document.into())
    }

    pub async fn list_conversations(&self) -> Result<Vec<Conversation>, Error> {
        self.list()
            .await
            .map(|list| list.into_iter().map(|document| document.into()).collect())
    }

    pub async fn get_conversation_stream(
        &self,
        conversation_id: Uuid,
    ) -> Result<impl Stream<Item = MessageEventKind>, Error> {
        let mut rx = self.subscribe(conversation_id).await?.subscribe();
        Ok(async_stream::stream! {
            loop {
                match rx.recv().await {
                    Ok(event) => yield event,
                    Err(tokio::sync::broadcast::error::RecvError::Closed) => break,
                    Err(_) => {}
                };
            }
        })
    }

    pub async fn get(&self, id: Uuid) -> Result<ConversationDocument, Error> {
        let inner = &*self.inner.read().await;
        inner.get(id).await
    }

    pub async fn get_keystore(&self, id: Uuid) -> Result<Keystore, Error> {
        let inner = &*self.inner.read().await;
        inner.get_keystore(id).await
    }

    pub async fn contains(&self, id: Uuid) -> Result<bool, Error> {
        let inner = &*self.inner.read().await;
        Ok(inner.contains(id).await)
    }

    pub async fn set(&self, document: ConversationDocument) -> Result<(), Error> {
        let inner = &mut *self.inner.write().await;
        inner.set_document(document).await
    }

    pub async fn set_keystore(&self, id: Uuid, document: Keystore) -> Result<(), Error> {
        let inner = &mut *self.inner.write().await;
        inner.set_keystore(id, document).await
    }

    pub async fn delete(&self, id: Uuid) -> Result<ConversationDocument, Error> {
        let inner = &mut *self.inner.write().await;
        inner.delete(id).await
    }

    pub async fn list(&self) -> Result<Vec<ConversationDocument>, Error> {
        let inner = &*self.inner.read().await;
        Ok(inner.list().await)
    }

    pub async fn subscribe(
        &self,
        id: Uuid,
    ) -> Result<tokio::sync::broadcast::Sender<MessageEventKind>, Error> {
        let inner = &mut *self.inner.write().await;
        inner.subscribe(id).await
    }

    pub async fn create_conversation(&self, did: &DID) -> Result<Conversation, Error> {
        let inner = &mut *self.inner.write().await;
        inner.create_conversation(did).await
    }

    pub async fn create_group_conversation(
        &self,
        name: Option<String>,
        members: HashSet<DID>,
        settings: GroupSettings,
    ) -> Result<Conversation, Error> {
        let inner = &mut *self.inner.write().await;
        inner
            .create_group_conversation(name, members, settings)
            .await
    }

    pub async fn set_favorite_conversation(
        &self,
        conversation_id: Uuid,
        favorite: bool,
    ) -> Result<(), Error> {
        let inner = &mut *self.inner.write().await;
        inner
            .set_favorite_conversation(conversation_id, favorite)
            .await
    }

    pub async fn get_message(
        &self,
        conversation_id: Uuid,
        message_id: Uuid,
    ) -> Result<warp::raygun::Message, Error> {
        let inner = &mut *self.inner.write().await;
        inner.get_message(conversation_id, message_id).await
    }

    pub async fn get_messages(
        &self,
        conversation_id: Uuid,
        opt: MessageOptions,
    ) -> Result<Messages, Error> {
        let inner = &*self.inner.read().await;
        inner.get_messages(conversation_id, opt).await
    }

    pub async fn messages_count(&self, conversation_id: Uuid) -> Result<usize, Error> {
        let inner = &*self.inner.read().await;
        inner.messages_count(conversation_id).await
    }

    pub async fn get_message_reference(
        &self,
        conversation_id: Uuid,
        message_id: Uuid,
    ) -> Result<MessageReference, Error> {
        let inner = &*self.inner.read().await;
        inner
            .get_message_reference(conversation_id, message_id)
            .await
    }

    pub async fn get_message_references(
        &self,
        conversation_id: Uuid,
        opt: MessageOptions,
    ) -> Result<BoxStream<'static, MessageReference>, Error> {
        let inner = &*self.inner.read().await;
        inner.get_message_references(conversation_id, opt).await
    }

    pub async fn update_conversation_name(
        &self,
        conversation_id: Uuid,
        name: &str,
    ) -> Result<(), Error> {
        let inner = &mut *self.inner.write().await;
        inner.update_conversation_name(conversation_id, name).await
    }

    pub async fn update_conversation_settings(
        &self,
        conversation_id: Uuid,
        settings: ConversationSettings,
    ) -> Result<(), Error> {
        let inner = &mut *self.inner.write().await;
        inner
            .update_conversation_settings(conversation_id, settings)
            .await
    }

    pub async fn delete_conversation(&self, conversation_id: Uuid) -> Result<(), Error> {
        let inner = &mut *self.inner.write().await;
        inner.delete_conversation(conversation_id, true).await
    }

    pub async fn add_recipient(&self, conversation_id: Uuid, did: &DID) -> Result<(), Error> {
        let inner = &mut *self.inner.write().await;
        inner.add_recipient(conversation_id, did).await
    }

    pub async fn remove_recipient(&self, conversation_id: Uuid, did: &DID) -> Result<(), Error> {
        let inner = &mut *self.inner.write().await;
        inner.remove_recipient(conversation_id, did, true).await
    }

    pub async fn message_status(
        &self,
        conversation_id: Uuid,
        message_id: Uuid,
    ) -> Result<MessageStatus, Error> {
        let inner = &*self.inner.read().await;
        inner.message_status(conversation_id, message_id).await
    }

    pub async fn send_message(
        &self,
        conversation_id: Uuid,
        lines: Vec<String>,
    ) -> Result<Uuid, Error> {
        let inner = &mut *self.inner.write().await;
        inner.send_message(conversation_id, lines).await
    }

    pub async fn edit_message(
        &self,
        conversation_id: Uuid,
        message_id: Uuid,
        lines: Vec<String>,
    ) -> Result<(), Error> {
        let inner = &mut *self.inner.write().await;
        inner.edit_message(conversation_id, message_id, lines).await
    }

    pub async fn reply(
        &self,
        conversation_id: Uuid,
        message_id: Uuid,
        lines: Vec<String>,
    ) -> Result<Uuid, Error> {
        let inner = &mut *self.inner.write().await;
        inner
            .reply_message(conversation_id, message_id, lines)
            .await
    }

    pub async fn delete_message(
        &self,
        conversation_id: Uuid,
        message_id: Uuid,
    ) -> Result<(), Error> {
        let inner = &mut *self.inner.write().await;
        inner
            .delete_message(conversation_id, message_id, true)
            .await
    }

    pub async fn pin_message(
        &self,
        conversation_id: Uuid,
        message_id: Uuid,
        state: PinState,
    ) -> Result<(), Error> {
        let inner = &mut *self.inner.write().await;
        inner.pin_message(conversation_id, message_id, state).await
    }

    pub async fn react(
        &self,
        conversation_id: Uuid,
        message_id: Uuid,
        state: ReactionState,
        emoji: String,
    ) -> Result<(), Error> {
        let inner = &mut *self.inner.write().await;
        inner.react(conversation_id, message_id, state, emoji).await
    }

    pub async fn attach(
        &self,
        conversation_id: Uuid,
        message_id: Option<Uuid>,
        locations: Vec<Location>,
        messages: Vec<String>,
    ) -> Result<(Uuid, AttachmentEventStream), Error> {
        let inner = &mut *self.inner.write().await;
        inner
            .attach(conversation_id, message_id, locations, messages)
            .await
    }

    pub async fn download<P: AsRef<Path>>(
        &self,
        conversation_id: Uuid,
        message_id: Uuid,
        file: &str,
        path: P,
    ) -> Result<ConstellationProgressStream, Error> {
        let path = path.as_ref().to_path_buf();
        let inner = &*self.inner.read().await;
        inner
            .download(conversation_id, message_id, file, path)
            .await
    }

    pub async fn download_stream(
        &self,
        conversation_id: Uuid,
        message_id: Uuid,
        file: &str,
    ) -> Result<DownloadStream, Error> {
        let inner = &*self.inner.read().await;
        inner
            .download_stream(conversation_id, message_id, file)
            .await
    }

    pub async fn send_event(
        &self,
        conversation_id: Uuid,
        event: MessageEvent,
    ) -> Result<(), Error> {
        let inner = &*self.inner.read().await;
        inner.send_event(conversation_id, event).await
    }

    pub async fn cancel_event(
        &self,
        conversation_id: Uuid,
        event: MessageEvent,
    ) -> Result<(), Error> {
        let inner = &*self.inner.read().await;
        inner.cancel_event(conversation_id, event).await
    }

<<<<<<< HEAD
    pub async fn update_conversation_icon(
        &self,
        conversation_id: Uuid,
        location: Location,
    ) -> Result<(), Error> {
        let inner = &mut *self.inner.write().await;
        inner
            .update_conversation_image(conversation_id, location, ConversationImageType::Icon)
            .await
    }

    pub async fn update_conversation_banner(
        &self,
        conversation_id: Uuid,
        location: Location,
    ) -> Result<(), Error> {
        let inner = &mut *self.inner.write().await;
        inner
            .update_conversation_image(conversation_id, location, ConversationImageType::Banner)
            .await
    }

    pub async fn conversation_icon(
        &mut self,
        conversation_id: Uuid,
    ) -> Result<ConversationImage, Error> {
        let inner = &*self.inner.read().await;
        inner
            .conversation_image(conversation_id, ConversationImageType::Icon)
            .await
    }

    pub async fn conversation_banner(
        &mut self,
        conversation_id: Uuid,
    ) -> Result<ConversationImage, Error> {
        let inner = &*self.inner.read().await;
        inner
            .conversation_image(conversation_id, ConversationImageType::Banner)
            .await
    }

    pub async fn remove_conversation_icon(&self, conversation_id: Uuid) -> Result<(), Error> {
        let inner = &mut *self.inner.write().await;
        inner
            .remove_conversation_image(conversation_id, ConversationImageType::Icon)
            .await
    }

    pub async fn remove_conversation_banner(&self, conversation_id: Uuid) -> Result<(), Error> {
        let inner = &mut *self.inner.write().await;
        inner
            .remove_conversation_image(conversation_id, ConversationImageType::Banner)
            .await
=======
    pub async fn set_description(
        &self,
        conversation_id: Uuid,
        desc: Option<&str>,
    ) -> Result<(), Error> {
        let inner = &mut *self.inner.write().await;
        inner.set_description(conversation_id, desc).await
>>>>>>> 6c66b04f
    }
    pub async fn archived_conversation(&self, conversation_id: Uuid) -> Result<(), Error> {
        let inner = &mut *self.inner.write().await;
        inner.archived_conversation(conversation_id).await
    }

    pub async fn unarchived_conversation(&self, conversation_id: Uuid) -> Result<(), Error> {
        let inner = &mut *self.inner.write().await;
        inner.unarchived_conversation(conversation_id).await
    }
}

type AttachmentChan = (Uuid, MessageDocument, oneshot::Sender<Result<(), Error>>);

struct ConversationTask {
    inner: Arc<tokio::sync::RwLock<ConversationInner>>,
    ipfs: Ipfs,
    topic_stream: SelectAll<mpsc::Receiver<ConversationStreamData>>,
    identity: IdentityStore,
    // used for attachments to store message on document and publish it to the network
    attachment_rx: mpsc::Receiver<AttachmentChan>,
    command_rx: mpsc::Receiver<MessagingCommand>,
    conversation_mailbox_task_rx: mpsc::Receiver<Result<(Uuid, Vec<MessageDocument>), Error>>,
}

impl ConversationTask {
    async fn run(&mut self) {
        let mut identity_stream = self
            .identity
            .subscribe()
            .await
            .expect("Channel isnt dropped");

        let stream = self
            .ipfs
            .pubsub_subscribe(self.identity.did_key().messaging())
            .await
            .expect("valid subscription");

        pin_mut!(stream);

        let mut queue_timer = Delay::new(Duration::from_secs(1));

        let mut pending_exchange_timer = Delay::new(Duration::from_secs(1));

        let mut check_mailbox = Delay::new(Duration::from_secs(5));

        loop {
            tokio::select! {
                biased;
                Some(MessagingCommand::Receiver { ch }) = self.command_rx.next() => {
                    self.topic_stream.push(ch);
                }
                Some((conversation_id, message, response)) = self.attachment_rx.next() => {
                    let inner = &mut *self.inner.write().await;
                    _ = response.send(inner.store_direct_for_attachment(conversation_id, message).await);
                }
                Some(ev) = identity_stream.next() => {
                    if let Err(e) = process_identity_events(&mut *self.inner.write().await, ev).await {
                        tracing::error!("Error processing identity events: {e}");
                    }
                }
                Some(message) = stream.next() => {
                    let payload = match PayloadMessage::<Vec<u8>>::from_bytes(&message.data) {
                        Ok(payload) => payload,
                        Err(e) => {
                            tracing::warn!("Failed to parse payload data: {e}");
                            continue;
                        }
                    };

                    let sender = match payload.sender().to_did() {
                        Ok(did) => did,
                        Err(e) => {
                            tracing::warn!(sender = %payload.sender(), error = %e, "unable to convert to did");
                            continue;
                        }
                    };

                    let data = match ecdh_decrypt(self.identity.root_document().keypair(), Some(&sender), payload.message()) {
                        Ok(d) => d,
                        Err(e) => {
                            tracing::warn!(%sender, error = %e, "failed to decrypt message");
                            continue;
                        }
                    };

                    let events = match serde_json::from_slice::<ConversationEvents>(&data) {
                        Ok(ev) => ev,
                        Err(e) => {
                            tracing::warn!(%sender, error = %e, "failed to parse message");
                            continue;
                        }
                    };

                    if let Err(e) = process_conversation(&mut *self.inner.write().await, payload, events).await {
                        tracing::error!(%sender, error = %e, "error processing conversation");
                    }
                }
                Some(item) = self.topic_stream.next() => {
                    let inner = &mut *self.inner.write().await;
                    match item {
                        ConversationStreamData::RequestResponse(conversation_id, _) |
                            ConversationStreamData::Event(conversation_id, _) |
                            ConversationStreamData::Message(conversation_id, _) if !inner.contains(conversation_id).await => {
                                // Note: If the conversation is deleted prior to processing the events from stream
                                //       related to the specific we should then ignore those events.
                                //       Additionally, we could switch back to `StreamMap` and remove the stream
                                //       based on the conversation id to remove this check
                                continue
                        },
                        ConversationStreamData::RequestResponse(conversation_id, req) => {
                            let source = req.source;
                            if let Err(e) = process_request_response_event(inner, conversation_id, req).await {
                                tracing::error!(%conversation_id, sender = ?source, error = %e, name = "request", "Failed to process payload");
                            }
                        },
                        ConversationStreamData::Event(conversation_id, ev) => {
                            let source = ev.source;
                            if let Err(e) = process_conversation_event(inner, conversation_id, ev).await {
                                tracing::error!(%conversation_id, sender = ?source, error = %e, name = "ev", "Failed to process payload");
                            }
                        },
                        ConversationStreamData::Message(conversation_id, msg) => {
                            let source = msg.source;
                            if let Err(e) = inner.process_msg_event(conversation_id, msg).await {
                                tracing::error!(%conversation_id, sender = ?source, error = %e, name = "msg", "Failed to process payload");
                            }
                        },
                    }
                }
                Some(result) = self.conversation_mailbox_task_rx.next() => {
                    let inner = &mut *self.inner.write().await;
                    let (id, messages) = match result {
                        Ok(ok) => ok,
                        Err(e) => {
                            tracing::error!(error = %e, "unable to obtain messages from mailbox");
                            continue;
                        }
                    };
                    if messages.is_empty() {
                        tracing::info!(conversation_id = %id, "mailbox is empty");
                        continue;
                    }
                    tracing::info!(conversation_id = %id, num_of_msg = messages.len(), "receive messages from mailbox");

                    if let Err(e) = inner.insert_messages_from_mailbox(id, messages).await {
                        tracing::error!(conversation_id = %id, error = %e, "unable to get messages from conversation mailbox");
                    }
                }
                _ = &mut queue_timer => {
                    let inner = &mut *self.inner.write().await;
                    _ = process_queue(inner).await;
                    queue_timer.reset(Duration::from_secs(1));
                }
                _ = &mut pending_exchange_timer => {
                    let inner = &mut *self.inner.write().await;
                    _ = process_pending_payload(inner).await;
                    pending_exchange_timer.reset(Duration::from_secs(1));
                }

                _ = &mut check_mailbox => {
                    let inner = &mut *self.inner.write().await;
                    _ = inner.load_from_mailbox().await;
                    check_mailbox.reset(Duration::from_secs(60));
                }
            }
        }
    }
}

struct ConversationInner {
    ipfs: Ipfs,
    event_handler: HashMap<Uuid, tokio::sync::broadcast::Sender<MessageEventKind>>,
    conversation_task: HashMap<Uuid, DropGuard>,
    root: RootDocumentMap,
    file: FileStore,
    event: EventSubscription<RayGunEventKind>,
    identity: IdentityStore,
    discovery: Discovery,
    command_tx: mpsc::Sender<MessagingCommand>,
    // used for attachments to store message on document and publish it to the network
    attachment_tx: mpsc::Sender<AttachmentChan>,
    conversation_mailbox_task_tx: mpsc::Sender<Result<(Uuid, Vec<MessageDocument>), Error>>,
    pending_key_exchange: HashMap<Uuid, Vec<(DID, Vec<u8>, bool)>>,

    message_command: mpsc::Sender<MessageCommand>,
    // Note: Temporary
    queue: HashMap<DID, Vec<Queue>>,
}

impl ConversationInner {
    async fn migrate(&mut self) -> Result<(), Error> {
        Ok(())
    }

    async fn load_conversations(&mut self) {
        let mut stream = self.list_stream().await;
        while let Some(conversation) = stream.next().await {
            let id = conversation.id();

            if let Err(e) = self.create_conversation_task(id).await {
                tracing::error!(id = %id, error = %e, "Failed to load conversation");
            }
        }

        let ipfs = &self.ipfs;
        let key = ipfs.messaging_queue();

        if let Ok(data) = futures::future::ready(
            ipfs.repo()
                .data_store()
                .get(key.as_bytes())
                .await
                .unwrap_or_default()
                .ok_or(Error::Other),
        )
        .and_then(|bytes| async move {
            let cid_str = String::from_utf8_lossy(&bytes).to_string();

            let cid = cid_str.parse::<Cid>().map_err(anyhow::Error::from)?;

            Ok(cid)
        })
        .and_then(|cid| async move {
            ipfs.get_dag(cid)
                .local()
                .deserialized::<HashMap<_, _>>()
                .await
                .map_err(anyhow::Error::from)
                .map_err(Error::from)
        })
        .await
        {
            self.queue = data;
        }
    }

    async fn load_from_mailbox(&mut self) -> Result<(), Error> {
        let config::Discovery::Shuttle { addresses } = self.discovery.discovery_config().clone()
        else {
            return Ok(());
        };

        self.list_stream().await.for_each_concurrent(None, |conversation| {
            let mut tx = self.conversation_mailbox_task_tx.clone();
            let ipfs = self.ipfs.clone();
            let message_command =  self.message_command.clone();
            let addresses = addresses.clone();
            let conversation_id = conversation.id;
            async move {
                let fut = async move {
                    let mut conversation_mailbox = BTreeMap::new();
                    let mut providers = vec![];
                    for peer_id in addresses.iter().filter_map(|addr| addr.peer_id()) {
                        let (tx, rx) = futures::channel::oneshot::channel();
                        let _ = message_command
                            .clone()
                            .send(MessageCommand::FetchMailbox {
                                peer_id,
                                conversation_id,
                                response: tx,
                            })
                            .await;

                        match rx.timeout(SHUTTLE_TIMEOUT).await {
                            Ok(Ok(Ok(list))) => {
                                providers.push(peer_id);
                                conversation_mailbox.extend(list);
                                break;
                            }
                            Ok(Ok(Err(e))) => {
                                error!("unable to get mailbox to conversation {conversation_id} from {peer_id}: {e}");
                                break;
                            }
                            Ok(Err(_)) => {
                                error!("Channel been unexpectedly closed for {peer_id}");
                                continue;
                            }
                            Err(_) => {
                                error!("Request timed out for {peer_id}");
                                continue;
                            }
                        }
                    }

                    let conversation_mailbox = conversation_mailbox
                        .into_iter()
                        .filter_map(|(id, cid)| {
                            let id = Uuid::from_str(&id).ok()?;
                            Some((id, cid))
                        })
                        .collect::<BTreeMap<Uuid, Cid>>();

                    let documents =
                        FuturesUnordered::from_iter(conversation_mailbox.into_iter().map(|(id, cid)| {
                            let ipfs = ipfs.clone();
                            async move {
                                ipfs.fetch(&cid).recursive().await?;
                                Ok((id, cid))
                            }
                            .boxed()
                        }))
                        .filter_map(|res: Result<_, anyhow::Error>| async move { res.ok() })
                        .filter_map(|(_, cid)| {
                            let ipfs = ipfs.clone();
                            let providers = providers.clone();
                            let addresses = addresses.clone();
                            let message_command = message_command.clone();
                            async move {
                                let message_document = ipfs
                                    .get_dag(cid)
                                    .providers(&providers)
                                    .deserialized::<MessageDocument>()
                                    .await
                                    .ok()?;
                                for peer_id in addresses.into_iter().filter_map(|addr| addr.peer_id()) {
                                    let _ = message_command
                                        .clone()
                                        .send(MessageCommand::MessageDelivered {
                                            peer_id,
                                            conversation_id,
                                            message_id: message_document.id,
                                        })
                                        .await;
                                }
                                Some(message_document)
                            }
                        })
                        .collect::<Vec<_>>()
                        .await;

                    Ok::<_, Error>((conversation_id, documents))
                };


                crate::rt::spawn(async move {
                    let result = fut.await;
                    let _ = tx.send(result).await;
                });
            }
        }).await;

        Ok(())
    }

    async fn insert_messages_from_mailbox(
        &mut self,
        conversation_id: Uuid,
        mut messages: Vec<MessageDocument>,
    ) -> Result<(), Error> {
        let mut conversation = self.get(conversation_id).await?;
        let tx = self.subscribe(conversation_id).await?;
        messages.sort_by(|a, b| b.cmp(a));

        let mut events = vec![];

        for message in messages {
            if !message.verify() {
                continue;
            }
            let message_id = message.id;
            match conversation
                .contains(&self.ipfs, message_id)
                .await
                .unwrap_or_default()
            {
                true => {
                    let current_message = conversation
                        .get_message_document(&self.ipfs, message_id)
                        .await?;

                    conversation
                        .update_message_document(&self.ipfs, message)
                        .await?;

                    let is_edited = matches!((message.modified, current_message.modified), (Some(modified), Some(current_modified)) if modified > current_modified )
                        | matches!(
                            (message.modified, current_message.modified),
                            (Some(_), None)
                        );

                    match is_edited {
                        true => events.push(MessageEventKind::MessageEdited {
                            conversation_id,
                            message_id,
                        }),
                        false => {
                            //TODO: Emit event showing message was updated in some way
                        }
                    }
                }
                false => {
                    conversation
                        .insert_message_document(&self.ipfs, message)
                        .await?;

                    events.push(MessageEventKind::MessageReceived {
                        conversation_id,
                        message_id,
                    });
                }
            }
        }

        self.set_document(conversation).await?;

        while let Some(event) = events.pop() {
            _ = tx.send(event);
        }

        Ok(())
    }

    async fn create_conversation(&mut self, did: &DID) -> Result<Conversation, Error> {
        //TODO: maybe use root document to directly check
        // if self.with_friends.load(Ordering::SeqCst) && !self.identity.is_friend(did_key).await? {
        //     return Err(Error::FriendDoesntExist);
        // }

        if self.root.is_blocked(did).await.unwrap_or_default() {
            return Err(Error::PublicKeyIsBlocked);
        }

        let own_did = self.identity.did_key();

        if did == &own_did {
            return Err(Error::CannotCreateConversation);
        }

        if let Some(conversation) = self
            .list()
            .await
            .iter()
            .find(|conversation| {
                conversation.conversation_type() == ConversationType::Direct
                    && conversation.recipients().contains(did)
                    && conversation.recipients().contains(&own_did)
            })
            .map(Conversation::from)
        {
            return Err(Error::ConversationExist { conversation });
        }

        //Temporary limit
        // if self.list_conversations().await.unwrap_or_default().len() >= 256 {
        //     return Err(Error::ConversationLimitReached);
        // }

        if !self.discovery.contains(did).await {
            self.discovery.insert(did).await?;
        }

        let settings = DirectConversationSettings::default();
        let conversation = ConversationDocument::new_direct(
            self.root.keypair(),
            [own_did.clone(), did.clone()],
            settings,
        )?;

        let convo_id = conversation.id();

        self.set_document(conversation.clone()).await?;

        self.create_conversation_task(convo_id).await?;

        let peer_id = did.to_peer_id()?;

        let event = ConversationEvents::NewConversation {
            recipient: own_did.clone(),
            settings,
        };

        let bytes = ecdh_encrypt(self.root.keypair(), Some(did), serde_json::to_vec(&event)?)?;

        let payload = PayloadBuilder::new(self.root.keypair(), bytes)
            .from_ipfs(&self.ipfs)
            .await?;

        let peers = self.ipfs.pubsub_peers(Some(did.messaging())).await?;

        if !peers.contains(&peer_id)
            || (peers.contains(&peer_id)
                && self
                    .ipfs
                    .pubsub_publish(did.messaging(), payload.to_bytes()?)
                    .await
                    .is_err())
        {
            warn!(conversation_id = %convo_id, "Unable to publish to topic. Queuing event");
            self.queue_event(
                did.clone(),
                Queue::direct(
                    convo_id,
                    None,
                    peer_id,
                    did.messaging(),
                    payload.message().to_vec(),
                ),
            )
            .await;
        }

        self.event
            .emit(RayGunEventKind::ConversationCreated {
                conversation_id: convo_id,
            })
            .await;

        Ok(Conversation::from(&conversation))
    }

    pub async fn create_group_conversation(
        &mut self,
        name: Option<String>,
        mut recipients: HashSet<DID>,
        settings: GroupSettings,
    ) -> Result<Conversation, Error> {
        let own_did = &self.identity.did_key();

        if recipients.contains(own_did) {
            return Err(Error::CannotCreateConversation);
        }

        if let Some(name) = name.as_ref() {
            let name_length = name.trim().len();

            if name_length == 0 || name_length > 255 {
                return Err(Error::InvalidLength {
                    context: "name".into(),
                    current: name_length,
                    minimum: Some(1),
                    maximum: Some(255),
                });
            }
        }

        let mut removal = vec![];

        for did in recipients.iter() {
            let is_blocked = self.root.is_blocked(did).await?;
            let is_blocked_by = self.root.is_blocked_by(did).await?;
            if is_blocked || is_blocked_by {
                tracing::info!("{did} is blocked.. removing from list");
                removal.push(did.clone());
            }
        }

        for did in removal {
            recipients.remove(&did);
        }

        //Temporary limit
        // if self.list_conversations().await.unwrap_or_default().len() >= 256 {
        //     return Err(Error::ConversationLimitReached);
        // }

        for recipient in &recipients {
            if !self.discovery.contains(recipient).await {
                let _ = self.discovery.insert(recipient).await.ok();
            }
        }

        let restricted = self.root.get_blocks().await.unwrap_or_default();

        let conversation = ConversationDocument::new_group(
            self.root.keypair(),
            name,
            recipients,
            &restricted,
            settings,
        )?;

        let recipient = conversation.recipients();

        let conversation_id = conversation.id();

        self.set_document(conversation).await?;

        let mut keystore = Keystore::new(conversation_id);
        keystore.insert(self.root.keypair(), own_did, warp::crypto::generate::<64>())?;

        self.set_keystore(conversation_id, keystore).await?;

        self.create_conversation_task(conversation_id).await?;

        let peer_id_list = recipient
            .iter()
            .filter(|did| own_did.ne(did))
            .map(|did| (did.clone(), did))
            .filter_map(|(a, b)| b.to_peer_id().map(|pk| (a, pk)).ok())
            .collect::<Vec<_>>();

        let conversation = self.get(conversation_id).await?;

        let event = serde_json::to_vec(&ConversationEvents::NewGroupConversation {
            conversation: conversation.clone(),
        })?;

        for (did, peer_id) in peer_id_list {
            let bytes = ecdh_encrypt(self.root.keypair(), Some(&did), &event)?;

            let payload = PayloadBuilder::new(self.root.keypair(), bytes)
                .from_ipfs(&self.ipfs)
                .await?;

            let peers = self.ipfs.pubsub_peers(Some(did.messaging())).await?;
            if !peers.contains(&peer_id)
                || (peers.contains(&peer_id)
                    && self
                        .ipfs
                        .pubsub_publish(did.messaging(), payload.to_bytes()?)
                        .await
                        .is_err())
            {
                warn!("Unable to publish to topic. Queuing event");
                self.queue_event(
                    did.clone(),
                    Queue::direct(
                        conversation_id,
                        None,
                        peer_id,
                        did.messaging(),
                        payload.message().to_vec(),
                    ),
                )
                .await;
            }
        }

        for recipient in recipient.iter().filter(|d| own_did.ne(d)) {
            if let Err(e) = self.request_key(conversation_id, recipient).await {
                tracing::warn!("Failed to send exchange request to {recipient}: {e}");
            }
        }

        self.event
            .emit(RayGunEventKind::ConversationCreated { conversation_id })
            .await;

        Ok(Conversation::from(&conversation))
    }

    async fn get(&self, id: Uuid) -> Result<ConversationDocument, Error> {
        self.root.get_conversation_document(id).await
    }

    async fn set_favorite_conversation(
        &mut self,
        conversation_id: Uuid,
        favorite: bool,
    ) -> Result<(), Error> {
        let mut document = self.get(conversation_id).await?;
        document.favorite = favorite;
        self.set_document(document).await
    }

    pub async fn get_keystore(&self, id: Uuid) -> Result<Keystore, Error> {
        if !self.contains(id).await {
            return Err(Error::InvalidConversation);
        }

        self.root.get_conversation_keystore(id).await
    }

    pub async fn set_keystore(&mut self, id: Uuid, document: Keystore) -> Result<(), Error> {
        if !self.contains(id).await {
            return Err(Error::InvalidConversation);
        }

        let mut map = self.root.get_conversation_keystore_map().await?;

        let id = id.to_string();
        let cid = self.ipfs.dag().put().serialize(document).await?;

        map.insert(id, cid);

        self.set_keystore_map(map).await
    }

    pub async fn delete(&mut self, id: Uuid) -> Result<ConversationDocument, Error> {
        if !self.contains(id).await {
            return Err(Error::InvalidConversation);
        }

        let mut conversation = self.get(id).await?;

        if conversation.deleted {
            return Err(Error::InvalidConversation);
        }

        conversation.messages.take();
        conversation.deleted = true;

        self.set_document(conversation.clone()).await?;

        if let Ok(mut ks_map) = self.root.get_conversation_keystore_map().await {
            if ks_map.remove(&id.to_string()).is_some() {
                if let Err(e) = self.set_keystore_map(ks_map).await {
                    warn!(conversation_id = %id, "Failed to remove keystore: {e}");
                }
            }
        }

        Ok(conversation)
    }

    pub async fn list(&self) -> Vec<ConversationDocument> {
        self.list_stream().await.collect::<Vec<_>>().await
    }

    pub async fn list_stream(&self) -> impl Stream<Item = ConversationDocument> + Unpin {
        self.root.list_conversation_document().await
    }

    pub async fn contains(&self, id: Uuid) -> bool {
        self.list_stream()
            .await
            .any(|conversation| async move { conversation.id() == id })
            .await
    }

    pub async fn set_keystore_map(&mut self, map: BTreeMap<String, Cid>) -> Result<(), Error> {
        self.root.set_conversation_keystore_map(map).await
    }

    pub async fn set_document<B: BorrowMut<ConversationDocument>>(
        &mut self,
        mut document: B,
    ) -> Result<(), Error> {
        let document = document.borrow_mut();
        let keypair = self.root.keypair();
        if let Some(creator) = document.creator.as_ref() {
            let did = keypair.to_did()?;
            if creator.eq(&did) && matches!(document.conversation_type(), ConversationType::Group) {
                document.sign(keypair)?;
            }
        }

        document.verify()?;

        self.root.set_conversation_document(document).await?;
        self.identity.export_root_document().await?;
        Ok(())
    }

    pub async fn subscribe(
        &mut self,
        id: Uuid,
    ) -> Result<tokio::sync::broadcast::Sender<MessageEventKind>, Error> {
        if !self.contains(id).await {
            return Err(Error::InvalidConversation);
        }

        if let Some(tx) = self.event_handler.get(&id) {
            return Ok(tx.clone());
        }

        let (tx, _) = tokio::sync::broadcast::channel(1024);

        self.event_handler.insert(id, tx.clone());

        Ok(tx)
    }

    async fn queue_event(&mut self, did: DID, queue: Queue) {
        self.queue.entry(did).or_default().push(queue);
        self.save_queue().await
    }

    async fn save_queue(&self) {
        let key = self.ipfs.messaging_queue();
        let current_cid = self
            .ipfs
            .repo()
            .data_store()
            .get(key.as_bytes())
            .await
            .unwrap_or_default()
            .map(|bytes| String::from_utf8_lossy(&bytes).to_string())
            .and_then(|cid_str| cid_str.parse::<Cid>().ok());

        let cid = match self.ipfs.dag().put().serialize(&self.queue).pin(true).await {
            Ok(cid) => cid,
            Err(e) => {
                tracing::error!(error = %e, "unable to save queue");
                return;
            }
        };

        let cid_str = cid.to_string();

        if let Err(e) = self
            .ipfs
            .repo()
            .data_store()
            .put(key.as_bytes(), cid_str.as_bytes())
            .await
        {
            tracing::error!(error = %e, "unable to save queue");
            return;
        }

        tracing::info!("messaging queue saved");

        let old_cid = current_cid;

        if let Some(old_cid) = old_cid {
            if old_cid != cid && self.ipfs.is_pinned(&old_cid).await.unwrap_or_default() {
                _ = self.ipfs.remove_pin(&old_cid).recursive().await;
            }
        }
    }

    async fn process_msg_event(&mut self, id: Uuid, msg: Message) -> Result<(), Error> {
        let data = PayloadMessage::<Vec<u8>>::from_bytes(&msg.data)?;
        let sender = data.sender().to_did()?;

        let keypair = self.root.keypair();

        let own_did = keypair.to_did()?;

        let conversation = self.get(id).await?;

        let bytes = match conversation.conversation_type() {
            ConversationType::Direct => {
                let list = conversation.recipients();

                let recipients = list
                    .iter()
                    .filter(|did| own_did.ne(did))
                    .collect::<Vec<_>>();

                let Some(member) = recipients.first() else {
                    tracing::warn!(id = %id, "participant is not in conversation");
                    return Err(Error::IdentityDoesntExist);
                };

                ecdh_decrypt(keypair, Some(member), data.message())?
            }
            ConversationType::Group => {
                let store = self.get_keystore(id).await?;

                let key = match store.get_latest(keypair, &sender) {
                    Ok(key) => key,
                    Err(Error::PublicKeyDoesntExist) => {
                        // If we are not able to get the latest key from the store, this is because we are still awaiting on the response from the key exchange
                        // So what we should so instead is set aside the payload until we receive the key exchange then attempt to process it again

                        // Note: We can set aside the data without the payload being owned directly due to the data already been verified
                        //       so we can own the data directly without worrying about the lifetime
                        //       however, we may want to eventually validate the data to ensure it havent been tampered in some way
                        //       while waiting for the response.

                        self.pending_key_exchange.entry(id).or_default().push((
                            sender.clone(),
                            data.message().to_vec(),
                            false,
                        ));

                        // Maybe send a request? Although we could, we should check to determine if one was previously sent or queued first,
                        // but for now we can leave this commented until the queue is removed and refactored.
                        // _ = self.request_key(id, &data.sender()).await;

                        // Note: We will mark this as `Ok` since this is pending request to be resolved
                        return Ok(());
                    }
                    Err(e) => {
                        tracing::warn!(id = %id, sender = %data.sender(), error = %e, "Failed to obtain key");
                        return Err(e);
                    }
                };

                Cipher::direct_decrypt(data.message(), &key)?
            }
        };

        let event = serde_json::from_slice::<MessagingEvents>(&bytes).map_err(|e| {
            tracing::warn!(id = %id, sender = %data.sender(), error = %e, "Failed to deserialize message");
            e
        })?;

        message_event(self, id, event).await?;

        Ok(())
    }

    async fn request_key(&mut self, conversation_id: Uuid, did: &DID) -> Result<(), Error> {
        let request = ConversationRequestResponse::Request {
            conversation_id,
            kind: ConversationRequestKind::Key,
        };

        let conversation = self.get(conversation_id).await?;

        if !conversation.recipients().contains(did) {
            //TODO: user is not a recipient of the conversation
            return Err(Error::PublicKeyInvalid);
        }

        let keypair = self.root.keypair();

        let bytes = ecdh_encrypt(keypair, Some(did), serde_json::to_vec(&request)?)?;

        let payload = PayloadBuilder::new(keypair, bytes)
            .from_ipfs(&self.ipfs)
            .await?;

        let topic = conversation.exchange_topic(did);

        let peers = self.ipfs.pubsub_peers(Some(topic.clone())).await?;
        let peer_id = did.to_peer_id()?;
        if !peers.contains(&peer_id)
            || (peers.contains(&peer_id)
                && self
                    .ipfs
                    .pubsub_publish(topic.clone(), payload.to_bytes()?)
                    .await
                    .is_err())
        {
            warn!(%conversation_id, "Unable to publish to topic");
            self.queue_event(
                did.clone(),
                Queue::direct(
                    conversation_id,
                    None,
                    peer_id,
                    topic.clone(),
                    payload.message().to_vec(),
                ),
            )
            .await;
        }

        // TODO: Store request locally and hold any messages and events until key is received from peer

        Ok(())
    }

    pub async fn messages_count(&self, conversation_id: Uuid) -> Result<usize, Error> {
        self.get(conversation_id)
            .await?
            .messages_length(&self.ipfs)
            .await
    }

    async fn get_message(
        &self,
        conversation_id: Uuid,
        message_id: Uuid,
    ) -> Result<warp::raygun::Message, Error> {
        let conversation = self.get(conversation_id).await?;

        let keypair = self.root.keypair();

        let keystore = pubkey_or_keystore(self, conversation_id, keypair).await?;

        conversation
            .get_message(&self.ipfs, keypair, message_id, keystore.as_ref())
            .await
    }

    async fn get_message_reference(
        &self,
        conversation_id: Uuid,
        message_id: Uuid,
    ) -> Result<MessageReference, Error> {
        let conversation = self.get(conversation_id).await?;
        conversation
            .get_message_document(&self.ipfs, message_id)
            .await
            .map(|document| document.into())
    }

    pub async fn get_message_references<'a>(
        &self,
        conversation_id: Uuid,
        opt: MessageOptions,
    ) -> Result<BoxStream<'a, MessageReference>, Error> {
        let conversation = self.get(conversation_id).await?;
        conversation
            .get_messages_reference_stream(&self.ipfs, opt)
            .await
    }

    pub async fn get_messages(
        &self,
        conversation_id: Uuid,
        opt: MessageOptions,
    ) -> Result<Messages, Error> {
        let conversation = self.get(conversation_id).await?;

        let keypair = self.root.keypair();

        let keystore = pubkey_or_keystore(self, conversation_id, keypair).await?;

        let m_type = opt.messages_type();
        match m_type {
            MessagesType::Stream => {
                let stream = conversation
                    .get_messages_stream(&self.ipfs, keypair, opt, keystore)
                    .await?;
                Ok(Messages::Stream(stream))
            }
            MessagesType::List => {
                let list = conversation
                    .get_messages(&self.ipfs, keypair, opt, keystore)
                    .await?;
                Ok(Messages::List(list))
            }
            MessagesType::Pages { .. } => {
                conversation
                    .get_messages_pages(&self.ipfs, keypair, opt, keystore.as_ref())
                    .await
            }
        }
    }

    //TODO: Send a request to recipient(s) of the chat to ack if message been delivered if message is marked "sent" unless we receive an event acknowledging the message itself
    //Note:
    //  - For group chat, this can be ignored unless we decide to have a full acknowledgement from all recipients in which case, we can mark it as "sent"
    //    until all confirm to have received the message
    //  - If member sends an event stating that they do not have the message to grab the message from the store
    //    and send it them, with a map marking the attempt(s)
    pub async fn message_status(
        &self,
        conversation_id: Uuid,
        message_id: Uuid,
    ) -> Result<MessageStatus, Error> {
        let conversation = self.get(conversation_id).await?;

        if matches!(conversation.conversation_type(), ConversationType::Group) {
            //TODO: Handle message status for group
            return Err(Error::Unimplemented);
        }

        let messages = conversation.get_message_list(&self.ipfs).await?;

        if !messages.iter().any(|document| document.id == message_id) {
            return Err(Error::MessageNotFound);
        }

        let own_did = self.identity.did_key();

        let list = conversation
            .recipients()
            .iter()
            .filter(|did| own_did.ne(did))
            .cloned()
            .collect::<Vec<_>>();

        for peer in list {
            if let Some(list) = self.queue.get(&peer) {
                for item in list {
                    let Queue { id, m_id, .. } = item;
                    if conversation.id() == *id {
                        if let Some(m_id) = m_id {
                            if message_id == *m_id {
                                return Ok(MessageStatus::NotSent);
                            }
                        }
                    }
                }
            }
        }

        //Not a guarantee that it been sent but for now since the message exist locally and not marked in queue, we will assume it have been sent
        Ok(MessageStatus::Sent)
    }

    pub async fn send_message(
        &mut self,
        conversation_id: Uuid,
        messages: Vec<String>,
    ) -> Result<Uuid, Error> {
        let mut conversation = self.get(conversation_id).await?;
        let tx = self.subscribe(conversation_id).await?;

        if messages.is_empty() {
            return Err(Error::EmptyMessage);
        }

        let lines_value_length: usize = messages
            .iter()
            .filter(|s| !s.is_empty())
            .map(|s| s.trim())
            .map(|s| s.chars().count())
            .sum();

        if lines_value_length == 0 || lines_value_length > MAX_MESSAGE_SIZE {
            tracing::error!(
                current_size = lines_value_length,
                max = MAX_MESSAGE_SIZE,
                "length of message is invalid"
            );
            return Err(Error::InvalidLength {
                context: "message".into(),
                current: lines_value_length,
                minimum: Some(MIN_MESSAGE_SIZE),
                maximum: Some(MAX_MESSAGE_SIZE),
            });
        }

        let keypair = self.root.keypair();
        let own_did = self.identity.did_key();

        let mut message = warp::raygun::Message::default();
        message.set_conversation_id(conversation.id());
        message.set_sender(own_did.clone());
        message.set_lines(messages.clone());

        let message_id = message.id();
        let keystore = pubkey_or_keystore(self, conversation.id(), keypair).await?;

        let message = MessageDocument::new(&self.ipfs, keypair, message, keystore.as_ref()).await?;

        let message_cid = conversation
            .insert_message_document(&self.ipfs, message)
            .await?;

        let recipients = conversation.recipients();

        self.set_document(conversation).await?;

        let event = MessageEventKind::MessageSent {
            conversation_id,
            message_id,
        };

        if let Err(e) = tx.send(event) {
            error!(%conversation_id, error = %e, "Error broadcasting event");
        }

        let event = MessagingEvents::New { message };

        if !recipients.is_empty() {
            if let config::Discovery::Shuttle { addresses } = self.discovery.discovery_config() {
                for peer_id in addresses.iter().filter_map(|addr| addr.peer_id()) {
                    let _ = self
                        .message_command
                        .clone()
                        .send(MessageCommand::InsertMessage {
                            peer_id,
                            conversation_id,
                            recipients: recipients.clone(),
                            message_id: message.id,
                            message_cid,
                        })
                        .await;
                }
            }
        }

        self.publish(conversation_id, Some(message_id), event, true)
            .await
            .map(|_| message_id)
    }

    pub async fn edit_message(
        &mut self,
        conversation_id: Uuid,
        message_id: Uuid,
        messages: Vec<String>,
    ) -> Result<(), Error> {
        let mut conversation = self.get(conversation_id).await?;
        let tx = self.subscribe(conversation_id).await?;

        if messages.is_empty() {
            return Err(Error::EmptyMessage);
        }

        let lines_value_length: usize = messages
            .iter()
            .filter(|s| !s.is_empty())
            .map(|s| s.trim())
            .map(|s| s.chars().count())
            .sum();

        if lines_value_length == 0 || lines_value_length > MAX_MESSAGE_SIZE {
            tracing::error!(
                current_size = lines_value_length,
                max = MAX_MESSAGE_SIZE,
                "length of message is invalid"
            );
            return Err(Error::InvalidLength {
                context: "message".into(),
                current: lines_value_length,
                minimum: Some(MIN_MESSAGE_SIZE),
                maximum: Some(MAX_MESSAGE_SIZE),
            });
        }

        let keypair = self.root.keypair();

        let keystore = pubkey_or_keystore(self, conversation.id(), keypair).await?;

        let mut message_document = conversation
            .get_message_document(&self.ipfs, message_id)
            .await?;

        let mut message = message_document
            .resolve(&self.ipfs, keypair, true, keystore.as_ref())
            .await?;

        let sender = message.sender();

        let own_did = &self.identity.did_key();

        if sender.ne(own_did) {
            return Err(Error::InvalidMessage);
        }

        message.lines_mut().clone_from(&messages);
        message.set_modified(Utc::now());

        message_document
            .update(&self.ipfs, keypair, message, None, keystore.as_ref(), None)
            .await?;

        let nonce = message_document.nonce_from_message(&self.ipfs).await?;
        let signature = message_document.signature.expect("message to be signed");

        let message_cid = conversation
            .update_message_document(&self.ipfs, message_document)
            .await?;

        let recipients = conversation.recipients();

        self.set_document(conversation).await?;

        _ = tx.send(MessageEventKind::MessageEdited {
            conversation_id,
            message_id,
        });

        let event = MessagingEvents::Edit {
            conversation_id,
            message_id,
            modified: message_document.modified.expect("message to be modified"),
            lines: messages,
            nonce: nonce.to_vec(),
            signature: signature.into(),
        };

        if !recipients.is_empty() {
            if let config::Discovery::Shuttle { addresses } = self.discovery.discovery_config() {
                for peer_id in addresses.iter().filter_map(|addr| addr.peer_id()) {
                    let _ = self
                        .message_command
                        .clone()
                        .send(MessageCommand::InsertMessage {
                            peer_id,
                            conversation_id,
                            recipients: recipients.clone(),
                            message_id,
                            message_cid,
                        })
                        .await;
                }
            }
        }

        self.publish(conversation_id, None, event, true).await
    }

    pub async fn reply_message(
        &mut self,
        conversation_id: Uuid,
        message_id: Uuid,
        messages: Vec<String>,
    ) -> Result<Uuid, Error> {
        let mut conversation = self.get(conversation_id).await?;
        let tx = self.subscribe(conversation_id).await?;

        if messages.is_empty() {
            return Err(Error::EmptyMessage);
        }

        let lines_value_length: usize = messages
            .iter()
            .filter(|s| !s.is_empty())
            .map(|s| s.trim())
            .map(|s| s.chars().count())
            .sum();

        if lines_value_length == 0 || lines_value_length > MAX_MESSAGE_SIZE {
            tracing::error!(
                current_size = lines_value_length,
                max = MAX_MESSAGE_SIZE,
                "length of message is invalid"
            );
            return Err(Error::InvalidLength {
                context: "message".into(),
                current: lines_value_length,
                minimum: Some(MIN_MESSAGE_SIZE),
                maximum: Some(MAX_MESSAGE_SIZE),
            });
        }

        let keypair = self.root.keypair();

        let own_did = self.identity.did_key();

        let mut message = warp::raygun::Message::default();
        message.set_conversation_id(conversation.id());
        message.set_sender(own_did.clone());
        message.set_lines(messages);
        message.set_replied(Some(message_id));

        let keystore = pubkey_or_keystore(self, conversation.id(), keypair).await?;

        let message = MessageDocument::new(&self.ipfs, keypair, message, keystore.as_ref()).await?;

        let message_id = message.id;

        let message_cid = conversation
            .insert_message_document(&self.ipfs, message)
            .await?;

        let recipients = conversation.recipients();

        self.set_document(conversation).await?;

        let event = MessageEventKind::MessageSent {
            conversation_id,
            message_id,
        };

        if let Err(e) = tx.send(event) {
            error!(%conversation_id, error = %e, "Error broadcasting event");
        }

        let event = MessagingEvents::New { message };

        if !recipients.is_empty() {
            if let config::Discovery::Shuttle { addresses } = self.discovery.discovery_config() {
                for peer_id in addresses.iter().filter_map(|addr| addr.peer_id()) {
                    let _ = self
                        .message_command
                        .clone()
                        .send(MessageCommand::InsertMessage {
                            peer_id,
                            conversation_id,
                            recipients: recipients.clone(),
                            message_id,
                            message_cid,
                        })
                        .await;
                }
            }
        }

        self.publish(conversation_id, Some(message_id), event, true)
            .await
            .map(|_| message_id)
    }

    pub async fn delete_message(
        &mut self,
        conversation_id: Uuid,
        message_id: Uuid,
        broadcast: bool,
    ) -> Result<(), Error> {
        let mut conversation = self.get(conversation_id).await?;
        let tx = self.subscribe(conversation_id).await?;

        let event = MessagingEvents::Delete {
            conversation_id,
            message_id,
        };

        conversation.delete_message(&self.ipfs, message_id).await?;

        self.set_document(conversation).await?;

        if let config::Discovery::Shuttle { addresses } = self.discovery.discovery_config() {
            for peer_id in addresses.iter().filter_map(|addr| addr.peer_id()) {
                let _ = self
                    .message_command
                    .clone()
                    .send(MessageCommand::RemoveMessage {
                        peer_id,
                        conversation_id,
                        message_id,
                    })
                    .await;
            }
        }

        _ = tx.send(MessageEventKind::MessageDeleted {
            conversation_id,
            message_id,
        });

        if broadcast {
            self.publish(conversation_id, None, event, true).await?;
        }

        Ok(())
    }

    pub async fn pin_message(
        &mut self,
        conversation_id: Uuid,
        message_id: Uuid,
        state: PinState,
    ) -> Result<(), Error> {
        let mut conversation = self.get(conversation_id).await?;
        let tx = self.subscribe(conversation_id).await?;

        let keypair = self.root.keypair();
        let own_did = self.identity.did_key();

        let keystore = pubkey_or_keystore(self, conversation.id(), keypair).await?;

        let mut message_document = conversation
            .get_message_document(&self.ipfs, message_id)
            .await?;

        let mut message = message_document
            .resolve(&self.ipfs, keypair, true, keystore.as_ref())
            .await?;

        let event = match state {
            PinState::Pin => {
                if message.pinned() {
                    return Ok(());
                }
                *message.pinned_mut() = true;
                MessageEventKind::MessagePinned {
                    conversation_id,
                    message_id,
                }
            }
            PinState::Unpin => {
                if !message.pinned() {
                    return Ok(());
                }
                *message.pinned_mut() = false;
                MessageEventKind::MessageUnpinned {
                    conversation_id,
                    message_id,
                }
            }
        };

        message_document
            .update(&self.ipfs, keypair, message, None, keystore.as_ref(), None)
            .await?;

        let message_cid = conversation
            .update_message_document(&self.ipfs, message_document)
            .await?;

        let recipients = conversation.recipients();

        self.set_document(conversation).await?;

        _ = tx.send(event);

        if !recipients.is_empty() {
            if let config::Discovery::Shuttle { addresses } = self.discovery.discovery_config() {
                for peer_id in addresses.iter().filter_map(|addr| addr.peer_id()) {
                    let _ = self
                        .message_command
                        .clone()
                        .send(MessageCommand::InsertMessage {
                            peer_id,
                            conversation_id,
                            recipients: recipients.clone(),
                            message_id,
                            message_cid,
                        })
                        .await;
                }
            }
        }

        let event = MessagingEvents::Pin {
            conversation_id,
            member: own_did,
            message_id,
            state,
        };

        self.publish(conversation_id, None, event, true).await
    }

    pub async fn react(
        &mut self,
        conversation_id: Uuid,
        message_id: Uuid,
        state: ReactionState,
        emoji: String,
    ) -> Result<(), Error> {
        let mut conversation = self.get(conversation_id).await?;
        let tx = self.subscribe(conversation_id).await?;

        let keypair = self.root.keypair();

        let own_did = self.identity.did_key();

        let keystore = pubkey_or_keystore(self, conversation.id(), keypair).await?;

        let mut message_document = conversation
            .get_message_document(&self.ipfs, message_id)
            .await?;

        let mut message = message_document
            .resolve(&self.ipfs, keypair, true, keystore.as_ref())
            .await?;

        let recipients = conversation.recipients();

        let reactions = message.reactions_mut();

        let message_cid;

        match state {
            ReactionState::Add => {
                let entry = reactions.entry(emoji.clone()).or_default();

                if entry.contains(&own_did) {
                    return Err(Error::ReactionExist);
                }

                entry.push(own_did.clone());

                message_document
                    .update(&self.ipfs, keypair, message, None, keystore.as_ref(), None)
                    .await?;

                message_cid = conversation
                    .update_message_document(&self.ipfs, message_document)
                    .await?;
                self.set_document(conversation).await?;

                _ = tx.send(MessageEventKind::MessageReactionAdded {
                    conversation_id,
                    message_id,
                    did_key: own_did.clone(),
                    reaction: emoji.clone(),
                });
            }
            ReactionState::Remove => {
                match reactions.entry(emoji.clone()) {
                    indexmap::map::Entry::Occupied(mut e) => {
                        let list = e.get_mut();

                        if !list.contains(&own_did) {
                            return Err(Error::ReactionDoesntExist);
                        }

                        list.retain(|did| did != &own_did);
                        if list.is_empty() {
                            e.swap_remove();
                        }
                    }
                    indexmap::map::Entry::Vacant(_) => return Err(Error::ReactionDoesntExist),
                };

                message_document
                    .update(&self.ipfs, keypair, message, None, keystore.as_ref(), None)
                    .await?;

                message_cid = conversation
                    .update_message_document(&self.ipfs, message_document)
                    .await?;

                self.set_document(conversation).await?;

                _ = tx.send(MessageEventKind::MessageReactionRemoved {
                    conversation_id,
                    message_id,
                    did_key: own_did.clone(),
                    reaction: emoji.clone(),
                });
            }
        }

        let event = MessagingEvents::React {
            conversation_id,
            reactor: own_did,
            message_id,
            state,
            emoji,
        };

        if !recipients.is_empty() {
            if let config::Discovery::Shuttle { addresses } = self.discovery.discovery_config() {
                for peer_id in addresses.iter().filter_map(|addr| addr.peer_id()) {
                    let _ = self
                        .message_command
                        .clone()
                        .send(MessageCommand::InsertMessage {
                            peer_id,
                            conversation_id,
                            recipients: recipients.clone(),
                            message_id,
                            message_cid,
                        })
                        .await;
                }
            }
        }

        self.publish(conversation_id, None, event, true).await
    }

    pub async fn attach(
        &mut self,
        conversation_id: Uuid,
        reply_id: Option<Uuid>,
        locations: Vec<Location>,
        messages: Vec<String>,
    ) -> Result<(Uuid, AttachmentEventStream), Error> {
        if locations.len() > 32 {
            return Err(Error::InvalidLength {
                context: "files".into(),
                current: locations.len(),
                minimum: Some(1),
                maximum: Some(32),
            });
        }

        if !messages.is_empty() {
            let lines_value_length: usize = messages
                .iter()
                .filter(|s| !s.is_empty())
                .map(|s| s.trim())
                .map(|s| s.chars().count())
                .sum();

            if lines_value_length > MAX_MESSAGE_SIZE {
                tracing::error!(
                    current_size = lines_value_length,
                    max = MAX_MESSAGE_SIZE,
                    "length of message is invalid"
                );
                return Err(Error::InvalidLength {
                    context: "message".into(),
                    current: lines_value_length,
                    minimum: None,
                    maximum: Some(MAX_MESSAGE_SIZE),
                });
            }
        }
        let conversation = self.get(conversation_id).await?;

        let keypair = self.root.keypair();

        let mut constellation = self.file.clone();

        let files = locations
            .into_iter()
            .filter(|location| match location {
                Location::Disk { path } => path.is_file(),
                _ => true,
            })
            .collect::<Vec<_>>();

        if files.is_empty() {
            return Err(Error::NoAttachments);
        }

        let root_directory = constellation.root_directory();

        if !root_directory.has_item(CHAT_DIRECTORY) {
            let new_dir = Directory::new(CHAT_DIRECTORY);
            root_directory.add_directory(new_dir)?;
        }

        let mut media_dir = root_directory
            .get_last_directory_from_path(&format!("/{CHAT_DIRECTORY}/{conversation_id}"))?;

        // if the directory that returned is the chat directory, this means we should create
        // the directory specific to the conversation
        if media_dir.name() == CHAT_DIRECTORY {
            let new_dir = Directory::new(&conversation_id.to_string());
            media_dir.add_directory(new_dir)?;
            media_dir = media_dir.get_last_directory_from_path(&conversation_id.to_string())?;
        }

        assert_eq!(media_dir.name(), conversation_id.to_string());

        let mut atx = self.attachment_tx.clone();
        let keystore = pubkey_or_keystore(self, conversation_id, keypair).await?;
        let ipfs = self.ipfs.clone();
        let own_did = self.identity.did_key();

        let keypair = keypair.clone();

        let message_id = Uuid::new_v4();

        let stream = async_stream::stream! {
            let mut in_stack = vec![];

            let mut attachments = vec![];

            let mut streams = StreamMap::new();

            for file in files {
                let kind = LocationKind::from(&file);
                match file {
                    Location::Constellation { path } => {
                        match constellation
                            .root_directory()
                            .get_item_by_path(&path)
                            .and_then(|item| item.get_file())
                        {
                            Ok(f) => {
                                streams.insert(kind, stream::once(async { (Progression::ProgressComplete { name: f.name(), total: Some(f.size()) }, Some(f)) }).boxed());
                            },
                            Err(e) => {
                                let constellation_path = PathBuf::from(&path);
                                let name = constellation_path.file_name().and_then(OsStr::to_str).map(str::to_string).unwrap_or(path.to_string());
                                streams.insert(kind, stream::once(async { (Progression::ProgressFailed { name, last_size: None, error: e }, None) }).boxed());
                            },
                        }
                    }
                    Location::Stream { name, size, stream } => {
                        let mut filename = name;

                        let original = filename.clone();

                        let current_directory = media_dir.clone();

                        let mut interval = 0;
                        let skip;
                        loop {
                            if in_stack.contains(&filename) || current_directory.has_item(&filename) {
                                if interval > 2000 {
                                    skip = true;
                                    break;
                                }
                                interval += 1;
                                let file = PathBuf::from(&original);
                                let file_stem =
                                    file.file_stem().and_then(OsStr::to_str).map(str::to_string);
                                let ext = file.extension().and_then(OsStr::to_str).map(str::to_string);

                                filename = match (file_stem, ext) {
                                    (Some(filename), Some(ext)) => {
                                        format!("{filename} ({interval}).{ext}")
                                    }
                                    _ => format!("{original} ({interval})"),
                                };
                                continue;
                            }
                            skip = false;
                            break;
                        }

                        if skip {
                            streams.insert(kind, stream::once(async { (Progression::ProgressFailed { name: filename, last_size: None, error: Error::InvalidFile }, None) }).boxed());
                            continue;
                        }

                        in_stack.push(filename.clone());

                        let filename = format!("/{CHAT_DIRECTORY}/{conversation_id}/{filename}");

                        let mut progress = match constellation.put_stream(&filename, size, stream).await {
                            Ok(stream) => stream,
                            Err(e) => {
                                error!(%conversation_id, "Error uploading {filename}: {e}");
                                streams.insert(kind, stream::once(async { (Progression::ProgressFailed { name: filename, last_size: None, error: e }, None) }).boxed());
                                continue;
                            }
                        };


                        let directory = root_directory.clone();
                        let filename = filename.to_string();

                        let stream = async_stream::stream! {
                            while let Some(item) = progress.next().await {
                                match item {
                                    item @ Progression::CurrentProgress { .. } => {
                                        yield (item, None);
                                    },
                                    item @ Progression::ProgressComplete { .. } => {
                                        let file_name = directory.get_item_by_path(&filename).and_then(|item| item.get_file()).ok();
                                        yield (item, file_name);
                                        break;
                                    },
                                    item @ Progression::ProgressFailed { .. } => {
                                        yield (item, None);
                                        break;
                                    }
                                }
                            }
                        };

                        streams.insert(kind, stream.boxed());
                    }
                    Location::Disk { path } => {
                        #[cfg(target_arch = "wasm32")]
                        {
                            _ = path;
                            unreachable!()
                        }
                        #[cfg(not(target_arch = "wasm32"))]
                        {
                            let mut filename = match path.file_name() {
                                Some(file) => file.to_string_lossy().to_string(),
                                None => continue,
                            };

                            let original = filename.clone();

                            let current_directory = media_dir.clone();

                            let mut interval = 0;
                            let skip;
                            loop {
                                if in_stack.contains(&filename) || current_directory.has_item(&filename) {
                                    if interval > 2000 {
                                        skip = true;
                                        break;
                                    }
                                    interval += 1;
                                    let file = PathBuf::from(&original);
                                    let file_stem =
                                        file.file_stem().and_then(OsStr::to_str).map(str::to_string);
                                    let ext = file.extension().and_then(OsStr::to_str).map(str::to_string);

                                    filename = match (file_stem, ext) {
                                        (Some(filename), Some(ext)) => {
                                            format!("{filename} ({interval}).{ext}")
                                        }
                                        _ => format!("{original} ({interval})"),
                                    };
                                    continue;
                                }
                                skip = false;
                                break;
                            }

                            if skip {
                                streams.insert(kind, stream::once(async { (Progression::ProgressFailed { name: filename, last_size: None, error: Error::InvalidFile }, None) }).boxed());
                                continue;
                            }

                            let file_path = path.display().to_string();

                            in_stack.push(filename.clone());

                            let filename = format!("/{CHAT_DIRECTORY}/{conversation_id}/{filename}");

                            let mut progress = match constellation.put(&filename, &file_path).await {
                                Ok(stream) => stream,
                                Err(e) => {
                                    error!(%conversation_id, "Error uploading {filename}: {e}");
                                    streams.insert(kind, stream::once(async { (Progression::ProgressFailed { name: filename, last_size: None, error: e }, None) }).boxed());
                                    continue;
                                }
                            };


                            let directory = root_directory.clone();
                            let filename = filename.to_string();

                            let stream = async_stream::stream! {
                                while let Some(item) = progress.next().await {
                                    match item {
                                        item @ Progression::CurrentProgress { .. } => {
                                            yield (item, None);
                                        },
                                        item @ Progression::ProgressComplete { .. } => {
                                            let file_name = directory.get_item_by_path(&filename).and_then(|item| item.get_file()).ok();
                                            yield (item, file_name);
                                            break;
                                        },
                                        item @ Progression::ProgressFailed { .. } => {
                                            yield (item, None);
                                            break;
                                        }
                                    }
                                }
                            };

                            streams.insert(kind, stream.boxed());
                        }
                    }
                };
            }

            for await (location, (progress, file)) in streams {
                yield AttachmentKind::AttachedProgress(location, progress);
                if let Some(file) = file {
                    attachments.push(file);
                }
            }

            let final_results = {
                async move {

                    if attachments.is_empty() {
                        return Err(Error::NoAttachments);
                    }

                    let mut message = warp::raygun::Message::default();
                    message.set_id(message_id);
                    message.set_message_type(MessageType::Attachment);
                    message.set_conversation_id(conversation.id());
                    message.set_sender(own_did);
                    message.set_attachment(attachments);
                    message.set_lines(messages.clone());
                    message.set_replied(reply_id);

                    let message =
                        MessageDocument::new(&ipfs, &keypair, message, keystore.as_ref()).await?;

                    let (tx, rx) = oneshot::channel();
                    _ = atx.send((conversation_id, message, tx)).await;

                    rx.await.expect("shouldnt drop")
                }
            };

            yield AttachmentKind::Pending(final_results.await)
        };

        Ok((message_id, stream.boxed()))
    }

    // use specifically for attachment messages
    async fn store_direct_for_attachment(
        &mut self,
        conversation_id: Uuid,
        message: MessageDocument,
    ) -> Result<(), Error> {
        let mut conversation = self.get(conversation_id).await?;
        let tx = self.subscribe(conversation_id).await?;

        let message_id = message.id;

        let message_cid = conversation
            .insert_message_document(&self.ipfs, message)
            .await?;

        let recipients = conversation.recipients();

        self.set_document(conversation).await?;

        let event = MessageEventKind::MessageSent {
            conversation_id,
            message_id,
        };

        if let Err(e) = tx.send(event) {
            error!(%conversation_id, error = %e, "Error broadcasting event");
        }

        let event = MessagingEvents::New { message };

        if !recipients.is_empty() {
            if let config::Discovery::Shuttle { addresses } = self.discovery.discovery_config() {
                for peer_id in addresses.iter().filter_map(|addr| addr.peer_id()) {
                    let _ = self
                        .message_command
                        .clone()
                        .send(MessageCommand::InsertMessage {
                            peer_id,
                            conversation_id,
                            recipients: recipients.clone(),
                            message_id,
                            message_cid,
                        })
                        .await;
                }
            }
        }

        self.publish(conversation_id, Some(message_id), event, true)
            .await
    }

    pub async fn download(
        &self,
        conversation_id: Uuid,
        message_id: Uuid,
        file: &str,
        path: PathBuf,
    ) -> Result<ConstellationProgressStream, Error> {
        let conversation = self.get(conversation_id).await?;

        let members = conversation
            .recipients()
            .iter()
            .filter_map(|did| did.to_peer_id().ok())
            .collect::<Vec<_>>();

        let message = conversation
            .get_message_document(&self.ipfs, message_id)
            .await?;

        if message.message_type != MessageType::Attachment {
            return Err(Error::InvalidMessage);
        }

        let attachment = message
            .attachments(&self.ipfs)
            .await
            .iter()
            .find(|attachment| attachment.name == file)
            .cloned()
            .ok_or(Error::FileNotFound)?;

        let stream = attachment.download(&self.ipfs, path, &members, None);

        Ok(stream)
    }

    pub async fn download_stream(
        &self,
        conversation_id: Uuid,
        message_id: Uuid,
        file: &str,
    ) -> Result<BoxStream<'static, Result<Vec<u8>, std::io::Error>>, Error> {
        let conversation = self.get(conversation_id).await?;

        let members = conversation
            .recipients()
            .iter()
            .filter_map(|did| did.to_peer_id().ok())
            .collect::<Vec<_>>();

        let message = conversation
            .get_message_document(&self.ipfs, message_id)
            .await?;

        if message.message_type != MessageType::Attachment {
            return Err(Error::InvalidMessage);
        }

        let attachment = message
            .attachments(&self.ipfs)
            .await
            .iter()
            .find(|attachment| attachment.name == file)
            .cloned()
            .ok_or(Error::FileNotFound)?;

        let stream = attachment.download_stream(&self.ipfs, &members, None);

        Ok(stream)
    }

    pub async fn set_description(
        &mut self,
        conversation_id: Uuid,
        desc: Option<&str>,
    ) -> Result<(), Error> {
        let mut conversation = self.get(conversation_id).await?;
        let tx = self.subscribe(conversation_id).await?;
        let own_did = &self.identity.did_key();

        if conversation.conversation_type() == ConversationType::Group {
            let Some(creator) = conversation.creator.as_ref() else {
                return Err(Error::InvalidConversation);
            };
            if own_did != creator {
                return Err(Error::InvalidConversation); //TODO:
            }
        }

        if let Some(desc) = desc {
            if desc.is_empty() || desc.len() > MAX_CONVERSATION_DESCRIPTION {
                return Err(Error::InvalidLength {
                    context: "description".into(),
                    minimum: Some(1),
                    maximum: Some(MAX_CONVERSATION_DESCRIPTION),
                    current: desc.len(),
                });
            }
        }

        conversation.description = desc.map(ToString::to_string);

        self.set_document(conversation).await?;

        let conversation = self.get(conversation_id).await?;

        let ev = MessageEventKind::ConversationDescriptionChanged {
            conversation_id,
            description: desc.map(ToString::to_string),
        };

        _ = tx.send(ev);

        let event = MessagingEvents::UpdateConversation {
            conversation,
            kind: ConversationUpdateKind::ChangeDescription {
                description: desc.map(ToString::to_string),
            },
        };

        self.publish(conversation_id, None, event, true).await
    }

    pub async fn add_restricted(
        &mut self,
        conversation_id: Uuid,
        did_key: &DID,
    ) -> Result<(), Error> {
        let mut conversation = self.get(conversation_id).await?;

        if matches!(conversation.conversation_type(), ConversationType::Direct) {
            return Err(Error::InvalidConversation);
        }

        let Some(creator) = conversation.creator.clone() else {
            return Err(Error::InvalidConversation);
        };

        let own_did = &self.identity.did_key();

        if creator.ne(own_did) {
            return Err(Error::PublicKeyInvalid);
        }

        if creator.eq(did_key) {
            return Err(Error::PublicKeyInvalid);
        }

        if !self.root.is_blocked(did_key).await? {
            return Err(Error::PublicKeyIsntBlocked);
        }

        debug_assert!(!conversation.recipients.contains(did_key));
        debug_assert!(!conversation.restrict.contains(did_key));

        conversation.restrict.push(did_key.clone());

        self.set_document(conversation).await?;

        let conversation = self.get(conversation_id).await?;

        let event = MessagingEvents::UpdateConversation {
            conversation,
            kind: ConversationUpdateKind::AddRestricted {
                did: did_key.clone(),
            },
        };

        self.publish(conversation_id, None, event, true).await
    }

    pub async fn remove_restricted(
        &mut self,
        conversation_id: Uuid,
        did_key: &DID,
    ) -> Result<(), Error> {
        let mut conversation = self.get(conversation_id).await?;

        if matches!(conversation.conversation_type(), ConversationType::Direct) {
            return Err(Error::InvalidConversation);
        }

        let Some(creator) = conversation.creator.clone() else {
            return Err(Error::InvalidConversation);
        };

        let own_did = &self.identity.did_key();

        if creator.ne(own_did) {
            return Err(Error::PublicKeyInvalid);
        }

        if creator.eq(did_key) {
            return Err(Error::PublicKeyInvalid);
        }

        if self.root.is_blocked(did_key).await? {
            return Err(Error::PublicKeyIsBlocked);
        }

        debug_assert!(conversation.restrict.contains(did_key));

        conversation
            .restrict
            .retain(|restricted| restricted != did_key);

        self.set_document(conversation).await?;

        let conversation = self.get(conversation_id).await?;

        let event = MessagingEvents::UpdateConversation {
            conversation,
            kind: ConversationUpdateKind::RemoveRestricted {
                did: did_key.clone(),
            },
        };

        self.publish(conversation_id, None, event, true).await
    }

    pub async fn update_conversation_name(
        &mut self,
        conversation_id: Uuid,
        name: &str,
    ) -> Result<(), Error> {
        let mut conversation = self.get(conversation_id).await?;
        let tx = self.subscribe(conversation_id).await?;

        let name = name.trim();
        let name_length = name.len();

        if name_length > 255 {
            return Err(Error::InvalidLength {
                context: "name".into(),
                current: name_length,
                minimum: None,
                maximum: Some(255),
            });
        }

        let settings = match conversation.settings {
            ConversationSettings::Group(settings) => settings,
            ConversationSettings::Direct(_) => return Err(Error::InvalidConversation),
        };
        assert_eq!(conversation.conversation_type(), ConversationType::Group);

        let Some(creator) = conversation.creator.clone() else {
            return Err(Error::InvalidConversation);
        };

        let own_did = &self.identity.did_key();

        if !settings.members_can_change_name() && creator.ne(own_did) {
            return Err(Error::PublicKeyInvalid);
        }

        conversation.name = (!name.is_empty()).then_some(name.to_string());

        self.set_document(conversation).await?;

        let conversation = self.get(conversation_id).await?;

        let new_name = conversation.name();

        let event = MessagingEvents::UpdateConversation {
            conversation,
            kind: ConversationUpdateKind::ChangeName { name: new_name },
        };

        let _ = tx.send(MessageEventKind::ConversationNameUpdated {
            conversation_id,
            name: name.to_string(),
        });

        self.publish(conversation_id, None, event, true).await
    }

    pub async fn conversation_image(
        &self,
        conversation_id: Uuid,
        image_type: ConversationImageType,
    ) -> Result<ConversationImage, Error> {
        let document = self.get(conversation_id).await?;
        let (cid, max_size) = match image_type {
            ConversationImageType::Icon => {
                let cid = document.icon.ok_or(Error::Other)?;
                (cid, MAX_CONVERSATION_ICON_SIZE)
            }
            ConversationImageType::Banner => {
                let cid = document.banner.ok_or(Error::Other)?;
                (cid, MAX_CONVERSATION_BANNER_SIZE)
            }
        };

        let dag: ImageDag = self.ipfs.get_dag(cid).deserialized().await?;

        if dag.size > max_size as _ {
            return Err(Error::InvalidLength {
                context: "image".into(),
                current: dag.size as _,
                minimum: None,
                maximum: Some(max_size),
            });
        }

        let image = self
            .ipfs
            .cat_unixfs(dag.link)
            .max_length(dag.size as _)
            .await
            .map_err(anyhow::Error::from)?;

        let mut img = ConversationImage::default();
        img.set_image_type(dag.mime);
        img.set_data(image.into());
        Ok(img)
    }

    pub async fn update_conversation_image(
        &mut self,
        conversation_id: Uuid,
        location: Location,
        image_type: ConversationImageType,
    ) -> Result<(), Error> {
        let mut conversation = self.get(conversation_id).await?;
        let tx = self.subscribe(conversation_id).await?;

        let max_size = match image_type {
            ConversationImageType::Banner => MAX_CONVERSATION_BANNER_SIZE,
            ConversationImageType::Icon => MAX_CONVERSATION_ICON_SIZE,
        };

        let own_did = self.identity.did_key();

        if conversation.conversation_type() == ConversationType::Group
            && !matches!(conversation.creator.as_ref(), Some(creator) if own_did.eq(creator))
        {
            return Err(Error::InvalidConversation);
        }

        let (cid, size, ext) = match location {
            Location::Constellation { path } => {
                let file = self
                    .file
                    .root_directory()
                    .get_item_by_path(&path)
                    .and_then(|item| item.get_file())?;

                let extension = file.file_type();

                if file.size() > max_size {
                    return Err(Error::InvalidLength {
                        context: "image".into(),
                        current: file.size(),
                        minimum: Some(1),
                        maximum: Some(max_size),
                    });
                }

                let document = FileDocument::new(&self.ipfs, &file).await?;
                let cid = document
                    .reference
                    .as_ref()
                    .and_then(|reference| IpfsPath::from_str(reference).ok())
                    .and_then(|path| path.root().cid().copied())
                    .ok_or(Error::Other)?;

                (cid, document.size, extension)
            }
            Location::Disk { path } => {
                #[cfg(target_arch = "wasm32")]
                {
                    _ = path;
                    unreachable!()
                }
                #[cfg(not(target_arch = "wasm32"))]
                {
                    use crate::utils::ReaderStream;
                    use tokio_util::compat::TokioAsyncReadCompatExt;

                    let extension = path
                        .extension()
                        .and_then(OsStr::to_str)
                        .map(ExtensionType::from)
                        .unwrap_or(ExtensionType::Other)
                        .into();

                    let file = tokio::fs::File::open(path).await?;
                    let size = file.metadata().await?.len() as _;
                    let stream =
                        ReaderStream::from_reader_with_cap(file.compat(), 512, Some(max_size))
                            .boxed();
                    let path = self.ipfs.add_unixfs(stream).pin(false).await?;
                    let cid = path.root().cid().copied().expect("valid cid in path");
                    (cid, size, extension)
                }
            }
            Location::Stream {
                // NOTE: `name` and `size` would not be used here as we are only storing the data. If we are to store in constellation too, we would make use of these fields
                name: _,
                size: _,
                stream,
            } => {
                let bytes = ByteCollection::new_with_max_capacity(
                    stream.map(|result| result.map(Bytes::from)),
                    max_size,
                )
                .await?;

                let bytes_len = bytes.len();

                let path = self.ipfs.add_unixfs(bytes.clone()).pin(false).await?;
                let cid = path.root().cid().copied().expect("valid cid in path");

                let cursor = std::io::Cursor::new(bytes);

                let image = image::ImageReader::new(cursor).with_guessed_format()?;

                let format = image
                    .format()
                    .and_then(|format| ExtensionType::try_from(format).ok())
                    .unwrap_or(ExtensionType::Other)
                    .into();

                (cid, bytes_len, format)
            }
        };

        let dag = ImageDag {
            link: cid,
            size: size as _,
            mime: ext,
        };

        let cid = self.ipfs.dag().put().serialize(dag).await?;

        let kind = match image_type {
            ConversationImageType::Icon => {
                conversation.icon.replace(cid);
                ConversationUpdateKind::AddedIcon
            }
            ConversationImageType::Banner => {
                conversation.banner.replace(cid);
                ConversationUpdateKind::AddedBanner
            }
        };

        self.set_document(&mut conversation).await?;

        let event = MessagingEvents::UpdateConversation { conversation, kind };

        let message_event = match image_type {
            ConversationImageType::Icon => {
                MessageEventKind::ConversationUpdatedIcon { conversation_id }
            }
            ConversationImageType::Banner => {
                MessageEventKind::ConversationUpdatedBanner { conversation_id }
            }
        };

        let _ = tx.send(message_event);

        self.publish(conversation_id, None, event, true).await
    }

    pub async fn remove_conversation_image(
        &mut self,
        conversation_id: Uuid,
        image_type: ConversationImageType,
    ) -> Result<(), Error> {
        let mut conversation = self.get(conversation_id).await?;
        let tx = self.subscribe(conversation_id).await?;

        let own_did = self.identity.did_key();

        if conversation.conversation_type() == ConversationType::Group
            && !matches!(conversation.creator.as_ref(), Some(creator) if own_did.eq(creator))
        {
            return Err(Error::InvalidConversation);
        }

        let cid = match image_type {
            ConversationImageType::Icon => conversation.icon.take(),
            ConversationImageType::Banner => conversation.banner.take(),
        };

        if cid.is_none() {
            return Err(Error::ObjectNotFound); //TODO: conversation image doesnt exist
        }

        self.set_document(&mut conversation).await?;

        let kind = match image_type {
            ConversationImageType::Icon => ConversationUpdateKind::RemovedIcon,
            ConversationImageType::Banner => ConversationUpdateKind::RemovedBanner,
        };

        let event = MessagingEvents::UpdateConversation { conversation, kind };

        let message_event = match image_type {
            ConversationImageType::Icon => {
                MessageEventKind::ConversationUpdatedIcon { conversation_id }
            }
            ConversationImageType::Banner => {
                MessageEventKind::ConversationUpdatedBanner { conversation_id }
            }
        };

        let _ = tx.send(message_event);

        self.publish(conversation_id, None, event, true).await
    }

    pub async fn add_recipient(
        &mut self,
        conversation_id: Uuid,
        did_key: &DID,
    ) -> Result<(), Error> {
        let mut conversation = self.get(conversation_id).await?;

        let settings = match conversation.settings {
            ConversationSettings::Group(settings) => settings,
            ConversationSettings::Direct(_) => return Err(Error::InvalidConversation),
        };
        assert_eq!(conversation.conversation_type(), ConversationType::Group);

        let Some(creator) = conversation.creator.clone() else {
            return Err(Error::InvalidConversation);
        };

        let own_did = &self.identity.did_key();

        if !settings.members_can_add_participants() && creator.ne(own_did) {
            return Err(Error::PublicKeyInvalid);
        }

        if creator.eq(did_key) {
            return Err(Error::PublicKeyInvalid);
        }

        if self.root.is_blocked(did_key).await? {
            return Err(Error::PublicKeyIsBlocked);
        }

        if conversation.restrict.contains(did_key) {
            return Err(Error::PublicKeyIsBlocked);
        }

        if conversation.recipients.contains(did_key) {
            return Err(Error::IdentityExist);
        }

        conversation.recipients.push(did_key.clone());

        self.set_document(conversation).await?;

        let conversation = self.get(conversation_id).await?;

        let event = MessagingEvents::UpdateConversation {
            conversation: conversation.clone(),
            kind: ConversationUpdateKind::AddParticipant {
                did: did_key.clone(),
            },
        };

        let tx = self.subscribe(conversation_id).await?;
        let _ = tx.send(MessageEventKind::RecipientAdded {
            conversation_id,
            recipient: did_key.clone(),
        });

        self.publish(conversation_id, None, event, true).await?;

        let new_event = ConversationEvents::NewGroupConversation { conversation };

        self.send_single_conversation_event(conversation_id, did_key, new_event)
            .await?;
        if let Err(_e) = self.request_key(conversation_id, did_key).await {}
        Ok(())
    }

    pub async fn remove_recipient(
        &mut self,
        conversation_id: Uuid,
        did_key: &DID,
        broadcast: bool,
    ) -> Result<(), Error> {
        let mut conversation = self.get(conversation_id).await?;

        if matches!(conversation.conversation_type(), ConversationType::Direct) {
            return Err(Error::InvalidConversation);
        }

        let Some(creator) = conversation.creator.as_ref() else {
            return Err(Error::InvalidConversation);
        };

        let own_did = &self.identity.did_key();

        if creator.ne(own_did) {
            return Err(Error::PublicKeyInvalid);
        }

        if creator.eq(did_key) {
            return Err(Error::PublicKeyInvalid);
        }

        if !conversation.recipients.contains(did_key) {
            return Err(Error::IdentityDoesntExist);
        }

        conversation.recipients.retain(|did| did.ne(did_key));
        self.set_document(conversation).await?;

        let conversation = self.get(conversation_id).await?;

        let event = MessagingEvents::UpdateConversation {
            conversation: conversation.clone(),
            kind: ConversationUpdateKind::RemoveParticipant {
                did: did_key.clone(),
            },
        };

        let tx = self.subscribe(conversation_id).await?;
        let _ = tx.send(MessageEventKind::RecipientRemoved {
            conversation_id,
            recipient: did_key.clone(),
        });

        self.publish(conversation_id, None, event, true).await?;

        if broadcast {
            let new_event = ConversationEvents::DeleteConversation { conversation_id };

            self.send_single_conversation_event(conversation_id, did_key, new_event)
                .await?;
        }

        Ok(())
    }

    pub async fn delete_conversation(
        &mut self,
        conversation_id: Uuid,
        broadcast: bool,
    ) -> Result<(), Error> {
        self.destroy_conversation(conversation_id).await;

        let document_type = self.delete(conversation_id).await?;

        let own_did = &self.identity.did_key();

        if broadcast {
            let recipients = document_type.recipients();

            let mut can_broadcast = true;

            if matches!(document_type.conversation_type(), ConversationType::Group) {
                let creator = document_type
                    .creator
                    .as_ref()
                    .ok_or(Error::InvalidConversation)?;

                if creator.ne(own_did) {
                    can_broadcast = false;
                    let recipients = recipients
                        .iter()
                        .filter(|did| own_did.ne(did))
                        .filter(|did| creator.ne(did))
                        .cloned()
                        .collect::<Vec<_>>();
                    if let Err(e) = self
                        .leave_group_conversation(creator, &recipients, conversation_id)
                        .await
                    {
                        error!(%conversation_id, error = %e, "Error leaving conversation");
                    }
                }
            }

            if can_broadcast {
                let peer_id_list = recipients
                    .clone()
                    .iter()
                    .filter(|did| own_did.ne(did))
                    .map(|did| (did.clone(), did))
                    .filter_map(|(a, b)| b.to_peer_id().map(|pk| (a, pk)).ok())
                    .collect::<Vec<_>>();

                let event = serde_json::to_vec(&ConversationEvents::DeleteConversation {
                    conversation_id: document_type.id(),
                })?;

                let main_timer = Instant::now();
                for (recipient, peer_id) in peer_id_list {
                    let keypair = self.root.keypair();
                    let bytes = ecdh_encrypt(keypair, Some(&recipient), &event)?;

                    let payload = PayloadBuilder::new(keypair, bytes)
                        .from_ipfs(&self.ipfs)
                        .await?;

                    let peers = self.ipfs.pubsub_peers(Some(recipient.messaging())).await?;
                    let timer = Instant::now();
                    let mut time = true;
                    if !peers.contains(&peer_id)
                        || (peers.contains(&peer_id)
                            && self
                                .ipfs
                                .pubsub_publish(recipient.messaging(), payload.to_bytes()?)
                                .await
                                .is_err())
                    {
                        warn!(%conversation_id, "Unable to publish to topic. Queuing event");
                        //Note: If the error is related to peer not available then we should push this to queue but if
                        //      its due to the message limit being reached we should probably break up the message to fix into
                        //      "max_transmit_size" within rust-libp2p gossipsub
                        //      For now we will queue the message if we hit an error
                        self.queue_event(
                            recipient.clone(),
                            Queue::direct(
                                document_type.id(),
                                None,
                                peer_id,
                                recipient.messaging(),
                                payload.message().to_vec(),
                            ),
                        )
                        .await;
                        time = false;
                    }

                    if time {
                        let end = timer.elapsed();
                        tracing::info!(%conversation_id, "Event sent to {recipient}");
                        tracing::trace!(%conversation_id, "Took {}ms to send event", end.as_millis());
                    }
                }
                let main_timer_end = main_timer.elapsed();
                tracing::trace!(%conversation_id,
                    "Completed processing within {}ms",
                    main_timer_end.as_millis()
                );
            }
        }

        let conversation_id = document_type.id();

        self.event
            .emit(RayGunEventKind::ConversationDeleted { conversation_id })
            .await;

        Ok(())
    }

    async fn leave_group_conversation(
        &mut self,
        creator: &DID,
        list: &[DID],
        conversation_id: Uuid,
    ) -> Result<(), Error> {
        let own_did = self.identity.did_key();

        let context = format!("exclude {}", own_did);
        let signature = sign_serde(self.root.keypair(), &context)?;
        let signature = bs58::encode(signature).into_string();

        let event = ConversationEvents::LeaveConversation {
            conversation_id,
            recipient: own_did.clone(),
            signature,
        };

        //We want to send the event to the recipients until the creator can remove them from the conversation directly

        for did in list.iter() {
            if let Err(e) = self
                .send_single_conversation_event(conversation_id, did, event.clone())
                .await
            {
                tracing::error!(%conversation_id, error = %e, "Error sending conversation event to {did}");
                continue;
            }
        }

        self.send_single_conversation_event(conversation_id, creator, event)
            .await
    }

    pub async fn send_event(
        &self,
        conversation_id: Uuid,
        event: MessageEvent,
    ) -> Result<(), Error> {
        let member = self.identity.did_key();

        let event = MessagingEvents::Event {
            conversation_id,
            member,
            event,
            cancelled: false,
        };
        self.send_message_event(conversation_id, event).await
    }

    pub async fn cancel_event(
        &self,
        conversation_id: Uuid,
        event: MessageEvent,
    ) -> Result<(), Error> {
        let member = self.identity.did_key();

        let event = MessagingEvents::Event {
            conversation_id,
            member,
            event,
            cancelled: true,
        };
        self.send_message_event(conversation_id, event).await
    }

    pub async fn archived_conversation(&mut self, conversation_id: Uuid) -> Result<(), Error> {
        let mut conversation = self.get(conversation_id).await?;
        let prev = conversation.archived;
        conversation.archived = true;
        self.set_document(conversation).await?;
        if !prev {
            self.event
                .emit(RayGunEventKind::ConversationArchived { conversation_id })
                .await;
        }
        Ok(())
    }

    pub async fn unarchived_conversation(&mut self, conversation_id: Uuid) -> Result<(), Error> {
        let mut conversation = self.get(conversation_id).await?;
        let prev = conversation.archived;
        conversation.archived = false;
        self.set_document(conversation).await?;
        if prev {
            self.event
                .emit(RayGunEventKind::ConversationUnarchived { conversation_id })
                .await;
        }
        Ok(())
    }

    pub async fn send_message_event(
        &self,
        conversation_id: Uuid,
        event: MessagingEvents,
    ) -> Result<(), Error> {
        let conversation = self.get(conversation_id).await?;

        let event = serde_json::to_vec(&event)?;

        let key = self.conversation_key(conversation_id, None).await?;

        let bytes = Cipher::direct_encrypt(&event, &key)?;

        let payload = PayloadBuilder::new(self.root.keypair(), bytes)
            .from_ipfs(&self.ipfs)
            .await?;

        let peers = self
            .ipfs
            .pubsub_peers(Some(conversation.event_topic()))
            .await?;

        if !peers.is_empty() {
            if let Err(e) = self
                .ipfs
                .pubsub_publish(conversation.event_topic(), payload.to_bytes()?)
                .await
            {
                error!(%conversation_id, "Unable to send event: {e}");
            }
        }
        Ok(())
    }

    pub async fn update_conversation_settings(
        &mut self,
        conversation_id: Uuid,
        settings: ConversationSettings,
    ) -> Result<(), Error> {
        let mut conversation = self.get(conversation_id).await?;
        let own_did = self.identity.did_key();
        let Some(creator) = &conversation.creator else {
            return Err(Error::InvalidConversation);
        };

        if creator != &own_did {
            return Err(Error::PublicKeyInvalid);
        }

        conversation.settings = settings;
        self.set_document(conversation).await?;

        let conversation = self.get(conversation_id).await?;
        let event = MessagingEvents::UpdateConversation {
            conversation: conversation.clone(),
            kind: ConversationUpdateKind::ChangeSettings {
                settings: conversation.settings,
            },
        };

        let tx = self.subscribe(conversation_id).await?;
        let _ = tx.send(MessageEventKind::ConversationSettingsUpdated {
            conversation_id,
            settings: conversation.settings,
        });

        self.publish(conversation_id, None, event, true).await
    }

    pub async fn publish(
        &mut self,
        conversation_id: Uuid,
        message_id: Option<Uuid>,
        event: MessagingEvents,
        queue: bool,
    ) -> Result<(), Error> {
        let conversation = self.get(conversation_id).await?;

        let event = serde_json::to_vec(&event)?;
        let keypair = self.root.keypair();
        let own_did = self.identity.did_key();

        let key = self.conversation_key(conversation_id, None).await?;

        let bytes = Cipher::direct_encrypt(&event, &key)?;

        let payload = PayloadBuilder::new(keypair, bytes)
            .from_ipfs(&self.ipfs)
            .await?;

        let peers = self.ipfs.pubsub_peers(Some(conversation.topic())).await?;

        let mut can_publish = false;

        for recipient in conversation
            .recipients()
            .iter()
            .filter(|did| own_did.ne(did))
        {
            let peer_id = recipient.to_peer_id()?;

            // We want to confirm that there is atleast one peer subscribed before attempting to send a message
            match peers.contains(&peer_id) {
                true => {
                    can_publish = true;
                }
                false => {
                    if queue {
                        self.queue_event(
                            recipient.clone(),
                            Queue::direct(
                                conversation.id(),
                                message_id,
                                peer_id,
                                conversation.topic(),
                                payload.message().to_vec(),
                            ),
                        )
                        .await;
                    }
                }
            };
        }

        if can_publish {
            let bytes = payload.to_bytes()?;
            tracing::trace!(%conversation_id, "Payload size: {} bytes", bytes.len());
            let timer = Instant::now();
            let mut time = true;
            if let Err(_e) = self.ipfs.pubsub_publish(conversation.topic(), bytes).await {
                error!(%conversation_id, "Error publishing: {_e}");
                time = false;
            }
            if time {
                let end = timer.elapsed();
                tracing::trace!(%conversation_id, "Took {}ms to send event", end.as_millis());
            }
        }

        Ok(())
    }

    async fn send_single_conversation_event(
        &mut self,
        conversation_id: Uuid,
        did_key: &DID,
        event: ConversationEvents,
    ) -> Result<(), Error> {
        let event = serde_json::to_vec(&event)?;

        let keypair = self.root.keypair();

        let bytes = ecdh_encrypt(keypair, Some(did_key), &event)?;

        let payload = PayloadBuilder::new(keypair, bytes)
            .from_ipfs(&self.ipfs)
            .await?;

        let peer_id = did_key.to_peer_id()?;
        let peers = self.ipfs.pubsub_peers(Some(did_key.messaging())).await?;

        let mut time = true;
        let timer = Instant::now();
        if !peers.contains(&peer_id)
            || (peers.contains(&peer_id)
                && self
                    .ipfs
                    .pubsub_publish(did_key.messaging(), payload.to_bytes()?)
                    .await
                    .is_err())
        {
            warn!(%conversation_id, "Unable to publish to topic. Queuing event");
            self.queue_event(
                did_key.clone(),
                Queue::direct(
                    conversation_id,
                    None,
                    peer_id,
                    did_key.messaging(),
                    payload.message().to_vec(),
                ),
            )
            .await;
            time = false;
        }
        if time {
            let end = timer.elapsed();
            tracing::info!(%conversation_id, "Event sent to {did_key}");
            tracing::trace!(%conversation_id, "Took {}ms to send event", end.as_millis());
        }

        Ok(())
    }

    async fn create_conversation_task(&mut self, conversation_id: Uuid) -> Result<(), Error> {
        let conversation = self.get(conversation_id).await?;

        let main_topic = conversation.topic();
        let event_topic = conversation.event_topic();
        let request_topic = conversation.exchange_topic(&self.identity.did_key());

        let messaging_stream = self
            .ipfs
            .pubsub_subscribe(main_topic)
            .await?
            .map(move |msg| ConversationStreamData::Message(conversation_id, msg))
            .boxed();

        let event_stream = self
            .ipfs
            .pubsub_subscribe(event_topic)
            .await?
            .map(move |msg| ConversationStreamData::Event(conversation_id, msg))
            .boxed();

        let request_stream = self
            .ipfs
            .pubsub_subscribe(request_topic)
            .await?
            .map(move |msg| ConversationStreamData::RequestResponse(conversation_id, msg))
            .boxed();

        let mut stream =
            futures::stream::select_all([messaging_stream, event_stream, request_stream]);

        let (mut tx, rx) = mpsc::channel(256);

        let token = CancellationToken::new();
        let drop_guard = token.clone().drop_guard();

        crate::rt::spawn(async move {
            loop {
                tokio::select! {
                    _ = token.cancelled() => {
                        break;
                    }
                    Some(stream_data) = stream.next() => {
                        if let Err(e) = tx.send(stream_data).await {
                            if e.is_disconnected() {
                                break;
                            }
                        }
                    }
                }
            }
        });

        _ = self
            .command_tx
            .send(MessagingCommand::Receiver { ch: rx })
            .await;
        self.conversation_task.insert(conversation_id, drop_guard);

        tracing::info!(%conversation_id, "started conversation");
        Ok(())
    }

    async fn destroy_conversation(&mut self, conversation_id: Uuid) {
        if let Some(handle) = self.conversation_task.remove(&conversation_id) {
            drop(handle);
            self.pending_key_exchange.remove(&conversation_id);
        }
    }

    async fn conversation_key(
        &self,
        conversation_id: Uuid,
        member: Option<&DID>,
    ) -> Result<Vec<u8>, Error> {
        let conversation = self.get(conversation_id).await?;
        let keypair = self.root.keypair();
        let own_did = self.identity.did_key();

        match conversation.conversation_type() {
            ConversationType::Direct => {
                let list = conversation.recipients();

                let recipients = list
                    .iter()
                    .filter(|did| own_did.ne(did))
                    .collect::<Vec<_>>();

                let member = recipients.first().ok_or(Error::InvalidConversation)?;
                ecdh_shared_key(keypair, Some(member))
            }
            ConversationType::Group => {
                let recipient = member.unwrap_or(&own_did);
                let keystore = self.get_keystore(conversation.id()).await?;
                keystore.get_latest(keypair, recipient)
            }
        }
    }
}

enum ConversationStreamData {
    RequestResponse(Uuid, Message),
    Event(Uuid, Message),
    Message(Uuid, Message),
}

async fn process_conversation(
    this: &mut ConversationInner,
    data: PayloadMessage<Vec<u8>>,
    event: ConversationEvents,
) -> Result<(), Error> {
    match event {
        ConversationEvents::NewConversation {
            recipient,
            settings,
        } => {
            let keypair = this.root.keypair();
            let did = this.identity.did_key();
            tracing::info!("New conversation event received from {recipient}");
            let conversation_id =
                generate_shared_topic(keypair, &recipient, Some("direct-conversation"))?;

            if this.contains(conversation_id).await {
                tracing::warn!(%conversation_id, "Conversation exist");
                return Ok(());
            }

            let is_blocked = this.root.is_blocked(&recipient).await?;

            if is_blocked {
                //TODO: Signal back to close conversation
                tracing::warn!("{recipient} is blocked");
                return Err(Error::PublicKeyIsBlocked);
            }

            let list = [did.clone(), recipient];
            tracing::info!(%conversation_id, "Creating conversation");

            let convo = ConversationDocument::new_direct(keypair, list, settings)?;
            let conversation_type = convo.conversation_type();

            this.set_document(convo).await?;

            tracing::info!(%conversation_id, %conversation_type, "conversation created");

            this.create_conversation_task(conversation_id).await?;

            this.event
                .emit(RayGunEventKind::ConversationCreated { conversation_id })
                .await;
        }
        ConversationEvents::NewGroupConversation { mut conversation } => {
            let keypair = this.root.keypair();
            let did = this.identity.did_key();

            let conversation_id = conversation.id;
            tracing::info!(%conversation_id, "New group conversation event received");

            if this.contains(conversation_id).await {
                warn!(%conversation_id, "Conversation exist");
                return Ok(());
            }

            if !conversation.recipients.contains(&did) {
                warn!(%conversation_id, "was added to conversation but never was apart of the conversation.");
                return Ok(());
            }

            for recipient in conversation.recipients.iter() {
                if !this.discovery.contains(recipient).await {
                    let _ = this.discovery.insert(recipient).await;
                }
            }

            tracing::info!(%conversation_id, "Creating group conversation");

            let conversation_type = conversation.conversation_type();

            let mut keystore = Keystore::new(conversation_id);
            keystore.insert(keypair, &did, warp::crypto::generate::<64>())?;

            conversation.verify()?;

            //TODO: Resolve message list
            conversation.messages = None;
            conversation.archived = false;
            conversation.favorite = false;

            this.set_document(conversation).await?;

            this.set_keystore(conversation_id, keystore).await?;

            this.create_conversation_task(conversation_id).await?;

            let conversation = this.get(conversation_id).await?;

            tracing::info!(%conversation_id, "{} conversation created", conversation_type);

            for recipient in conversation.recipients.iter().filter(|d| did.ne(d)) {
                if let Err(e) = this.request_key(conversation_id, recipient).await {
                    tracing::warn!(%conversation_id, error = %e, %recipient, "Failed to send exchange request");
                }
            }

            this.event
                .emit(RayGunEventKind::ConversationCreated { conversation_id })
                .await;
        }
        ConversationEvents::LeaveConversation {
            conversation_id,
            recipient,
            signature,
        } => {
            let conversation = this.get(conversation_id).await?;

            if !matches!(conversation.conversation_type(), ConversationType::Group) {
                return Err(anyhow::anyhow!("Can only leave from a group conversation").into());
            }

            let Some(creator) = conversation.creator.as_ref() else {
                return Err(anyhow::anyhow!("Group conversation requires a creator").into());
            };

            let own_did = this.identity.did_key();

            // Precaution
            if recipient.eq(creator) {
                return Err(anyhow::anyhow!("Cannot remove the creator of the group").into());
            }

            if !conversation.recipients.contains(&recipient) {
                return Err(
                    anyhow::anyhow!("{recipient} does not belong to {conversation_id}").into(),
                );
            }

            tracing::info!("{recipient} is leaving group conversation {conversation_id}");

            if creator.eq(&own_did) {
                this.remove_recipient(conversation_id, &recipient, false)
                    .await?;
            } else {
                {
                    //Small validation context
                    let context = format!("exclude {}", recipient);
                    let signature = bs58::decode(&signature).into_vec()?;
                    verify_serde_sig(recipient.clone(), &context, &signature)?;
                }

                let mut conversation = this.get(conversation_id).await?;

                //Validate again since we have a permit
                if !conversation.recipients.contains(&recipient) {
                    return Err(anyhow::anyhow!(
                        "{recipient} does not belong to {conversation_id}"
                    )
                    .into());
                }

                let mut can_emit = false;

                if let HashEntry::Vacant(entry) = conversation.excluded.entry(recipient.clone()) {
                    entry.insert(signature);
                    can_emit = true;
                }
                this.set_document(conversation).await?;
                if can_emit {
                    let tx = this.subscribe(conversation_id).await?;
                    if let Err(e) = tx.send(MessageEventKind::RecipientRemoved {
                        conversation_id,
                        recipient,
                    }) {
                        tracing::error!("Error broadcasting event: {e}");
                    }
                }
            }
        }
        ConversationEvents::DeleteConversation { conversation_id } => {
            tracing::trace!("Delete conversation event received for {conversation_id}");
            if !this.contains(conversation_id).await {
                return Err(anyhow::anyhow!("Conversation {conversation_id} doesnt exist").into());
            }

            let sender = data.sender().to_did()?;

            match this.get(conversation_id).await {
                Ok(conversation)
                    if conversation.recipients().contains(&sender)
                        && matches!(conversation.conversation_type(), ConversationType::Direct)
                        || matches!(conversation.conversation_type(), ConversationType::Group)
                            && matches!(&conversation.creator, Some(creator) if creator.eq(&sender)) =>
                {
                    conversation
                }
                _ => {
                    return Err(anyhow::anyhow!(
                        "Conversation exist but did not match condition required"
                    )
                    .into());
                }
            };

            this.delete_conversation(conversation_id, false).await?;
        }
    }
    Ok(())
}

// TODO: de-duplicate logic where possible
async fn message_event(
    this: &mut ConversationInner,
    conversation_id: Uuid,
    events: MessagingEvents,
) -> Result<(), Error> {
    let mut document = this.get(conversation_id).await?;
    let tx = this.subscribe(conversation_id).await?;

    let keypair = this.root.keypair();
    let own_did = this.identity.did_key();

    let keystore = pubkey_or_keystore(this, conversation_id, keypair).await?;

    match events {
        MessagingEvents::New { message } => {
            if !message.verify() {
                return Err(Error::InvalidMessage);
            }

            if document.id != message.conversation_id {
                return Err(Error::InvalidConversation);
            }

            let message_id = message.id;

            if !document.recipients().contains(&message.sender.to_did()) {
                return Err(Error::IdentityDoesntExist);
            }

            if document.contains(&this.ipfs, message_id).await? {
                return Err(Error::MessageFound);
            }

            let resolved_message = message
                .resolve(&this.ipfs, keypair, false, keystore.as_ref())
                .await?;

            let lines_value_length: usize = resolved_message
                .lines()
                .iter()
                .map(|s| s.trim())
                .filter(|s| !s.is_empty())
                .map(|s| s.chars().count())
                .sum();

            if lines_value_length == 0 && lines_value_length > MAX_MESSAGE_SIZE {
                tracing::error!(
                    message_length = lines_value_length,
                    "Length of message is invalid."
                );
                return Err(Error::InvalidLength {
                    context: "message".into(),
                    current: lines_value_length,
                    minimum: Some(MIN_MESSAGE_SIZE),
                    maximum: Some(MAX_MESSAGE_SIZE),
                });
            }

            let conversation_id = message.conversation_id;

            document
                .insert_message_document(&this.ipfs, message)
                .await?;

            this.set_document(document).await?;

            if let Err(e) = tx.send(MessageEventKind::MessageReceived {
                conversation_id,
                message_id,
            }) {
                tracing::warn!(%conversation_id, "Error broadcasting event: {e}");
            }
        }
        MessagingEvents::Edit {
            conversation_id,
            message_id,
            modified,
            lines,
            nonce,
            signature,
        } => {
            let mut message_document = document
                .get_message_document(&this.ipfs, message_id)
                .await?;

            let mut message = message_document
                .resolve(&this.ipfs, keypair, true, keystore.as_ref())
                .await?;

            let lines_value_length: usize = lines
                .iter()
                .map(|s| s.trim())
                .filter(|s| !s.is_empty())
                .map(|s| s.chars().count())
                .sum();

            if lines_value_length == 0 && lines_value_length > MAX_MESSAGE_SIZE {
                tracing::error!(
                    current_size = lines_value_length,
                    max = MAX_MESSAGE_SIZE,
                    "length of message is invalid"
                );
                return Err(Error::InvalidLength {
                    context: "message".into(),
                    current: lines_value_length,
                    minimum: Some(MIN_MESSAGE_SIZE),
                    maximum: Some(MAX_MESSAGE_SIZE),
                });
            }

            let sender = message.sender();

            *message.lines_mut() = lines;
            message.set_modified(modified);

            message_document
                .update(
                    &this.ipfs,
                    keypair,
                    message,
                    (!signature.is_empty() && sender.ne(&own_did)).then_some(signature),
                    keystore.as_ref(),
                    Some(nonce.as_slice()),
                )
                .await?;

            document
                .update_message_document(&this.ipfs, message_document)
                .await?;

            this.set_document(document).await?;

            if let Err(e) = tx.send(MessageEventKind::MessageEdited {
                conversation_id,
                message_id,
            }) {
                error!(%conversation_id, error = %e, "Error broadcasting event");
            }
        }
        MessagingEvents::Delete {
            conversation_id,
            message_id,
        } => {
            // if opt.keep_if_owned.load(Ordering::SeqCst) {
            //     let message_document = document
            //         .get_message_document(&self.ipfs, message_id)
            //         .await?;

            //     let message = message_document
            //         .resolve(&self.ipfs, &self.keypair, true, keystore.as_ref())
            //         .await?;

            //     if message.sender() == *self.keypair {
            //         return Ok(());
            //     }
            // }

            document.delete_message(&this.ipfs, message_id).await?;

            this.set_document(document).await?;

            if let Err(e) = tx.send(MessageEventKind::MessageDeleted {
                conversation_id,
                message_id,
            }) {
                tracing::warn!(%conversation_id, error = %e, "Error broadcasting event");
            }
        }
        MessagingEvents::Pin {
            conversation_id,
            message_id,
            state,
            ..
        } => {
            let mut message_document = document
                .get_message_document(&this.ipfs, message_id)
                .await?;

            let mut message = message_document
                .resolve(&this.ipfs, keypair, true, keystore.as_ref())
                .await?;

            let event = match state {
                PinState::Pin => {
                    if message.pinned() {
                        return Ok(());
                    }
                    *message.pinned_mut() = true;
                    MessageEventKind::MessagePinned {
                        conversation_id,
                        message_id,
                    }
                }
                PinState::Unpin => {
                    if !message.pinned() {
                        return Ok(());
                    }
                    *message.pinned_mut() = false;
                    MessageEventKind::MessageUnpinned {
                        conversation_id,
                        message_id,
                    }
                }
            };

            message_document
                .update(&this.ipfs, keypair, message, None, keystore.as_ref(), None)
                .await?;

            document
                .update_message_document(&this.ipfs, message_document)
                .await?;

            this.set_document(document).await?;

            if let Err(e) = tx.send(event) {
                tracing::warn!(%conversation_id, error = %e, "Error broadcasting event");
            }
        }
        MessagingEvents::React {
            conversation_id,
            reactor,
            message_id,
            state,
            emoji,
        } => {
            let mut message_document = document
                .get_message_document(&this.ipfs, message_id)
                .await?;

            let mut message = message_document
                .resolve(&this.ipfs, keypair, true, keystore.as_ref())
                .await?;

            let reactions = message.reactions_mut();

            match state {
                ReactionState::Add => {
                    let entry = reactions.entry(emoji.clone()).or_default();

                    if entry.contains(&reactor) {
                        return Err(Error::ReactionExist);
                    }

                    entry.push(reactor.clone());

                    message_document
                        .update(&this.ipfs, keypair, message, None, keystore.as_ref(), None)
                        .await?;

                    document
                        .update_message_document(&this.ipfs, message_document)
                        .await?;

                    this.set_document(document).await?;

                    if let Err(e) = tx.send(MessageEventKind::MessageReactionAdded {
                        conversation_id,
                        message_id,
                        did_key: reactor,
                        reaction: emoji,
                    }) {
                        tracing::warn!(%conversation_id, error = %e, "Error broadcasting event");
                    }
                }
                ReactionState::Remove => {
                    match reactions.entry(emoji.clone()) {
                        indexmap::map::Entry::Occupied(mut e) => {
                            let list = e.get_mut();

                            if !list.contains(&reactor) {
                                return Err(Error::ReactionDoesntExist);
                            }

                            list.retain(|did| did != &reactor);
                            if list.is_empty() {
                                e.swap_remove();
                            }
                        }
                        indexmap::map::Entry::Vacant(_) => return Err(Error::ReactionDoesntExist),
                    };

                    message_document
                        .update(&this.ipfs, keypair, message, None, keystore.as_ref(), None)
                        .await?;

                    document
                        .update_message_document(&this.ipfs, message_document)
                        .await?;

                    this.set_document(document).await?;

                    if let Err(e) = tx.send(MessageEventKind::MessageReactionRemoved {
                        conversation_id,
                        message_id,
                        did_key: reactor,
                        reaction: emoji,
                    }) {
                        tracing::warn!(%conversation_id, error = %e, "Error broadcasting event");
                    }
                }
            }
        }
        MessagingEvents::UpdateConversation {
            mut conversation,
            kind,
        } => {
            conversation.verify()?;
            match kind {
                ConversationUpdateKind::AddParticipant { did } => {
                    if document.recipients.contains(&did) {
                        return Ok(());
                    }

                    if !this.discovery.contains(&did).await {
                        let _ = this.discovery.insert(&did).await.ok();
                    }

                    conversation.excluded = document.excluded;
                    conversation.messages = document.messages;
                    conversation.favorite = document.favorite;
                    conversation.archived = document.archived;
                    this.set_document(conversation).await?;

                    if let Err(e) = this.request_key(conversation_id, &did).await {
                        tracing::error!(%conversation_id, error = %e, "error requesting key");
                    }

                    if let Err(e) = tx.send(MessageEventKind::RecipientAdded {
                        conversation_id,
                        recipient: did,
                    }) {
                        tracing::warn!(%conversation_id, error = %e, "Error broadcasting event");
                    }
                }
                ConversationUpdateKind::RemoveParticipant { did } => {
                    if !document.recipients.contains(&did) {
                        return Err(Error::IdentityDoesntExist);
                    }

                    //Maybe remove participant from discovery?

                    let can_emit = !document.excluded.contains_key(&did);

                    document.excluded.remove(&did);

                    conversation.excluded = document.excluded;
                    conversation.messages = document.messages;
                    conversation.favorite = document.favorite;
                    conversation.archived = document.archived;
                    this.set_document(conversation).await?;

                    if can_emit {
                        if let Err(e) = tx.send(MessageEventKind::RecipientRemoved {
                            conversation_id,
                            recipient: did,
                        }) {
                            tracing::warn!(%conversation_id, error = %e, "Error broadcasting event");
                        }
                    }
                }
                ConversationUpdateKind::ChangeName { name: Some(name) } => {
                    let name = name.trim();
                    let name_length = name.len();

                    if name_length > 255 {
                        return Err(Error::InvalidLength {
                            context: "name".into(),
                            current: name_length,
                            minimum: None,
                            maximum: Some(255),
                        });
                    }
                    if let Some(current_name) = document.name() {
                        if current_name.eq(&name) {
                            return Ok(());
                        }
                    }

                    conversation.excluded = document.excluded;
                    conversation.messages = document.messages;
                    conversation.favorite = document.favorite;
                    conversation.archived = document.archived;
                    this.set_document(conversation).await?;

                    if let Err(e) = tx.send(MessageEventKind::ConversationNameUpdated {
                        conversation_id,
                        name: name.to_string(),
                    }) {
                        tracing::warn!(%conversation_id, error = %e, "Error broadcasting event");
                    }
                }

                ConversationUpdateKind::ChangeName { name: None } => {
                    conversation.excluded = document.excluded;
                    conversation.messages = document.messages;
                    conversation.favorite = document.favorite;
                    conversation.archived = document.archived;
                    this.set_document(conversation).await?;

                    if let Err(e) = tx.send(MessageEventKind::ConversationNameUpdated {
                        conversation_id,
                        name: String::new(),
                    }) {
                        tracing::warn!(%conversation_id, error = %e, "Error broadcasting event");
                    }
                }
                ConversationUpdateKind::AddRestricted { .. }
                | ConversationUpdateKind::RemoveRestricted { .. } => {
                    conversation.excluded = document.excluded;
                    conversation.messages = document.messages;
                    conversation.favorite = document.favorite;
                    this.set_document(conversation).await?;
                    //TODO: Maybe add a api event to emit for when blocked users are added/removed from the document
                    //      but for now, we can leave this as a silent update since the block list would be for internal handling for now
                }
                ConversationUpdateKind::ChangeSettings { settings } => {
                    conversation.excluded = document.excluded;
                    conversation.messages = document.messages;
                    conversation.favorite = document.favorite;
                    conversation.archived = document.archived;
                    this.set_document(conversation).await?;

                    if let Err(e) = tx.send(MessageEventKind::ConversationSettingsUpdated {
                        conversation_id,
                        settings,
                    }) {
                        tracing::warn!(%conversation_id, error = %e, "Error broadcasting event");
                    }
                }
<<<<<<< HEAD

                ConversationUpdateKind::AddedIcon | ConversationUpdateKind::RemovedIcon => {
                    conversation.excluded = document.excluded;
                    conversation.messages = document.messages;
                    conversation.favorite = document.favorite;
                    this.set_document(conversation).await?;

                    if let Err(e) =
                        tx.send(MessageEventKind::ConversationUpdatedIcon { conversation_id })
                    {
                        tracing::warn!(%conversation_id, error = %e, "Error broadcasting event");
                    }
                }

                ConversationUpdateKind::AddedBanner | ConversationUpdateKind::RemovedBanner => {
=======
                ConversationUpdateKind::ChangeDescription { description } => {
                    if let Some(desc) = description.as_ref() {
                        if desc.is_empty() || desc.len() > MAX_CONVERSATION_DESCRIPTION {
                            return Err(Error::InvalidLength {
                                context: "description".into(),
                                minimum: Some(1),
                                maximum: Some(MAX_CONVERSATION_DESCRIPTION),
                                current: desc.len(),
                            });
                        }

                        if matches!(document.description.as_ref(), Some(current_desc) if current_desc == desc)
                        {
                            return Ok(());
                        }
                    }

>>>>>>> 6c66b04f
                    conversation.excluded = document.excluded;
                    conversation.messages = document.messages;
                    conversation.favorite = document.favorite;
                    this.set_document(conversation).await?;
<<<<<<< HEAD

                    if let Err(e) =
                        tx.send(MessageEventKind::ConversationUpdatedBanner { conversation_id })
                    {
=======
                    if let Err(e) = tx.send(MessageEventKind::ConversationDescriptionChanged {
                        conversation_id,
                        description,
                    }) {
>>>>>>> 6c66b04f
                        tracing::warn!(%conversation_id, error = %e, "Error broadcasting event");
                    }
                }
            }
        }
        _ => {}
    }
    Ok(())
}

async fn process_identity_events(
    this: &mut ConversationInner,
    event: MultiPassEventKind,
) -> Result<(), Error> {
    //TODO: Tie this into a configuration
    let with_friends = false;

    let own_did = this.identity.did_key();

    match event {
        MultiPassEventKind::FriendAdded { did } => {
            if !with_friends {
                return Ok(());
            }

            match this.create_conversation(&did).await {
                Ok(_) | Err(Error::ConversationExist { .. }) => return Ok(()),
                Err(e) => return Err(e),
            }
        }

        MultiPassEventKind::Blocked { did } | MultiPassEventKind::BlockedBy { did } => {
            let list = this.list().await;

            for conversation in list.iter().filter(|c| c.recipients().contains(&did)) {
                let id = conversation.id();
                match conversation.conversation_type() {
                    ConversationType::Direct => {
                        if let Err(e) = this.delete_conversation(id, true).await {
                            warn!(conversation_id = %id, error = %e, "Failed to delete conversation");
                            continue;
                        }
                    }
                    ConversationType::Group => {
                        if conversation.creator != Some(own_did.clone()) {
                            continue;
                        }

                        if let Err(e) = this.remove_recipient(id, &did, true).await {
                            warn!(conversation_id = %id, error = %e, "Failed to remove {did} from conversation");
                            continue;
                        }

                        if this.root.is_blocked(&did).await.unwrap_or_default() {
                            _ = this.add_restricted(id, &did).await;
                        }
                    }
                }
            }
        }
        MultiPassEventKind::Unblocked { did } => {
            let list = this.list().await;

            for conversation in list
                .iter()
                .filter(|c| {
                    c.creator
                        .as_ref()
                        .map(|creator| own_did.eq(creator))
                        .unwrap_or_default()
                })
                .filter(|c| c.conversation_type() == ConversationType::Group)
                .filter(|c| c.restrict.contains(&did))
            {
                let id = conversation.id();
                _ = this.remove_restricted(id, &did).await;
            }
        }
        MultiPassEventKind::FriendRemoved { did } => {
            if !with_friends {
                return Ok(());
            }

            let list = this.list().await;

            for conversation in list.iter().filter(|c| c.recipients().contains(&did)) {
                let id = conversation.id();
                match conversation.conversation_type() {
                    ConversationType::Direct => {
                        if let Err(e) = this.delete_conversation(id, true).await {
                            tracing::warn!(conversation_id = %id, error = %e, "Failed to delete conversation");
                            continue;
                        }
                    }
                    ConversationType::Group => {
                        if conversation.creator != Some(own_did.clone()) {
                            continue;
                        }

                        if let Err(e) = this.remove_recipient(id, &did, true).await {
                            tracing::warn!(conversation_id = %id, error = %e, "Failed to remove {did} from conversation");
                            continue;
                        }
                    }
                }
            }
        }
        MultiPassEventKind::IdentityOnline { .. } => {
            //TODO: Check queue and process any entry once peer is subscribed to the respective topics.
        }
        _ => {}
    }
    Ok(())
}

async fn process_request_response_event(
    this: &mut ConversationInner,
    conversation_id: Uuid,
    req: Message,
) -> Result<(), Error> {
    let keypair = &this.root.keypair().clone();
    let own_did = this.identity.did_key();

    let conversation = this.get(conversation_id).await?;

    let payload = PayloadMessage::<Vec<u8>>::from_bytes(&req.data)?;

    let sender = payload.sender().to_did()?;

    let data = ecdh_decrypt(keypair, Some(&sender), payload.message())?;

    let event = serde_json::from_slice::<ConversationRequestResponse>(&data)?;

    tracing::debug!(%conversation_id, ?event, "Event received");
    match event {
        ConversationRequestResponse::Request {
            conversation_id,
            kind,
        } => match kind {
            ConversationRequestKind::Key => {
                if !matches!(conversation.conversation_type(), ConversationType::Group) {
                    //Only group conversations support keys
                    return Err(Error::InvalidConversation);
                }

                if !conversation.recipients().contains(&sender) {
                    warn!(%conversation_id, %sender, "apart of conversation");
                    return Err(Error::IdentityDoesntExist);
                }

                let mut keystore = this.get_keystore(conversation_id).await?;

                let raw_key = match keystore.get_latest(keypair, &own_did) {
                    Ok(key) => key,
                    Err(Error::PublicKeyDoesntExist) => {
                        let key = generate::<64>().into();
                        keystore.insert(keypair, &own_did, &key)?;

                        this.set_keystore(conversation_id, keystore).await?;
                        key
                    }
                    Err(e) => {
                        error!(%conversation_id, error = %e, "Error getting key from store");
                        return Err(e);
                    }
                };

                let key = ecdh_encrypt(keypair, Some(&sender), raw_key)?;

                let response = ConversationRequestResponse::Response {
                    conversation_id,
                    kind: ConversationResponseKind::Key { key },
                };

                let topic = conversation.exchange_topic(&sender);

                let bytes = ecdh_encrypt(keypair, Some(&sender), serde_json::to_vec(&response)?)?;

                let payload = PayloadBuilder::new(keypair, bytes)
                    .from_ipfs(&this.ipfs)
                    .await?;

                let peers = this.ipfs.pubsub_peers(Some(topic.clone())).await?;

                let peer_id = sender.to_peer_id()?;

                let bytes = payload.to_bytes()?;

                tracing::trace!(%conversation_id, "Payload size: {} bytes", bytes.len());

                tracing::info!(%conversation_id, "Responding to {sender}");

                if !peers.contains(&peer_id)
                    || (peers.contains(&peer_id)
                        && this
                            .ipfs
                            .pubsub_publish(topic.clone(), bytes)
                            .await
                            .is_err())
                {
                    warn!(%conversation_id, "Unable to publish to topic. Queuing event");
                    this.queue_event(
                        sender.clone(),
                        Queue::direct(
                            conversation_id,
                            None,
                            peer_id,
                            topic.clone(),
                            payload.message().to_vec(),
                        ),
                    )
                    .await;
                }
            }
            _ => {
                tracing::info!(%conversation_id, "Unimplemented/Unsupported Event");
            }
        },
        ConversationRequestResponse::Response {
            conversation_id,
            kind,
        } => match kind {
            ConversationResponseKind::Key { key } => {
                if !matches!(conversation.conversation_type(), ConversationType::Group) {
                    //Only group conversations support keys
                    tracing::error!(%conversation_id, "Invalid conversation type");
                    return Err(Error::InvalidConversation);
                }

                if !conversation.recipients().contains(&sender) {
                    return Err(Error::IdentityDoesntExist);
                }
                let mut keystore = this.get_keystore(conversation_id).await?;

                let raw_key = ecdh_decrypt(keypair, Some(&sender), key)?;

                keystore.insert(keypair, &sender, raw_key)?;

                this.set_keystore(conversation_id, keystore).await?;

                if let Some(list) = this.pending_key_exchange.get_mut(&conversation_id) {
                    for (_, _, received) in list.iter_mut().filter(|(s, _, r)| sender.eq(s) && !r) {
                        *received = true;
                    }
                }
            }
            _ => {
                tracing::info!(%conversation_id, "Unimplemented/Unsupported Event");
            }
        },
    }
    Ok(())
}

async fn process_pending_payload(this: &mut ConversationInner) {
    if this.pending_key_exchange.is_empty() {
        return;
    }

    let mut processed_events: HashMap<Uuid, Vec<_>> = HashMap::new();

    this.pending_key_exchange.retain(|id, list| {
        list.retain(|(did, data, received)| {
            if *received {
                processed_events
                    .entry(*id)
                    .or_default()
                    .push((did.clone(), data.clone()));
                return false;
            }
            true
        });
        !list.is_empty()
    });

    for (conversation_id, list) in processed_events {
        // Note: Conversation keystore should exist so we could expect here, however since the map for pending exchanges would have
        //       been flushed out, we can just continue on in the iteration since it would be ignored
        let Ok(store) = this.get_keystore(conversation_id).await else {
            continue;
        };

        let keypair = &this.root.keypair().clone();

        for (sender, data) in list {
            let fut = async {
                let key = store.get_latest(keypair, &sender)?;
                let data = Cipher::direct_decrypt(&data, &key)?;
                let event = serde_json::from_slice(&data)?;
                message_event(this, conversation_id, event).await
            };

            if let Err(e) = fut.await {
                tracing::error!(name = "process_pending_payload", %conversation_id, %sender, error = %e, "failed to process message")
            }
        }
    }
}

async fn process_conversation_event(
    this: &mut ConversationInner,
    conversation_id: Uuid,
    message: Message,
) -> Result<(), Error> {
    let tx = this.subscribe(conversation_id).await?;

    let payload = PayloadMessage::<Vec<u8>>::from_bytes(&message.data)?;
    let sender = payload.sender().to_did()?;

    let key = this
        .conversation_key(conversation_id, Some(&sender))
        .await?;

    let data = Cipher::direct_decrypt(payload.message(), &key)?;

    let event = match serde_json::from_slice::<MessagingEvents>(&data)? {
        event @ MessagingEvents::Event { .. } => event,
        _ => return Err(Error::Other),
    };

    if let MessagingEvents::Event {
        conversation_id,
        member,
        event,
        cancelled,
    } = event
    {
        let ev = match cancelled {
            true => MessageEventKind::EventCancelled {
                conversation_id,
                did_key: member,
                event,
            },
            false => MessageEventKind::EventReceived {
                conversation_id,
                did_key: member,
                event,
            },
        };

        if let Err(e) = tx.send(ev) {
            tracing::error!(%conversation_id, error = %e, "error broadcasting event");
        }
    }

    Ok(())
}

#[derive(Serialize, Deserialize, Clone, PartialEq, Eq)]
struct Queue {
    id: Uuid,
    m_id: Option<Uuid>,
    peer: PeerId,
    topic: String,
    data: Vec<u8>,
    sent: bool,
}

impl Queue {
    pub fn direct(
        id: Uuid,
        m_id: Option<Uuid>,
        peer: PeerId,
        topic: String,
        data: Vec<u8>,
    ) -> Self {
        Queue {
            id,
            m_id,
            peer,
            topic,
            data,
            sent: false,
        }
    }
}

//TODO: Replace
async fn process_queue(this: &mut ConversationInner) {
    let mut changed = false;
    let keypair = &this.root.keypair().clone();
    for (did, items) in this.queue.iter_mut() {
        let Ok(peer_id) = did.to_peer_id() else {
            continue;
        };

        if !this.ipfs.is_connected(peer_id).await.unwrap_or_default() {
            continue;
        }

        for item in items {
            let Queue {
                peer,
                topic,
                data,
                sent,
                ..
            } = item;

            if !this
                .ipfs
                .pubsub_peers(Some(topic.clone()))
                .await
                .map(|list| list.contains(peer))
                .unwrap_or_default()
            {
                continue;
            }

            if *sent {
                continue;
            }

            let payload = match PayloadBuilder::<_>::new(keypair, data.clone())
                .from_ipfs(&this.ipfs)
                .await
            {
                Ok(p) => p,
                Err(_e) => {
                    // tracing::warn!(error = %_e, "unable to build payload")
                    continue;
                }
            };

            let Ok(bytes) = payload.to_bytes() else {
                continue;
            };

            if let Err(e) = this.ipfs.pubsub_publish(topic.clone(), bytes).await {
                error!("Error publishing to topic: {e}");
                continue;
            }

            *sent = true;

            changed = true;
        }
    }

    this.queue.retain(|_, queue| {
        queue.retain(|item| !item.sent);
        !queue.is_empty()
    });

    if changed {
        this.save_queue().await;
    }
}

async fn pubkey_or_keystore(
    conversation: &ConversationInner,
    conversation_id: Uuid,
    keypair: &Keypair,
) -> Result<Either<DID, Keystore>, Error> {
    let document = conversation.get(conversation_id).await?;
    let keystore = match document.conversation_type() {
        ConversationType::Direct => {
            let list = document.recipients();

            let own_did = keypair.to_did()?;

            let recipients = list
                .into_iter()
                .filter(|did| own_did.ne(did))
                .collect::<Vec<_>>();

            let member = recipients
                .first()
                .cloned()
                .ok_or(Error::InvalidConversation)?;

            Either::Left(member)
        }
        ConversationType::Group => Either::Right(conversation.get_keystore(conversation_id).await?),
    };

    Ok(keystore)
}<|MERGE_RESOLUTION|>--- conflicted
+++ resolved
@@ -34,7 +34,8 @@
 
 use super::{
     document::root::RootDocumentMap, ds_key::DataStoreKey, ConversationImageType, PeerIdExt,
-    MAX_CONVERSATION_BANNER_SIZE, MAX_CONVERSATION_ICON_SIZE, MAX_MESSAGE_SIZE, SHUTTLE_TIMEOUT,
+    MAX_CONVERSATION_BANNER_SIZE, MAX_CONVERSATION_DESCRIPTION, MAX_CONVERSATION_ICON_SIZE,
+    MAX_MESSAGE_SIZE, SHUTTLE_TIMEOUT,
 };
 use crate::store::document::files::FileDocument;
 use crate::store::document::image_dag::ImageDag;
@@ -59,7 +60,7 @@
         MIN_MESSAGE_SIZE,
     },
 };
-<<<<<<< HEAD
+
 use warp::raygun::ConversationImage;
 use warp::{
     constellation::{directory::Directory, ConstellationProgressStream, Progression},
@@ -72,12 +73,6 @@
         MessageEvent, MessageEventKind, MessageOptions, MessageReference, MessageStatus,
         MessageType, Messages, MessagesType, PinState, RayGunEventKind, ReactionState,
     },
-=======
-
-use super::{
-    document::root::RootDocumentMap, ds_key::DataStoreKey, PeerIdExt, MAX_CONVERSATION_DESCRIPTION,
-    MAX_MESSAGE_SIZE, SHUTTLE_TIMEOUT,
->>>>>>> 6c66b04f
 };
 
 const CHAT_DIRECTORY: &str = "chat_media";
@@ -473,7 +468,6 @@
         inner.cancel_event(conversation_id, event).await
     }
 
-<<<<<<< HEAD
     pub async fn update_conversation_icon(
         &self,
         conversation_id: Uuid,
@@ -528,7 +522,7 @@
         inner
             .remove_conversation_image(conversation_id, ConversationImageType::Banner)
             .await
-=======
+    }
     pub async fn set_description(
         &self,
         conversation_id: Uuid,
@@ -536,7 +530,6 @@
     ) -> Result<(), Error> {
         let inner = &mut *self.inner.write().await;
         inner.set_description(conversation_id, desc).await
->>>>>>> 6c66b04f
     }
     pub async fn archived_conversation(&self, conversation_id: Uuid) -> Result<(), Error> {
         let inner = &mut *self.inner.write().await;
@@ -4296,8 +4289,6 @@
                         tracing::warn!(%conversation_id, error = %e, "Error broadcasting event");
                     }
                 }
-<<<<<<< HEAD
-
                 ConversationUpdateKind::AddedIcon | ConversationUpdateKind::RemovedIcon => {
                     conversation.excluded = document.excluded;
                     conversation.messages = document.messages;
@@ -4312,7 +4303,16 @@
                 }
 
                 ConversationUpdateKind::AddedBanner | ConversationUpdateKind::RemovedBanner => {
-=======
+                    conversation.excluded = document.excluded;
+                    conversation.messages = document.messages;
+                    conversation.favorite = document.favorite;
+                    this.set_document(conversation).await?;
+
+                    if let Err(e) =
+                        tx.send(MessageEventKind::ConversationUpdatedBanner { conversation_id })
+                    {
+                    }
+                }
                 ConversationUpdateKind::ChangeDescription { description } => {
                     if let Some(desc) = description.as_ref() {
                         if desc.is_empty() || desc.len() > MAX_CONVERSATION_DESCRIPTION {
@@ -4330,22 +4330,10 @@
                         }
                     }
 
->>>>>>> 6c66b04f
-                    conversation.excluded = document.excluded;
-                    conversation.messages = document.messages;
-                    conversation.favorite = document.favorite;
-                    this.set_document(conversation).await?;
-<<<<<<< HEAD
-
-                    if let Err(e) =
-                        tx.send(MessageEventKind::ConversationUpdatedBanner { conversation_id })
-                    {
-=======
                     if let Err(e) = tx.send(MessageEventKind::ConversationDescriptionChanged {
                         conversation_id,
                         description,
                     }) {
->>>>>>> 6c66b04f
                         tracing::warn!(%conversation_id, error = %e, "Error broadcasting event");
                     }
                 }
