mod community_task;
mod task;

use community_task::CommunityTaskCommand;
use futures_timer::Delay;
use task::ConversationTaskCommand;

use bytes::Bytes;
use std::borrow::BorrowMut;
use std::time::Duration;
use std::{
    collections::{HashMap, HashSet},
    path::Path,
    sync::Arc,
};
use web_time::Instant;

use futures::{
    channel::{mpsc, oneshot},
    pin_mut,
    stream::BoxStream,
    SinkExt, Stream, StreamExt, TryFutureExt,
};
use indexmap::{IndexMap, IndexSet};
use ipld_core::cid::Cid;

use rust_ipfs::{Ipfs, PeerId};

use serde::{Deserialize, Serialize};
use tokio_util::sync::{CancellationToken, DropGuard};
use uuid::Uuid;

use super::{document::root::RootDocumentMap, ds_key::DataStoreKey, PeerIdExt};
use crate::{
    shuttle::message::client::MessageCommand,
    store::{
        conversation::ConversationDocument,
        discovery::Discovery,
        ecdh_decrypt, ecdh_encrypt,
        event_subscription::EventSubscription,
        files::FileStore,
        generate_shared_topic,
        identity::IdentityStore,
        keystore::Keystore,
        payload::{PayloadBuilder, PayloadMessage},
        sign_serde,
        topics::PeerTopic,
        ConversationEvents, ConversationRequestKind, ConversationRequestResponse, DidExt,
    },
};

use crate::rt::{AbortableJoinHandle, Executor, LocalExecutor};

use crate::store::{community::CommunityDocument, CommunityEvents};
use chrono::{DateTime, Utc};
use warp::raygun::community::{
    Community, CommunityChannel, CommunityChannelPermission, CommunityChannelType, CommunityInvite,
    CommunityPermission, CommunityRole, RoleId,
};
use warp::raygun::{ConversationImage, GroupPermissionOpt};
use warp::{
    constellation::ConstellationProgressStream,
    crypto::DID,
    error::Error,
    multipass::MultiPassEventKind,
    raygun::{
        AttachmentEventStream, Conversation, ConversationType, Location, MessageEvent,
        MessageEventKind, MessageOptions, MessageReference, MessageStatus, Messages, PinState,
        RayGunEventKind, ReactionState,
    },
};

const CHAT_DIRECTORY: &str = "chat_media";

pub type DownloadStream = BoxStream<'static, Result<Bytes, std::io::Error>>;

#[derive(Clone)]
pub struct MessageStore {
    inner: Arc<tokio::sync::RwLock<ConversationInner>>,
    _task_cancellation: Arc<DropGuard>,
}

impl MessageStore {
    pub async fn new(
        ipfs: &Ipfs,
        discovery: Discovery,
        file: &FileStore,
        event: EventSubscription<RayGunEventKind>,
        identity: &IdentityStore,
        message_command: mpsc::Sender<MessageCommand>,
    ) -> Self {
        let executor = LocalExecutor;
        tracing::info!("Initializing MessageStore");

        let token = CancellationToken::new();
        let drop_guard = token.clone().drop_guard();

        let root = identity.root_document().clone();

        let mut inner = ConversationInner {
            ipfs: ipfs.clone(),
            conversation_task: HashMap::new(),
            community_task: HashMap::new(),
            identity: identity.clone(),
            root,
            discovery,
            file: file.clone(),
            event,
            message_command,
            queue: Default::default(),
            executor,
        };

        if let Err(e) = inner.migrate().await {
            tracing::warn!(error = %e, "unable to migrate conversations to root document");
        }

        inner.load_conversations().await;

        let inner = Arc::new(tokio::sync::RwLock::new(inner));

        let task = ConversationTask {
            inner: inner.clone(),
            ipfs: ipfs.clone(),
            identity: identity.clone(),
        };

        executor.dispatch({
            async move {
                tokio::select! {
                    _ = token.cancelled() => {}
                    _ = task.run() => {}
                }
            }
        });

        Self {
            inner,
            _task_cancellation: Arc::new(drop_guard),
        }
    }
}

impl MessageStore {
    pub async fn get_conversation(&self, id: Uuid) -> Result<Conversation, Error> {
        let document = self.get(id).await?;
        Ok(document.into())
    }

    pub async fn list_conversations(&self) -> Result<Vec<Conversation>, Error> {
        self.list()
            .await
            .map(|list| list.into_iter().map(|document| document.into()).collect())
    }

    pub async fn get_conversation_stream(
        &self,
        conversation_id: Uuid,
    ) -> Result<impl Stream<Item = MessageEventKind>, Error> {
        let mut rx = self.subscribe(conversation_id).await?.subscribe();
        Ok(async_stream::stream! {
            loop {
                match rx.recv().await {
                    Ok(event) => yield event,
                    Err(tokio::sync::broadcast::error::RecvError::Closed) => break,
                    Err(_) => {}
                };
            }
        })
    }

    pub async fn get_community_stream(
        &self,
        community_id: Uuid,
    ) -> Result<impl Stream<Item = MessageEventKind>, Error> {
        let mut rx = self.subscribe_community(community_id).await?.subscribe();
        Ok(async_stream::stream! {
            loop {
                match rx.recv().await {
                    Ok(event) => yield event,
                    Err(tokio::sync::broadcast::error::RecvError::Closed) => break,
                    Err(_) => {}
                };
            }
        })
    }

    pub async fn get(&self, id: Uuid) -> Result<ConversationDocument, Error> {
        let inner = &*self.inner.read().await;
        inner.get(id).await
    }

    pub async fn get_keystore(&self, id: Uuid) -> Result<Keystore, Error> {
        let inner = &*self.inner.read().await;
        inner.get_keystore(id).await
    }

    pub async fn contains(&self, id: Uuid) -> Result<bool, Error> {
        let inner = &*self.inner.read().await;
        Ok(inner.contains(id).await)
    }

    pub async fn set<B: BorrowMut<ConversationDocument>>(&self, document: B) -> Result<(), Error> {
        let inner = &mut *self.inner.write().await;
        inner.set_document(document).await
    }

    pub async fn delete(&self, id: Uuid) -> Result<ConversationDocument, Error> {
        let inner = &mut *self.inner.write().await;
        inner.delete(id).await
    }

    pub async fn list(&self) -> Result<Vec<ConversationDocument>, Error> {
        let inner = &*self.inner.read().await;
        Ok(inner.list().await)
    }

    pub async fn subscribe(
        &self,
        id: Uuid,
    ) -> Result<tokio::sync::broadcast::Sender<MessageEventKind>, Error> {
        let inner = &mut *self.inner.write().await;
        inner.subscribe(id).await
    }

    pub async fn subscribe_community(
        &self,
        id: Uuid,
    ) -> Result<tokio::sync::broadcast::Sender<MessageEventKind>, Error> {
        let inner = &mut *self.inner.write().await;
        inner.subscribe_community(id).await
    }

    pub async fn create_conversation(&self, did: &DID) -> Result<Conversation, Error> {
        let inner = &mut *self.inner.write().await;
        inner.create_conversation(did).await
    }

    pub async fn create_group_conversation<P: Into<GroupPermissionOpt> + Send + Sync>(
        &self,
        name: Option<String>,
        members: HashSet<DID>,
        permissions: P,
    ) -> Result<Conversation, Error> {
        let inner = &mut *self.inner.write().await;
        inner
            .create_group_conversation(name, members, permissions)
            .await
    }

    pub async fn set_favorite_conversation(
        &self,
        conversation_id: Uuid,
        favorite: bool,
    ) -> Result<(), Error> {
        let inner = &*self.inner.read().await;
        let conversation_meta = inner
            .conversation_task
            .get(&conversation_id)
            .ok_or(Error::InvalidConversation)?;
        let (tx, rx) = oneshot::channel();
        let _ = conversation_meta
            .command_tx
            .clone()
            .send(ConversationTaskCommand::FavoriteConversation {
                favorite,
                response: tx,
            })
            .await;
        rx.await.map_err(anyhow::Error::from)?
    }

    pub async fn get_message(
        &self,
        conversation_id: Uuid,
        message_id: Uuid,
    ) -> Result<warp::raygun::Message, Error> {
        let inner = &*self.inner.read().await;
        let conversation_meta = inner
            .conversation_task
            .get(&conversation_id)
            .ok_or(Error::InvalidConversation)?;
        let (tx, rx) = oneshot::channel();
        let _ = conversation_meta
            .command_tx
            .clone()
            .send(ConversationTaskCommand::GetMessage {
                message_id,
                response: tx,
            })
            .await;
        rx.await.map_err(anyhow::Error::from)?
    }

    pub async fn get_messages(
        &self,
        conversation_id: Uuid,
        opt: MessageOptions,
    ) -> Result<Messages, Error> {
        let inner = &*self.inner.read().await;
        let conversation_meta = inner
            .conversation_task
            .get(&conversation_id)
            .ok_or(Error::InvalidConversation)?;
        let (tx, rx) = oneshot::channel();
        let _ = conversation_meta
            .command_tx
            .clone()
            .send(ConversationTaskCommand::GetMessages {
                options: opt,
                response: tx,
            })
            .await;
        rx.await.map_err(anyhow::Error::from)?
    }

    pub async fn messages_count(&self, conversation_id: Uuid) -> Result<usize, Error> {
        let inner = &*self.inner.read().await;
        let conversation_meta = inner
            .conversation_task
            .get(&conversation_id)
            .ok_or(Error::InvalidConversation)?;
        let (tx, rx) = oneshot::channel();
        let _ = conversation_meta
            .command_tx
            .clone()
            .send(ConversationTaskCommand::GetMessagesCount { response: tx })
            .await;
        rx.await.map_err(anyhow::Error::from)?
    }

    pub async fn get_message_reference(
        &self,
        conversation_id: Uuid,
        message_id: Uuid,
    ) -> Result<MessageReference, Error> {
        let inner = &*self.inner.read().await;
        let conversation_meta = inner
            .conversation_task
            .get(&conversation_id)
            .ok_or(Error::InvalidConversation)?;
        let (tx, rx) = oneshot::channel();
        let _ = conversation_meta
            .command_tx
            .clone()
            .send(ConversationTaskCommand::GetMessageReference {
                message_id,
                response: tx,
            })
            .await;
        rx.await.map_err(anyhow::Error::from)?
    }

    pub async fn get_message_references(
        &self,
        conversation_id: Uuid,
        opt: MessageOptions,
    ) -> Result<BoxStream<'static, MessageReference>, Error> {
        let inner = &*self.inner.read().await;
        let conversation_meta = inner
            .conversation_task
            .get(&conversation_id)
            .ok_or(Error::InvalidConversation)?;
        let (tx, rx) = oneshot::channel();
        let _ = conversation_meta
            .command_tx
            .clone()
            .send(ConversationTaskCommand::GetMessageReferences {
                options: opt,
                response: tx,
            })
            .await;
        rx.await.map_err(anyhow::Error::from)?
    }

    pub async fn update_conversation_name(
        &self,
        conversation_id: Uuid,
        name: &str,
    ) -> Result<(), Error> {
        let inner = &*self.inner.read().await;
        let conversation_meta = inner
            .conversation_task
            .get(&conversation_id)
            .ok_or(Error::InvalidConversation)?;
        let (tx, rx) = oneshot::channel();
        let _ = conversation_meta
            .command_tx
            .clone()
            .send(ConversationTaskCommand::UpdateConversationName {
                name: name.to_string(),
                response: tx,
            })
            .await;
        rx.await.map_err(anyhow::Error::from)?
    }

    pub async fn update_conversation_permissions<P: Into<GroupPermissionOpt> + Send + Sync>(
        &self,
        conversation_id: Uuid,
        permissions: P,
    ) -> Result<(), Error> {
        let inner = &*self.inner.read().await;
        let conversation_meta = inner
            .conversation_task
            .get(&conversation_id)
            .ok_or(Error::InvalidConversation)?;
        let (tx, rx) = oneshot::channel();
        let _ = conversation_meta
            .command_tx
            .clone()
            .send(ConversationTaskCommand::UpdateConversationPermissions {
                permissions: permissions.into(),
                response: tx,
            })
            .await;
        rx.await.map_err(anyhow::Error::from)?
    }

    pub async fn delete_conversation(&self, conversation_id: Uuid) -> Result<(), Error> {
        let inner = &mut *self.inner.write().await;
        inner.delete_conversation(conversation_id, true).await
    }

    pub async fn add_participant(&self, conversation_id: Uuid, did: &DID) -> Result<(), Error> {
        let inner = &*self.inner.read().await;
        let conversation_meta = inner
            .conversation_task
            .get(&conversation_id)
            .ok_or(Error::InvalidConversation)?;
        let (tx, rx) = oneshot::channel();
        let _ = conversation_meta
            .command_tx
            .clone()
            .send(ConversationTaskCommand::AddParticipant {
                member: did.clone(),
                response: tx,
            })
            .await;
        rx.await.map_err(anyhow::Error::from)?
    }

    pub async fn remove_participant(&self, conversation_id: Uuid, did: &DID) -> Result<(), Error> {
        let inner = &*self.inner.read().await;
        let conversation_meta = inner
            .conversation_task
            .get(&conversation_id)
            .ok_or(Error::InvalidConversation)?;
        let (tx, rx) = oneshot::channel();
        let _ = conversation_meta
            .command_tx
            .clone()
            .send(ConversationTaskCommand::RemoveParticipant {
                member: did.clone(),
                broadcast: true,
                response: tx,
            })
            .await;
        rx.await.map_err(anyhow::Error::from)?
    }

    pub async fn message_status(
        &self,
        conversation_id: Uuid,
        message_id: Uuid,
    ) -> Result<MessageStatus, Error> {
        let inner = &*self.inner.read().await;
        let conversation_meta = inner
            .conversation_task
            .get(&conversation_id)
            .ok_or(Error::InvalidConversation)?;
        let (tx, rx) = oneshot::channel();
        let _ = conversation_meta
            .command_tx
            .clone()
            .send(ConversationTaskCommand::MessageStatus {
                message_id,
                response: tx,
            })
            .await;
        rx.await.map_err(anyhow::Error::from)?
    }

    pub async fn send_message(
        &self,
        conversation_id: Uuid,
        lines: Vec<String>,
    ) -> Result<Uuid, Error> {
        let inner = &*self.inner.read().await;
        let conversation_meta = inner
            .conversation_task
            .get(&conversation_id)
            .ok_or(Error::InvalidConversation)?;
        let (tx, rx) = oneshot::channel();
        let _ = conversation_meta
            .command_tx
            .clone()
            .send(ConversationTaskCommand::SendMessage {
                lines,
                response: tx,
            })
            .await;
        rx.await.map_err(anyhow::Error::from)?
    }

    pub async fn edit_message(
        &self,
        conversation_id: Uuid,
        message_id: Uuid,
        lines: Vec<String>,
    ) -> Result<(), Error> {
        let inner = &*self.inner.read().await;
        let conversation_meta = inner
            .conversation_task
            .get(&conversation_id)
            .ok_or(Error::InvalidConversation)?;
        let (tx, rx) = oneshot::channel();
        let _ = conversation_meta
            .command_tx
            .clone()
            .send(ConversationTaskCommand::EditMessage {
                message_id,
                lines,
                response: tx,
            })
            .await;
        rx.await.map_err(anyhow::Error::from)?
    }

    pub async fn reply(
        &self,
        conversation_id: Uuid,
        message_id: Uuid,
        lines: Vec<String>,
    ) -> Result<Uuid, Error> {
        let inner = &*self.inner.read().await;
        let conversation_meta = inner
            .conversation_task
            .get(&conversation_id)
            .ok_or(Error::InvalidConversation)?;
        let (tx, rx) = oneshot::channel();
        let _ = conversation_meta
            .command_tx
            .clone()
            .send(ConversationTaskCommand::ReplyMessage {
                message_id,
                lines,
                response: tx,
            })
            .await;
        rx.await.map_err(anyhow::Error::from)?
    }

    pub async fn delete_message(
        &self,
        conversation_id: Uuid,
        message_id: Uuid,
    ) -> Result<(), Error> {
        let inner = &*self.inner.read().await;
        let conversation_meta = inner
            .conversation_task
            .get(&conversation_id)
            .ok_or(Error::InvalidConversation)?;
        let (tx, rx) = oneshot::channel();
        let _ = conversation_meta
            .command_tx
            .clone()
            .send(ConversationTaskCommand::DeleteMessage {
                message_id,
                response: tx,
            })
            .await;
        rx.await.map_err(anyhow::Error::from)?
    }

    pub async fn pin_message(
        &self,
        conversation_id: Uuid,
        message_id: Uuid,
        state: PinState,
    ) -> Result<(), Error> {
        let inner = &*self.inner.read().await;
        let conversation_meta = inner
            .conversation_task
            .get(&conversation_id)
            .ok_or(Error::InvalidConversation)?;
        let (tx, rx) = oneshot::channel();
        let _ = conversation_meta
            .command_tx
            .clone()
            .send(ConversationTaskCommand::PinMessage {
                message_id,
                state,
                response: tx,
            })
            .await;
        rx.await.map_err(anyhow::Error::from)?
    }

    pub async fn react(
        &self,
        conversation_id: Uuid,
        message_id: Uuid,
        state: ReactionState,
        emoji: String,
    ) -> Result<(), Error> {
        let inner = &*self.inner.read().await;
        let conversation_meta = inner
            .conversation_task
            .get(&conversation_id)
            .ok_or(Error::InvalidConversation)?;
        let (tx, rx) = oneshot::channel();
        let _ = conversation_meta
            .command_tx
            .clone()
            .send(ConversationTaskCommand::ReactMessage {
                message_id,
                state,
                emoji,
                response: tx,
            })
            .await;
        rx.await.map_err(anyhow::Error::from)?
    }

    pub async fn attach(
        &self,
        conversation_id: Uuid,
        message_id: Option<Uuid>,
        locations: Vec<Location>,
        messages: Vec<String>,
    ) -> Result<(Uuid, AttachmentEventStream), Error> {
        let inner = &*self.inner.read().await;
        let conversation_meta = inner
            .conversation_task
            .get(&conversation_id)
            .ok_or(Error::InvalidConversation)?;
        let (tx, rx) = oneshot::channel();
        let _ = conversation_meta
            .command_tx
            .clone()
            .send(ConversationTaskCommand::AttachMessage {
                message_id,
                locations,
                lines: messages,
                response: tx,
            })
            .await;
        rx.await.map_err(anyhow::Error::from)?
    }

    pub async fn download<P: AsRef<Path>>(
        &self,
        conversation_id: Uuid,
        message_id: Uuid,
        file: &str,
        path: P,
    ) -> Result<ConstellationProgressStream, Error> {
        let path = path.as_ref().to_path_buf();
        let inner = &*self.inner.read().await;
        let conversation_meta = inner
            .conversation_task
            .get(&conversation_id)
            .ok_or(Error::InvalidConversation)?;
        let (tx, rx) = oneshot::channel();
        let _ = conversation_meta
            .command_tx
            .clone()
            .send(ConversationTaskCommand::DownloadAttachment {
                message_id,
                file: file.to_owned(),
                path,
                response: tx,
            })
            .await;
        rx.await.map_err(anyhow::Error::from)?
    }

    pub async fn download_stream(
        &self,
        conversation_id: Uuid,
        message_id: Uuid,
        file: &str,
    ) -> Result<DownloadStream, Error> {
        let inner = &*self.inner.read().await;
        let conversation_meta = inner
            .conversation_task
            .get(&conversation_id)
            .ok_or(Error::InvalidConversation)?;
        let (tx, rx) = oneshot::channel();
        let _ = conversation_meta
            .command_tx
            .clone()
            .send(ConversationTaskCommand::DownloadAttachmentStream {
                message_id,
                file: file.to_owned(),
                response: tx,
            })
            .await;
        rx.await.map_err(anyhow::Error::from)?
    }

    pub async fn send_event(
        &self,
        conversation_id: Uuid,
        event: MessageEvent,
    ) -> Result<(), Error> {
        let inner = &*self.inner.read().await;
        let conversation_meta = inner
            .conversation_task
            .get(&conversation_id)
            .ok_or(Error::InvalidConversation)?;
        let (tx, rx) = oneshot::channel();
        let _ = conversation_meta
            .command_tx
            .clone()
            .send(ConversationTaskCommand::SendEvent {
                event,
                response: tx,
            })
            .await;
        rx.await.map_err(anyhow::Error::from)?
    }

    pub async fn cancel_event(
        &self,
        conversation_id: Uuid,
        event: MessageEvent,
    ) -> Result<(), Error> {
        let inner = &*self.inner.read().await;
        let conversation_meta = inner
            .conversation_task
            .get(&conversation_id)
            .ok_or(Error::InvalidConversation)?;
        let (tx, rx) = oneshot::channel();
        let _ = conversation_meta
            .command_tx
            .clone()
            .send(ConversationTaskCommand::CancelEvent {
                event,
                response: tx,
            })
            .await;
        rx.await.map_err(anyhow::Error::from)?
    }

    pub async fn update_conversation_icon(
        &self,
        conversation_id: Uuid,
        location: Location,
    ) -> Result<(), Error> {
        let inner = &*self.inner.read().await;
        let conversation_meta = inner
            .conversation_task
            .get(&conversation_id)
            .ok_or(Error::InvalidConversation)?;
        let (tx, rx) = oneshot::channel();
        let _ = conversation_meta
            .command_tx
            .clone()
            .send(ConversationTaskCommand::UpdateIcon {
                location,
                response: tx,
            })
            .await;
        rx.await.map_err(anyhow::Error::from)?
    }

    pub async fn update_conversation_banner(
        &self,
        conversation_id: Uuid,
        location: Location,
    ) -> Result<(), Error> {
        let inner = &*self.inner.read().await;
        let conversation_meta = inner
            .conversation_task
            .get(&conversation_id)
            .ok_or(Error::InvalidConversation)?;
        let (tx, rx) = oneshot::channel();
        let _ = conversation_meta
            .command_tx
            .clone()
            .send(ConversationTaskCommand::UpdateBanner {
                location,
                response: tx,
            })
            .await;
        rx.await.map_err(anyhow::Error::from)?
    }

    pub async fn conversation_icon(
        &mut self,
        conversation_id: Uuid,
    ) -> Result<ConversationImage, Error> {
        let inner = &*self.inner.read().await;
        let conversation_meta = inner
            .conversation_task
            .get(&conversation_id)
            .ok_or(Error::InvalidConversation)?;
        let (tx, rx) = oneshot::channel();
        let _ = conversation_meta
            .command_tx
            .clone()
            .send(ConversationTaskCommand::GetIcon { response: tx })
            .await;
        rx.await.map_err(anyhow::Error::from)?
    }

    pub async fn conversation_banner(
        &mut self,
        conversation_id: Uuid,
    ) -> Result<ConversationImage, Error> {
        let inner = &*self.inner.read().await;
        let conversation_meta = inner
            .conversation_task
            .get(&conversation_id)
            .ok_or(Error::InvalidConversation)?;
        let (tx, rx) = oneshot::channel();
        let _ = conversation_meta
            .command_tx
            .clone()
            .send(ConversationTaskCommand::GetBanner { response: tx })
            .await;
        rx.await.map_err(anyhow::Error::from)?
    }

    pub async fn remove_conversation_icon(&self, conversation_id: Uuid) -> Result<(), Error> {
        let inner = &*self.inner.read().await;
        let conversation_meta = inner
            .conversation_task
            .get(&conversation_id)
            .ok_or(Error::InvalidConversation)?;
        let (tx, rx) = oneshot::channel();
        let _ = conversation_meta
            .command_tx
            .clone()
            .send(ConversationTaskCommand::RemoveIcon { response: tx })
            .await;
        rx.await.map_err(anyhow::Error::from)?
    }

    pub async fn remove_conversation_banner(&self, conversation_id: Uuid) -> Result<(), Error> {
        let inner = &*self.inner.read().await;
        let conversation_meta = inner
            .conversation_task
            .get(&conversation_id)
            .ok_or(Error::InvalidConversation)?;
        let (tx, rx) = oneshot::channel();
        let _ = conversation_meta
            .command_tx
            .clone()
            .send(ConversationTaskCommand::RemoveBanner { response: tx })
            .await;
        rx.await.map_err(anyhow::Error::from)?
    }
    pub async fn set_description(
        &self,
        conversation_id: Uuid,
        desc: Option<&str>,
    ) -> Result<(), Error> {
        let inner = &*self.inner.read().await;
        let conversation_meta = inner
            .conversation_task
            .get(&conversation_id)
            .ok_or(Error::InvalidConversation)?;
        let (tx, rx) = oneshot::channel();
        let _ = conversation_meta
            .command_tx
            .clone()
            .send(ConversationTaskCommand::SetDescription {
                desc: desc.map(|s| s.to_string()),
                response: tx,
            })
            .await;
        rx.await.map_err(anyhow::Error::from)?
    }
    pub async fn archived_conversation(&self, conversation_id: Uuid) -> Result<(), Error> {
        let inner = &*self.inner.read().await;
        let conversation_meta = inner
            .conversation_task
            .get(&conversation_id)
            .ok_or(Error::InvalidConversation)?;
        let (tx, rx) = oneshot::channel();
        let _ = conversation_meta
            .command_tx
            .clone()
            .send(ConversationTaskCommand::ArchivedConversation { response: tx })
            .await;
        rx.await.map_err(anyhow::Error::from)?
    }

    pub async fn unarchived_conversation(&self, conversation_id: Uuid) -> Result<(), Error> {
        let inner = &*self.inner.read().await;
        let conversation_meta = inner
            .conversation_task
            .get(&conversation_id)
            .ok_or(Error::InvalidConversation)?;
        let (tx, rx) = oneshot::channel();
        let _ = conversation_meta
            .command_tx
            .clone()
            .send(ConversationTaskCommand::UnarchivedConversation { response: tx })
            .await;
        rx.await.map_err(anyhow::Error::from)?
    }
}

impl MessageStore {
    pub async fn create_community(&mut self, name: &str) -> Result<Community, Error> {
        let inner = &mut *self.inner.write().await;
        inner.create_community(name).await
    }
    pub async fn delete_community(&mut self, community_id: Uuid) -> Result<(), Error> {
        let inner = &mut *self.inner.write().await;
        inner.delete_community(community_id).await
    }
    pub async fn get_community(&mut self, community_id: Uuid) -> Result<Community, Error> {
        let inner = &mut *self.inner.write().await;
        inner.get_community(community_id).await
    }

    pub async fn list_communities_joined(&self) -> Result<IndexSet<Uuid>, Error> {
        let inner = &mut *self.inner.write().await;
        inner.list_communities_joined().await
    }
    pub async fn list_communities_invited_to(&self) -> Result<Vec<(Uuid, CommunityInvite)>, Error> {
        let inner = &mut *self.inner.write().await;
        inner.list_communities_invited_to().await
    }
    pub async fn leave_community(&mut self, community_id: Uuid) -> Result<(), Error> {
        let inner = &*self.inner.read().await;
        let community_meta = inner
            .community_task
            .get(&community_id)
            .ok_or(Error::InvalidCommunity)?;
        let (tx, rx) = oneshot::channel();
        let _ = community_meta
            .command_tx
            .clone()
            .send(CommunityTaskCommand::LeaveCommunity { response: tx })
            .await;
        rx.await.map_err(anyhow::Error::from)?
    }

    pub async fn get_community_icon(&self, community_id: Uuid) -> Result<ConversationImage, Error> {
        let inner = &*self.inner.read().await;
        let community_meta = inner
            .community_task
            .get(&community_id)
            .ok_or(Error::InvalidCommunity)?;
        let (tx, rx) = oneshot::channel();
        let _ = community_meta
            .command_tx
            .clone()
            .send(CommunityTaskCommand::GetCommunityIcon { response: tx })
            .await;
        rx.await.map_err(anyhow::Error::from)?
    }
    pub async fn get_community_banner(
        &self,
        community_id: Uuid,
    ) -> Result<ConversationImage, Error> {
        let inner = &*self.inner.read().await;
        let community_meta = inner
            .community_task
            .get(&community_id)
            .ok_or(Error::InvalidCommunity)?;
        let (tx, rx) = oneshot::channel();
        let _ = community_meta
            .command_tx
            .clone()
            .send(CommunityTaskCommand::GetCommunityBanner { response: tx })
            .await;
        rx.await.map_err(anyhow::Error::from)?
    }
    pub async fn edit_community_icon(
        &mut self,
        community_id: Uuid,
        location: Location,
    ) -> Result<(), Error> {
        let inner = &*self.inner.read().await;
        let community_meta = inner
            .community_task
            .get(&community_id)
            .ok_or(Error::InvalidCommunity)?;
        let (tx, rx) = oneshot::channel();
        let _ = community_meta
            .command_tx
            .clone()
            .send(CommunityTaskCommand::EditCommunityIcon {
                location: location,
                response: tx,
            })
            .await;
        rx.await.map_err(anyhow::Error::from)?
    }
    pub async fn edit_community_banner(
        &mut self,
        community_id: Uuid,
        location: Location,
    ) -> Result<(), Error> {
        let inner = &*self.inner.read().await;
        let community_meta = inner
            .community_task
            .get(&community_id)
            .ok_or(Error::InvalidCommunity)?;
        let (tx, rx) = oneshot::channel();
        let _ = community_meta
            .command_tx
            .clone()
            .send(CommunityTaskCommand::EditCommunityBanner {
                location: location,
                response: tx,
            })
            .await;
        rx.await.map_err(anyhow::Error::from)?
    }

    pub async fn create_community_invite(
        &mut self,
        community_id: Uuid,
        target_user: Option<DID>,
        expiry: Option<DateTime<Utc>>,
    ) -> Result<CommunityInvite, Error> {
        let inner = &*self.inner.read().await;
        let community_meta = inner
            .community_task
            .get(&community_id)
            .ok_or(Error::InvalidCommunity)?;
        let (tx, rx) = oneshot::channel();
        let _ = community_meta
            .command_tx
            .clone()
            .send(CommunityTaskCommand::CreateCommunityInvite {
                target_user,
                expiry,
                response: tx,
            })
            .await;
        rx.await.map_err(anyhow::Error::from)?
    }
    pub async fn delete_community_invite(
        &mut self,
        community_id: Uuid,
        invite_id: Uuid,
    ) -> Result<(), Error> {
        let inner = &*self.inner.read().await;
        let community_meta = inner
            .community_task
            .get(&community_id)
            .ok_or(Error::InvalidCommunity)?;
        let (tx, rx) = oneshot::channel();
        let _ = community_meta
            .command_tx
            .clone()
            .send(CommunityTaskCommand::DeleteCommunityInvite {
                invite_id,
                response: tx,
            })
            .await;
        rx.await.map_err(anyhow::Error::from)?
    }
    pub async fn get_community_invite(
        &mut self,
        community_id: Uuid,
        invite_id: Uuid,
    ) -> Result<CommunityInvite, Error> {
        let inner = &*self.inner.read().await;
        let community_meta = inner
            .community_task
            .get(&community_id)
            .ok_or(Error::InvalidCommunity)?;
        let (tx, rx) = oneshot::channel();
        let _ = community_meta
            .command_tx
            .clone()
            .send(CommunityTaskCommand::GetCommunityInvite {
                invite_id,
                response: tx,
            })
            .await;
        rx.await.map_err(anyhow::Error::from)?
    }
    pub async fn accept_community_invite(
        &mut self,
        community_id: Uuid,
        invite_id: Uuid,
    ) -> Result<(), Error> {
        let inner = &*self.inner.read().await;
        let community_meta = inner
            .community_task
            .get(&community_id)
            .ok_or(Error::InvalidCommunity)?;
        let (tx, rx) = oneshot::channel();
        let _ = community_meta
            .command_tx
            .clone()
            .send(CommunityTaskCommand::AcceptCommunityInvite {
                invite_id,
                response: tx,
            })
            .await;
        rx.await.map_err(anyhow::Error::from)?
    }
    pub async fn edit_community_invite(
        &mut self,
        community_id: Uuid,
        invite_id: Uuid,
        invite: CommunityInvite,
    ) -> Result<(), Error> {
        let inner = &*self.inner.read().await;
        let community_meta = inner
            .community_task
            .get(&community_id)
            .ok_or(Error::InvalidCommunity)?;
        let (tx, rx) = oneshot::channel();
        let _ = community_meta
            .command_tx
            .clone()
            .send(CommunityTaskCommand::EditCommunityInvite {
                invite_id,
                invite,
                response: tx,
            })
            .await;
        rx.await.map_err(anyhow::Error::from)?
    }

    pub async fn create_community_role(
        &mut self,
        community_id: Uuid,
        name: &str,
    ) -> Result<CommunityRole, Error> {
        let inner = &*self.inner.read().await;
        let community_meta = inner
            .community_task
            .get(&community_id)
            .ok_or(Error::InvalidCommunity)?;
        let (tx, rx) = oneshot::channel();
        let _ = community_meta
            .command_tx
            .clone()
            .send(CommunityTaskCommand::CreateCommunityRole {
                name: name.to_string(),
                response: tx,
            })
            .await;
        rx.await.map_err(anyhow::Error::from)?
    }
    pub async fn delete_community_role(
        &mut self,
        community_id: Uuid,
        role_id: RoleId,
    ) -> Result<(), Error> {
        let inner = &*self.inner.read().await;
        let community_meta = inner
            .community_task
            .get(&community_id)
            .ok_or(Error::InvalidCommunity)?;
        let (tx, rx) = oneshot::channel();
        let _ = community_meta
            .command_tx
            .clone()
            .send(CommunityTaskCommand::DeleteCommunityRole {
                role_id,
                response: tx,
            })
            .await;
        rx.await.map_err(anyhow::Error::from)?
    }
    pub async fn get_community_role(
        &mut self,
        community_id: Uuid,
        role_id: RoleId,
    ) -> Result<CommunityRole, Error> {
        let inner = &*self.inner.read().await;
        let community_meta = inner
            .community_task
            .get(&community_id)
            .ok_or(Error::InvalidCommunity)?;
        let (tx, rx) = oneshot::channel();
        let _ = community_meta
            .command_tx
            .clone()
            .send(CommunityTaskCommand::GetCommunityRole {
                role_id,
                response: tx,
            })
            .await;
        rx.await.map_err(anyhow::Error::from)?
    }
    pub async fn edit_community_role_name(
        &mut self,
        community_id: Uuid,
        role_id: RoleId,
        new_name: String,
    ) -> Result<(), Error> {
        let inner = &*self.inner.read().await;
        let community_meta = inner
            .community_task
            .get(&community_id)
            .ok_or(Error::InvalidCommunity)?;
        let (tx, rx) = oneshot::channel();
        let _ = community_meta
            .command_tx
            .clone()
            .send(CommunityTaskCommand::EditCommunityRoleName {
                role_id,
                new_name,
                response: tx,
            })
            .await;
        rx.await.map_err(anyhow::Error::from)?
    }
    pub async fn grant_community_role(
        &mut self,
        community_id: Uuid,
        role_id: RoleId,
        user: DID,
    ) -> Result<(), Error> {
        let inner = &*self.inner.read().await;
        let community_meta = inner
            .community_task
            .get(&community_id)
            .ok_or(Error::InvalidCommunity)?;
        let (tx, rx) = oneshot::channel();
        let _ = community_meta
            .command_tx
            .clone()
            .send(CommunityTaskCommand::GrantCommunityRole {
                role_id,
                user,
                response: tx,
            })
            .await;
        rx.await.map_err(anyhow::Error::from)?
    }
    pub async fn revoke_community_role(
        &mut self,
        community_id: Uuid,
        role_id: RoleId,
        user: DID,
    ) -> Result<(), Error> {
        let inner = &*self.inner.read().await;
        let community_meta = inner
            .community_task
            .get(&community_id)
            .ok_or(Error::InvalidCommunity)?;
        let (tx, rx) = oneshot::channel();
        let _ = community_meta
            .command_tx
            .clone()
            .send(CommunityTaskCommand::RevokeCommunityRole {
                role_id,
                user,
                response: tx,
            })
            .await;
        rx.await.map_err(anyhow::Error::from)?
    }

    pub async fn create_community_channel(
        &mut self,
        community_id: Uuid,
        channel_name: &str,
        channel_type: CommunityChannelType,
    ) -> Result<CommunityChannel, Error> {
        let inner = &*self.inner.read().await;
        let community_meta = inner
            .community_task
            .get(&community_id)
            .ok_or(Error::InvalidCommunity)?;
        let (tx, rx) = oneshot::channel();
        let _ = community_meta
            .command_tx
            .clone()
            .send(CommunityTaskCommand::CreateCommunityChannel {
                channel_name: channel_name.to_string(),
                channel_type,
                response: tx,
            })
            .await;
        rx.await.map_err(anyhow::Error::from)?
    }
    pub async fn delete_community_channel(
        &mut self,
        community_id: Uuid,
        channel_id: Uuid,
    ) -> Result<(), Error> {
        let inner = &*self.inner.read().await;
        let community_meta = inner
            .community_task
            .get(&community_id)
            .ok_or(Error::InvalidCommunity)?;
        let (tx, rx) = oneshot::channel();
        let _ = community_meta
            .command_tx
            .clone()
            .send(CommunityTaskCommand::DeleteCommunityChannel {
                channel_id,
                response: tx,
            })
            .await;
        rx.await.map_err(anyhow::Error::from)?
    }
    pub async fn get_community_channel(
        &mut self,
        community_id: Uuid,
        channel_id: Uuid,
    ) -> Result<CommunityChannel, Error> {
        let inner = &*self.inner.read().await;
        let community_meta = inner
            .community_task
            .get(&community_id)
            .ok_or(Error::InvalidCommunity)?;
        let (tx, rx) = oneshot::channel();
        let _ = community_meta
            .command_tx
            .clone()
            .send(CommunityTaskCommand::GetCommunityChannel {
                channel_id,
                response: tx,
            })
            .await;
        rx.await.map_err(anyhow::Error::from)?
    }

    pub async fn edit_community_name(
        &mut self,
        community_id: Uuid,
        name: &str,
    ) -> Result<(), Error> {
        let inner = &*self.inner.read().await;
        let community_meta = inner
            .community_task
            .get(&community_id)
            .ok_or(Error::InvalidCommunity)?;
        let (tx, rx) = oneshot::channel();
        let _ = community_meta
            .command_tx
            .clone()
            .send(CommunityTaskCommand::EditCommunityName {
                name: name.to_string(),
                response: tx,
            })
            .await;
        rx.await.map_err(anyhow::Error::from)?
    }
    pub async fn edit_community_description(
        &mut self,
        community_id: Uuid,
        description: Option<String>,
    ) -> Result<(), Error> {
        let inner = &*self.inner.read().await;
        let community_meta = inner
            .community_task
            .get(&community_id)
            .ok_or(Error::InvalidCommunity)?;
        let (tx, rx) = oneshot::channel();
        let _ = community_meta
            .command_tx
            .clone()
            .send(CommunityTaskCommand::EditCommunityDescription {
                description,
                response: tx,
            })
            .await;
        rx.await.map_err(anyhow::Error::from)?
    }
    pub async fn grant_community_permission(
        &mut self,
        community_id: Uuid,
        permission: CommunityPermission,
        role_id: RoleId,
    ) -> Result<(), Error> {
        let inner = &*self.inner.read().await;
        let community_meta = inner
            .community_task
            .get(&community_id)
            .ok_or(Error::InvalidCommunity)?;
        let (tx, rx) = oneshot::channel();
        let _ = community_meta
            .command_tx
            .clone()
            .send(CommunityTaskCommand::GrantCommunityPermission {
                permission,
                role_id,
                response: tx,
            })
            .await;
        rx.await.map_err(anyhow::Error::from)?
    }
    pub async fn revoke_community_permission(
        &mut self,
        community_id: Uuid,
        permission: CommunityPermission,
        role_id: RoleId,
    ) -> Result<(), Error> {
        let inner = &*self.inner.read().await;
        let community_meta = inner
            .community_task
            .get(&community_id)
            .ok_or(Error::InvalidCommunity)?;
        let (tx, rx) = oneshot::channel();
        let _ = community_meta
            .command_tx
            .clone()
            .send(CommunityTaskCommand::RevokeCommunityPermission {
                permission,
                role_id,
                response: tx,
            })
            .await;
        rx.await.map_err(anyhow::Error::from)?
    }
    pub async fn grant_community_permission_for_all(
        &mut self,
        community_id: Uuid,
        permission: CommunityPermission,
    ) -> Result<(), Error> {
        let inner = &*self.inner.read().await;
        let community_meta = inner
            .community_task
            .get(&community_id)
            .ok_or(Error::InvalidCommunity)?;
        let (tx, rx) = oneshot::channel();
        let _ = community_meta
            .command_tx
            .clone()
            .send(CommunityTaskCommand::GrantCommunityPermissionForAll {
                permission,
                response: tx,
            })
            .await;
        rx.await.map_err(anyhow::Error::from)?
    }
    pub async fn revoke_community_permission_for_all(
        &mut self,
        community_id: Uuid,
        permission: CommunityPermission,
    ) -> Result<(), Error> {
        let inner = &*self.inner.read().await;
        let community_meta = inner
            .community_task
            .get(&community_id)
            .ok_or(Error::InvalidCommunity)?;
        let (tx, rx) = oneshot::channel();
        let _ = community_meta
            .command_tx
            .clone()
            .send(CommunityTaskCommand::RevokeCommunityPermissionForAll {
                permission,
                response: tx,
            })
            .await;
        rx.await.map_err(anyhow::Error::from)?
    }
    pub async fn remove_community_member(
        &mut self,
        community_id: Uuid,
        member: DID,
    ) -> Result<(), Error> {
        let inner = &*self.inner.read().await;
        let community_meta = inner
            .community_task
            .get(&community_id)
            .ok_or(Error::InvalidCommunity)?;
        let (tx, rx) = oneshot::channel();
        let _ = community_meta
            .command_tx
            .clone()
            .send(CommunityTaskCommand::RemoveCommunityMember {
                member,
                response: tx,
            })
            .await;
        rx.await.map_err(anyhow::Error::from)?
    }

    pub async fn edit_community_channel_name(
        &mut self,
        community_id: Uuid,
        channel_id: Uuid,
        name: &str,
    ) -> Result<(), Error> {
        let inner = &*self.inner.read().await;
        let community_meta = inner
            .community_task
            .get(&community_id)
            .ok_or(Error::InvalidCommunity)?;
        let (tx, rx) = oneshot::channel();
        let _ = community_meta
            .command_tx
            .clone()
            .send(CommunityTaskCommand::EditCommunityChannelName {
                channel_id,
                name: name.to_string(),
                response: tx,
            })
            .await;
        rx.await.map_err(anyhow::Error::from)?
    }
    pub async fn edit_community_channel_description(
        &mut self,
        community_id: Uuid,
        channel_id: Uuid,
        description: Option<String>,
    ) -> Result<(), Error> {
        let inner = &*self.inner.read().await;
        let community_meta = inner
            .community_task
            .get(&community_id)
            .ok_or(Error::InvalidCommunity)?;
        let (tx, rx) = oneshot::channel();
        let _ = community_meta
            .command_tx
            .clone()
            .send(CommunityTaskCommand::EditCommunityChannelDescription {
                channel_id,
                description,
                response: tx,
            })
            .await;
        rx.await.map_err(anyhow::Error::from)?
    }
    pub async fn grant_community_channel_permission(
        &mut self,
        community_id: Uuid,
        channel_id: Uuid,
        permission: CommunityChannelPermission,
        role_id: RoleId,
    ) -> Result<(), Error> {
        let inner = &*self.inner.read().await;
        let community_meta = inner
            .community_task
            .get(&community_id)
            .ok_or(Error::InvalidCommunity)?;
        let (tx, rx) = oneshot::channel();
        let _ = community_meta
            .command_tx
            .clone()
            .send(CommunityTaskCommand::GrantCommunityChannelPermission {
                channel_id,
                permission,
                role_id,
                response: tx,
            })
            .await;
        rx.await.map_err(anyhow::Error::from)?
    }
    pub async fn revoke_community_channel_permission(
        &mut self,
        community_id: Uuid,
        channel_id: Uuid,
        permission: CommunityChannelPermission,
        role_id: RoleId,
    ) -> Result<(), Error> {
        let inner = &*self.inner.read().await;
        let community_meta = inner
            .community_task
            .get(&community_id)
            .ok_or(Error::InvalidCommunity)?;
        let (tx, rx) = oneshot::channel();
        let _ = community_meta
            .command_tx
            .clone()
            .send(CommunityTaskCommand::RevokeCommunityChannelPermission {
                channel_id,
                permission,
                role_id,
                response: tx,
            })
            .await;
        rx.await.map_err(anyhow::Error::from)?
    }
    pub async fn grant_community_channel_permission_for_all(
        &mut self,
        community_id: Uuid,
        channel_id: Uuid,
        permission: CommunityChannelPermission,
    ) -> Result<(), Error> {
        let inner = &*self.inner.read().await;
        let community_meta = inner
            .community_task
            .get(&community_id)
            .ok_or(Error::InvalidCommunity)?;
        let (tx, rx) = oneshot::channel();
        let _ = community_meta
            .command_tx
            .clone()
            .send(
                CommunityTaskCommand::GrantCommunityChannelPermissionForAll {
                    channel_id,
                    permission,
                    response: tx,
                },
            )
            .await;
        rx.await.map_err(anyhow::Error::from)?
    }
    pub async fn revoke_community_channel_permission_for_all(
        &mut self,
        community_id: Uuid,
        channel_id: Uuid,
        permission: CommunityChannelPermission,
    ) -> Result<(), Error> {
        let inner = &*self.inner.read().await;
        let community_meta = inner
            .community_task
            .get(&community_id)
            .ok_or(Error::InvalidCommunity)?;
        let (tx, rx) = oneshot::channel();
        let _ = community_meta
            .command_tx
            .clone()
            .send(
                CommunityTaskCommand::RevokeCommunityChannelPermissionForAll {
                    channel_id,
                    permission,
                    response: tx,
                },
            )
            .await;
        rx.await.map_err(anyhow::Error::from)?
    }
    pub async fn send_community_channel_message(
        &mut self,
        community_id: Uuid,
        channel_id: Uuid,
        message: &str,
    ) -> Result<(), Error> {
        let inner = &*self.inner.read().await;
        let community_meta = inner
            .community_task
            .get(&community_id)
            .ok_or(Error::InvalidCommunity)?;
        let (tx, rx) = oneshot::channel();
        let _ = community_meta
            .command_tx
            .clone()
            .send(CommunityTaskCommand::SendCommunityChannelMessage {
                channel_id,
                message: message.to_string(),
                response: tx,
            })
            .await;
        rx.await.map_err(anyhow::Error::from)?
    }
    pub async fn delete_community_channel_message(
        &mut self,
        community_id: Uuid,
        channel_id: Uuid,
        message_id: Uuid,
    ) -> Result<(), Error> {
        let inner = &*self.inner.read().await;
        let community_meta = inner
            .community_task
            .get(&community_id)
            .ok_or(Error::InvalidCommunity)?;
        let (tx, rx) = oneshot::channel();
        let _ = community_meta
            .command_tx
            .clone()
            .send(CommunityTaskCommand::DeleteCommunityChannelMessage {
                channel_id,
                message_id,
                response: tx,
            })
            .await;
        rx.await.map_err(anyhow::Error::from)?
    }
}

struct ConversationTask {
    inner: Arc<tokio::sync::RwLock<ConversationInner>>,
    ipfs: Ipfs,
    identity: IdentityStore,
}

impl ConversationTask {
    async fn run(self) {
        let mut identity_stream = self
            .identity
            .subscribe()
            .await
            .expect("Channel isnt dropped");

        let stream = self
            .ipfs
            .pubsub_subscribe(self.identity.did_key().messaging())
            .await
            .expect("valid subscription");

        pin_mut!(stream);

        let mut queue_timer = Delay::new(Duration::from_secs(5));

        loop {
            tokio::select! {
                biased;
                Some(ev) = identity_stream.next() => {
                    if let Err(e) = process_identity_events(&mut *self.inner.write().await, ev).await {
                        tracing::error!("Error processing identity events: {e}");
                    }
                }
                Some(message) = stream.next() => {
                    let payload = match PayloadMessage::<Vec<u8>>::from_bytes(&message.data) {
                        Ok(payload) => payload,
                        Err(e) => {
                            tracing::warn!("Failed to parse payload data: {e}");
                            continue;
                        }
                    };

                    let sender = match payload.sender().to_did() {
                        Ok(did) => did,
                        Err(e) => {
                            tracing::warn!(sender = %payload.sender(), error = %e, "unable to convert to did");
                            continue;
                        }
                    };

                    let data = match ecdh_decrypt(self.identity.root_document().keypair(), Some(&sender), payload.message()) {
                        Ok(d) => d,
                        Err(e) => {
                            tracing::warn!(%sender, error = %e, "failed to decrypt message");
                            continue;
                        }
                    };

                    let events = match serde_json::from_slice::<ConversationEvents>(&data) {
                        Ok(ev) => ev,
                        Err(e) => {
                            tracing::warn!(%sender, error = %e, "failed to parse message");
                            continue;
                        }
                    };

                    if let Err(e) = process_conversation(&mut *self.inner.write().await, payload, events).await {
                        tracing::error!(%sender, error = %e, "error processing conversation");
                    }
                }
                _ = &mut queue_timer => {
                    let _ = _process_queue(&mut *self.inner.write().await).await;
                    queue_timer.reset(Duration::from_secs(5));
                }


            }
        }
    }
}

#[derive(Clone)]
struct ConversationInnerMeta {
    pub command_tx: mpsc::Sender<ConversationTaskCommand>,
    pub handle: AbortableJoinHandle<()>,
}
#[derive(Clone)]
struct CommunityInnerMeta {
    pub command_tx: mpsc::Sender<CommunityTaskCommand>,
    pub handle: AbortableJoinHandle<()>,
}

struct ConversationInner {
    ipfs: Ipfs,
    conversation_task: HashMap<Uuid, ConversationInnerMeta>,
    community_task: HashMap<Uuid, CommunityInnerMeta>,
    root: RootDocumentMap,
    file: FileStore,
    event: EventSubscription<RayGunEventKind>,
    identity: IdentityStore,
    discovery: Discovery,

    message_command: mpsc::Sender<MessageCommand>,
    // Note: Temporary
    queue: HashMap<DID, Vec<Queue>>,
    executor: LocalExecutor,
}

impl ConversationInner {
    async fn migrate(&mut self) -> Result<(), Error> {
        Ok(())
    }

    async fn load_conversations(&mut self) {
        let mut stream = self.list_stream().await;
        while let Some(conversation) = stream.next().await {
            let id = conversation.id();

            if let Err(e) = self.create_conversation_task(id).await {
                tracing::error!(id = %id, error = %e, "Failed to load conversation");
            }
        }

        let ipfs = &self.ipfs;
        let key = ipfs.messaging_queue();

        if let Ok(data) = futures::future::ready(
            ipfs.repo()
                .data_store()
                .get(key.as_bytes())
                .await
                .unwrap_or_default()
                .ok_or(Error::Other),
        )
        .and_then(|bytes| async move {
            let cid_str = String::from_utf8_lossy(&bytes).to_string();

            let cid = cid_str.parse::<Cid>().map_err(anyhow::Error::from)?;

            Ok(cid)
        })
        .and_then(|cid| async move {
            ipfs.get_dag(cid)
                .local()
                .deserialized::<HashMap<_, _>>()
                .await
                .map_err(anyhow::Error::from)
                .map_err(Error::from)
        })
        .await
        {
            self.queue = data;
        }
    }

    async fn create_conversation_task(&mut self, conversation_id: Uuid) -> Result<(), Error> {
        let (ctx, crx) = mpsc::channel(256);

        let task = task::ConversationTask::new(
            conversation_id,
            &self.ipfs,
            &self.root,
            &self.identity,
            &self.file,
            &self.discovery,
            crx,
            self.message_command.clone(),
            self.event.clone(),
        )
        .await?;

        let handle = self.executor.spawn_abortable(task.run());

        tracing::info!(%conversation_id, "started conversation");

        let inner_meta = ConversationInnerMeta {
            command_tx: ctx,
            handle,
        };

        self.conversation_task.insert(conversation_id, inner_meta);

        Ok(())
    }

    async fn create_conversation(&mut self, did: &DID) -> Result<Conversation, Error> {
        //TODO: maybe use root document to directly check
        // if self.with_friends.load(Ordering::SeqCst) && !self.identity.is_friend(did_key).await? {
        //     return Err(Error::FriendDoesntExist);
        // }

        if self.root.is_blocked(did).await.unwrap_or_default() {
            return Err(Error::PublicKeyIsBlocked);
        }

        let own_did = self.identity.did_key();

        if did == &own_did {
            return Err(Error::CannotCreateConversation);
        }

        if let Some(conversation) = self
            .list()
            .await
            .iter()
            .find(|conversation| {
                conversation.conversation_type() == ConversationType::Direct
                    && conversation.recipients().contains(did)
                    && conversation.recipients().contains(&own_did)
            })
            .map(Conversation::from)
        {
            return Err(Error::ConversationExist { conversation });
        }

        //Temporary limit
        // if self.list_conversations().await.unwrap_or_default().len() >= 256 {
        //     return Err(Error::ConversationLimitReached);
        // }

        if !self.discovery.contains(did).await {
            self.discovery.insert(did).await?;
        }

        let conversation =
            ConversationDocument::new_direct(self.root.keypair(), [own_did.clone(), did.clone()])?;

        let convo_id = conversation.id();

        self.set_document(conversation.clone()).await?;

        self.create_conversation_task(convo_id).await?;

        let peer_id = did.to_peer_id()?;

        let event = ConversationEvents::NewConversation {
            recipient: own_did.clone(),
        };

        let bytes = ecdh_encrypt(self.root.keypair(), Some(did), serde_json::to_vec(&event)?)?;

        let payload = PayloadBuilder::new(self.root.keypair(), bytes)
            .from_ipfs(&self.ipfs)
            .await?;

        let peers = self.ipfs.pubsub_peers(Some(did.messaging())).await?;

        if !peers.contains(&peer_id)
            || (peers.contains(&peer_id)
                && self
                    .ipfs
                    .pubsub_publish(did.messaging(), payload.to_bytes()?)
                    .await
                    .is_err())
        {
            tracing::warn!(conversation_id = %convo_id, "Unable to publish to topic. Queuing event");
            self.queue_event(
                did.clone(),
                Queue::direct(peer_id, did.messaging(), payload.message().to_vec()),
            )
            .await;
        }

        self.event
            .emit(RayGunEventKind::ConversationCreated {
                conversation_id: convo_id,
            })
            .await;

        Ok(Conversation::from(&conversation))
    }

    pub async fn create_group_conversation<P: Into<GroupPermissionOpt> + Send + Sync>(
        &mut self,
        name: Option<String>,
        mut recipients: HashSet<DID>,
        permissions: P,
    ) -> Result<Conversation, Error> {
        let own_did = &self.identity.did_key();

        if recipients.contains(own_did) {
            return Err(Error::CannotCreateConversation);
        }

        if let Some(name) = name.as_ref() {
            let name_length = name.trim().len();

            if name_length == 0 || name_length > 255 {
                return Err(Error::InvalidLength {
                    context: "name".into(),
                    current: name_length,
                    minimum: Some(1),
                    maximum: Some(255),
                });
            }
        }

        let mut removal = vec![];

        for did in recipients.iter() {
            let is_blocked = self.root.is_blocked(did).await?;
            let is_blocked_by = self.root.is_blocked_by(did).await?;
            if is_blocked || is_blocked_by {
                tracing::info!("{did} is blocked.. removing from list");
                removal.push(did.clone());
            }
        }

        for did in removal {
            recipients.remove(&did);
        }

        //Temporary limit
        // if self.list_conversations().await.unwrap_or_default().len() >= 256 {
        //     return Err(Error::ConversationLimitReached);
        // }

        for recipient in &recipients {
            if !self.discovery.contains(recipient).await {
                let _ = self.discovery.insert(recipient).await.ok();
            }
        }

        let restricted = self.root.get_blocks().await.unwrap_or_default();

        let permissions = match permissions.into() {
            GroupPermissionOpt::Map(permissions) => permissions,
            GroupPermissionOpt::Single((id, set)) => IndexMap::from_iter(vec![(id, set)]),
        };

        let mut conversation = ConversationDocument::new_group(
            self.root.keypair(),
            name,
            recipients,
            &restricted,
            permissions,
        )?;

        let recipient = conversation.recipients();

        let conversation_id = conversation.id();

        self.set_document(&mut conversation).await?;

        self.create_conversation_task(conversation_id).await?;

        let peer_id_list = recipient
            .iter()
            .filter(|did| own_did.ne(did))
            .map(|did| (did.clone(), did))
            .filter_map(|(a, b)| b.to_peer_id().map(|pk| (a, pk)).ok())
            .collect::<Vec<_>>();

        let event = serde_json::to_vec(&ConversationEvents::NewGroupConversation {
            conversation: conversation.clone(),
        })?;

        for (did, peer_id) in peer_id_list {
            let bytes = ecdh_encrypt(self.root.keypair(), Some(&did), &event)?;

            let payload = PayloadBuilder::new(self.root.keypair(), bytes)
                .from_ipfs(&self.ipfs)
                .await?;

            let peers = self.ipfs.pubsub_peers(Some(did.messaging())).await?;
            if !peers.contains(&peer_id)
                || (peers.contains(&peer_id)
                    && self
                        .ipfs
                        .pubsub_publish(did.messaging(), payload.to_bytes()?)
                        .await
                        .is_err())
            {
                tracing::warn!("Unable to publish to topic. Queuing event");
                self.queue_event(
                    did.clone(),
                    Queue::direct(peer_id, did.messaging(), payload.message().to_vec()),
                )
                .await;
            }
        }

        for recipient in recipient.iter().filter(|d| own_did.ne(d)) {
            if let Err(e) = self.request_key(conversation_id, recipient).await {
                tracing::warn!("Failed to send exchange request to {recipient}: {e}");
            }
        }

        self.event
            .emit(RayGunEventKind::ConversationCreated { conversation_id })
            .await;

        Ok(Conversation::from(&conversation))
    }

    async fn get(&self, id: Uuid) -> Result<ConversationDocument, Error> {
        self.root.get_conversation_document(id).await
    }

    pub async fn get_keystore(&self, id: Uuid) -> Result<Keystore, Error> {
        if !self.contains(id).await {
            return Err(Error::InvalidConversation);
        }

        self.root.get_conversation_keystore(id).await
    }

    pub async fn delete(&mut self, id: Uuid) -> Result<ConversationDocument, Error> {
        let conversation = self.get(id).await?;
        let mut meta = self
            .conversation_task
            .remove(&id)
            .ok_or(Error::InvalidConversation)?;

        let (tx, rx) = oneshot::channel();
        let _ = meta
            .command_tx
            .clone()
            .send(ConversationTaskCommand::Delete { response: tx })
            .await;
        rx.await.map_err(anyhow::Error::from)??;

        meta.command_tx.close_channel();
        meta.handle.abort();

        Ok(conversation)
    }

    pub async fn list(&self) -> Vec<ConversationDocument> {
        self.list_stream().await.collect::<Vec<_>>().await
    }

    pub async fn list_stream(&self) -> impl Stream<Item = ConversationDocument> + Unpin {
        self.root.list_conversation_document().await
    }

    pub async fn contains(&self, id: Uuid) -> bool {
        self.list_stream()
            .await
            .any(|conversation| async move { conversation.id() == id })
            .await
    }

<<<<<<< HEAD
    pub async fn set_keystore_map(&mut self, map: BTreeMap<String, Cid>) -> Result<(), Error> {
        self.root.set_conversation_keystore_map(map).await
    }
    pub async fn set_community_keystore_map(
        &mut self,
        map: BTreeMap<String, Cid>,
    ) -> Result<(), Error> {
        self.root.set_community_keystore_map(map).await
    }

=======
>>>>>>> 3add03d5
    pub async fn set_document<B: BorrowMut<ConversationDocument>>(
        &mut self,
        mut document: B,
    ) -> Result<(), Error> {
        let document = document.borrow_mut();
        let keypair = self.root.keypair();
        if let Some(creator) = document.creator.as_ref() {
            let did = keypair.to_did()?;
            if creator.eq(&did) && matches!(document.conversation_type(), ConversationType::Group) {
                document.sign(keypair)?;
            }
        }

        document.verify()?;

        self.root.set_conversation_document(document).await?;
        self.identity.export_root_document().await?;
        Ok(())
    }

    pub async fn subscribe(
        &mut self,
        id: Uuid,
    ) -> Result<tokio::sync::broadcast::Sender<MessageEventKind>, Error> {
        let meta = self
            .conversation_task
            .get_mut(&id)
            .ok_or(Error::InvalidConversation)?;

        let (tx, rx) = oneshot::channel();
        let _ = meta
            .command_tx
            .clone()
            .send(ConversationTaskCommand::EventHandler { response: tx })
            .await;
        let tx = rx.await.map_err(anyhow::Error::from)?;

        Ok(tx)
    }

    pub async fn subscribe_community(
        &mut self,
        id: Uuid,
    ) -> Result<tokio::sync::broadcast::Sender<MessageEventKind>, Error> {
        let meta = self
            .community_task
            .get_mut(&id)
            .ok_or(Error::InvalidCommunity)?;

        let (tx, rx) = oneshot::channel();
        let _ = meta
            .command_tx
            .clone()
            .send(CommunityTaskCommand::EventHandler { response: tx })
            .await;
        let tx = rx.await.map_err(anyhow::Error::from)?;

        Ok(tx)
    }

    async fn queue_event(&mut self, did: DID, queue: Queue) {
        self.queue.entry(did).or_default().push(queue);
        self.save_queue().await
    }

    async fn save_queue(&self) {
        let key = self.ipfs.messaging_queue();
        let current_cid = self
            .ipfs
            .repo()
            .data_store()
            .get(key.as_bytes())
            .await
            .unwrap_or_default()
            .map(|bytes| String::from_utf8_lossy(&bytes).to_string())
            .and_then(|cid_str| cid_str.parse::<Cid>().ok());

        let cid = match self.ipfs.put_dag(&self.queue).pin(true).await {
            Ok(cid) => cid,
            Err(e) => {
                tracing::error!(error = %e, "unable to save queue");
                return;
            }
        };

        let cid_str = cid.to_string();

        if let Err(e) = self
            .ipfs
            .repo()
            .data_store()
            .put(key.as_bytes(), cid_str.as_bytes())
            .await
        {
            tracing::error!(error = %e, "unable to save queue");
            return;
        }

        tracing::info!("messaging queue saved");

        let old_cid = current_cid;

        if let Some(old_cid) = old_cid {
            if old_cid != cid && self.ipfs.is_pinned(old_cid).await.unwrap_or_default() {
                let _ = self.ipfs.remove_pin(old_cid).recursive().await;
            }
        }
    }

    async fn request_key(&mut self, conversation_id: Uuid, did: &DID) -> Result<(), Error> {
        let request = ConversationRequestResponse::Request {
            conversation_id,
            kind: ConversationRequestKind::Key,
        };

        let conversation = self.get(conversation_id).await?;

        if !conversation.recipients().contains(did) {
            //TODO: user is not a recipient of the conversation
            return Err(Error::PublicKeyInvalid);
        }

        let keypair = self.root.keypair();

        let bytes = ecdh_encrypt(keypair, Some(did), serde_json::to_vec(&request)?)?;

        let payload = PayloadBuilder::new(keypair, bytes)
            .from_ipfs(&self.ipfs)
            .await?;

        let topic = conversation.exchange_topic(did);

        let peers = self.ipfs.pubsub_peers(Some(topic.clone())).await?;
        let peer_id = did.to_peer_id()?;
        if !peers.contains(&peer_id)
            || (peers.contains(&peer_id)
                && self
                    .ipfs
                    .pubsub_publish(topic.clone(), payload.to_bytes()?)
                    .await
                    .is_err())
        {
            tracing::warn!(%conversation_id, "Unable to publish to topic");
            self.queue_event(
                did.clone(),
                Queue::direct(peer_id, topic.clone(), payload.message().to_vec()),
            )
            .await;
        }

        // TODO: Store request locally and hold any messages and events until key is received from peer

        Ok(())
    }

    pub async fn delete_conversation(
        &mut self,
        conversation_id: Uuid,
        broadcast: bool,
    ) -> Result<(), Error> {
        let document_type = self.delete(conversation_id).await?;

        let own_did = &self.identity.did_key();

        if broadcast {
            let recipients = document_type.recipients();

            let mut can_broadcast = true;

            if matches!(document_type.conversation_type(), ConversationType::Group) {
                let creator = document_type
                    .creator
                    .as_ref()
                    .ok_or(Error::InvalidConversation)?;

                if creator.ne(own_did) {
                    can_broadcast = false;
                    let recipients = recipients
                        .iter()
                        .filter(|did| own_did.ne(did))
                        .filter(|did| creator.ne(did))
                        .cloned()
                        .collect::<Vec<_>>();
                    if let Err(e) = self
                        .leave_group_conversation(creator, &recipients, conversation_id)
                        .await
                    {
                        tracing::error!(%conversation_id, error = %e, "Error leaving conversation");
                    }
                }
            }

            if can_broadcast {
                let peer_id_list = recipients
                    .clone()
                    .iter()
                    .filter(|did| own_did.ne(did))
                    .map(|did| (did.clone(), did))
                    .filter_map(|(a, b)| b.to_peer_id().map(|pk| (a, pk)).ok())
                    .collect::<Vec<_>>();

                let event = serde_json::to_vec(&ConversationEvents::DeleteConversation {
                    conversation_id: document_type.id(),
                })?;

                let main_timer = Instant::now();
                for (recipient, peer_id) in peer_id_list {
                    let keypair = self.root.keypair();
                    let bytes = ecdh_encrypt(keypair, Some(&recipient), &event)?;

                    let payload = PayloadBuilder::new(keypair, bytes)
                        .from_ipfs(&self.ipfs)
                        .await?;

                    let peers = self.ipfs.pubsub_peers(Some(recipient.messaging())).await?;
                    let timer = Instant::now();
                    let mut time = true;
                    if !peers.contains(&peer_id)
                        || (peers.contains(&peer_id)
                            && self
                                .ipfs
                                .pubsub_publish(recipient.messaging(), payload.to_bytes()?)
                                .await
                                .is_err())
                    {
                        tracing::warn!(%conversation_id, "Unable to publish to topic. Queuing event");
                        //Note: If the error is related to peer not available then we should push this to queue but if
                        //      its due to the message limit being reached we should probably break up the message to fix into
                        //      "max_transmit_size" within rust-libp2p gossipsub
                        //      For now we will queue the message if we hit an error
                        self.queue_event(
                            recipient.clone(),
                            Queue::direct(
                                peer_id,
                                recipient.messaging(),
                                payload.message().to_vec(),
                            ),
                        )
                        .await;
                        time = false;
                    }

                    if time {
                        let end = timer.elapsed();
                        tracing::info!(%conversation_id, "Event sent to {recipient}");
                        tracing::trace!(%conversation_id, "Took {}ms to send event", end.as_millis());
                    }
                }
                let main_timer_end = main_timer.elapsed();
                tracing::trace!(%conversation_id,
                    "Completed processing within {}ms",
                    main_timer_end.as_millis()
                );
            }
        }

        let conversation_id = document_type.id();

        self.event
            .emit(RayGunEventKind::ConversationDeleted { conversation_id })
            .await;

        Ok(())
    }

    async fn leave_group_conversation(
        &mut self,
        creator: &DID,
        list: &[DID],
        conversation_id: Uuid,
    ) -> Result<(), Error> {
        let own_did = self.identity.did_key();

        let context = format!("exclude {}", own_did);
        let signature = sign_serde(self.root.keypair(), &context)?;
        let signature = bs58::encode(signature).into_string();

        let event = ConversationEvents::LeaveConversation {
            conversation_id,
            recipient: own_did,
            signature,
        };

        //We want to send the event to the recipients until the creator can remove them from the conversation directly

        for did in list.iter() {
            if let Err(e) = self
                .send_single_conversation_event(conversation_id, did, event.clone())
                .await
            {
                tracing::error!(%conversation_id, error = %e, "Error sending conversation event to {did}");
                continue;
            }
        }

        self.send_single_conversation_event(conversation_id, creator, event)
            .await
    }

    async fn send_single_conversation_event(
        &mut self,
        conversation_id: Uuid,
        did_key: &DID,
        event: ConversationEvents,
    ) -> Result<(), Error> {
        let event = serde_json::to_vec(&event)?;

        let keypair = self.root.keypair();

        let bytes = ecdh_encrypt(keypair, Some(did_key), &event)?;

        let payload = PayloadBuilder::new(keypair, bytes)
            .from_ipfs(&self.ipfs)
            .await?;

        let peer_id = did_key.to_peer_id()?;
        let peers = self.ipfs.pubsub_peers(Some(did_key.messaging())).await?;

        let mut time = true;
        let timer = Instant::now();
        if !peers.contains(&peer_id)
            || (peers.contains(&peer_id)
                && self
                    .ipfs
                    .pubsub_publish(did_key.messaging(), payload.to_bytes()?)
                    .await
                    .is_err())
        {
            tracing::warn!(%conversation_id, "Unable to publish to topic. Queuing event");
            self.queue_event(
                did_key.clone(),
                Queue::direct(peer_id, did_key.messaging(), payload.message().to_vec()),
            )
            .await;
            time = false;
        }
        if time {
            let end = timer.elapsed();
            tracing::info!(%conversation_id, "Event sent to {did_key}");
            tracing::trace!(%conversation_id, "Took {}ms to send event", end.as_millis());
        }

        Ok(())
    }
}
impl ConversationInner {
    async fn create_community_task(&mut self, community_id: Uuid) -> Result<(), Error> {
        let (ctx, crx) = mpsc::channel(256);

        let task = community_task::CommunityTask::new(
            community_id,
            &self.ipfs,
            &self.root,
            &self.identity,
            &self.file,
            &self.discovery,
            crx,
            self.message_command.clone(),
            self.event.clone(),
        )
        .await?;

        let handle = self.executor.spawn_abortable(task.run());

        tracing::info!(%community_id, "started community");

        let inner_meta = CommunityInnerMeta {
            command_tx: ctx,
            handle,
        };

        self.community_task.insert(community_id, inner_meta);

        Ok(())
    }

    async fn get_community_document(&self, id: Uuid) -> Result<CommunityDocument, Error> {
        self.root.get_community_document(id).await
    }

    pub async fn set_community_document<B: BorrowMut<CommunityDocument>>(
        &mut self,
        mut document: B,
    ) -> Result<(), Error> {
        let document = document.borrow_mut();
        let keypair = self.root.keypair();

        let did = keypair.to_did()?;
        if document.creator.eq(&did) {
            document.sign(keypair)?;
        }

        document.verify()?;

        self.root.set_community_document(document).await?;
        self.identity.export_root_document().await?;
        Ok(())
    }
    pub async fn set_community_keystore(
        &mut self,
        id: Uuid,
        document: Keystore,
    ) -> Result<(), Error> {
        if !self.contains_community(id).await {
            return Err(Error::InvalidCommunity);
        }

        let mut map = self.root.get_community_keystore_map().await?;

        let id = id.to_string();
        let cid = self.ipfs.put_dag(document).await?;

        map.insert(id, cid);

        self.set_community_keystore_map(map).await
    }
    pub async fn contains_community(&self, id: Uuid) -> bool {
        self.list_community_stream()
            .await
            .any(|community| async move { community.id() == id })
            .await
    }
    pub async fn list_community(&self) -> Vec<CommunityDocument> {
        self.list_community_stream().await.collect::<Vec<_>>().await
    }
    pub async fn list_community_stream(&self) -> impl Stream<Item = CommunityDocument> + Unpin {
        self.root.list_community_document().await
    }
    pub async fn broadcast_community_event(
        &mut self,
        community: &CommunityDocument,
        event: ConversationEvents,
        override_targets: IndexSet<DID>,
    ) -> Result<(), Error> {
        let targets = if override_targets.len() > 0 {
            override_targets
        } else {
            let mut members = community.members.clone();
            members.insert(community.creator.clone());
            members
        };

        for target in &targets {
            if !self.discovery.contains(target).await {
                self.discovery.insert(target).await?;
            }

            let bytes = ecdh_encrypt(
                self.root.keypair(),
                Some(target),
                serde_json::to_vec(&event)?,
            )?;

            let payload = PayloadBuilder::new(self.root.keypair(), bytes)
                .from_ipfs(&self.ipfs)
                .await?;

            let peers = self.ipfs.pubsub_peers(Some(target.messaging())).await?;

            let peer_id = target.to_peer_id()?;

            if !peers.contains(&peer_id)
                || (peers.contains(&peer_id)
                    && self
                        .ipfs
                        .pubsub_publish(target.messaging(), payload.to_bytes()?)
                        .await
                        .is_err())
            {
                tracing::warn!(community_id = %community.id, "Unable to publish to topic. Queuing event");
                self.queue_event(
                    target.clone(),
                    Queue::direct(peer_id, target.messaging(), payload.message().to_vec()),
                )
                .await;
            }
        }
        Ok(())
    }
}

impl ConversationInner {
    pub async fn create_community(&mut self, mut name: &str) -> Result<Community, Error> {
        let own_did = &self.identity.did_key();

        name = name.trim();
        if name.len() < 1 || name.len() > 255 {
            return Err(Error::InvalidLength {
                context: "name".into(),
                current: name.len(),
                minimum: Some(1),
                maximum: Some(255),
            });
        }

        let community = CommunityDocument::new(self.root.keypair(), name.to_owned())?;

        let community_id = community.id;

        self.set_community_document(community).await?;

        let mut keystore = Keystore::new();
        keystore.insert(self.root.keypair(), own_did, warp::crypto::generate::<64>())?;

        self.set_community_keystore(community_id, keystore).await?;

        self.create_community_task(community_id).await?;

        let community = self.get_community_document(community_id).await?;

        let event = serde_json::to_vec(&CommunityEvents::NewCommunity {
            community: community.clone(),
        })?;

        self.event
            .emit(RayGunEventKind::CommunityCreated { community_id })
            .await;

        Ok(Community::from(community))
    }
    pub async fn delete_community(&mut self, community_id: Uuid) -> Result<(), Error> {
        let document = self.get_community_document(community_id).await?;
        let own_did = &self.identity.did_key();
        if &document.creator != own_did {
            return Err(Error::Unauthorized);
        }

        Err(Error::Unimplemented)
    }
    pub async fn get_community(&mut self, community_id: Uuid) -> Result<Community, Error> {
        let doc = self.get_community_document(community_id).await?;
        let own_did = &self.identity.did_key();
        if own_did != &doc.creator
            && !doc.has_valid_invite(own_did)
            && !doc.members.contains(own_did)
        {
            return Err(Error::Unauthorized);
        }
        Ok(doc.into())
    }

    pub async fn list_communities_joined(&self) -> Result<IndexSet<Uuid>, Error> {
        let own_did = &self.identity.did_key();
        Ok(self
            .list_community()
            .await
            .iter()
            .filter_map(|c| {
                if &c.creator == own_did || c.members.contains(own_did) {
                    Some(c.id)
                } else {
                    None
                }
            })
            .collect())
    }
    pub async fn list_communities_invited_to(&self) -> Result<Vec<(Uuid, CommunityInvite)>, Error> {
        let own_did = &self.identity.did_key();
        Ok(self
            .list_community()
            .await
            .iter()
            .filter_map(|c| {
                for (_, invite) in &c.invites {
                    if let Some(target) = &invite.target_user {
                        if target == own_did {
                            return Some((c.id, CommunityInvite::from(invite.clone())));
                        }
                    }
                }
                None
            })
            .collect())
    }
}

async fn process_conversation(
    this: &mut ConversationInner,
    data: PayloadMessage<Vec<u8>>,
    event: ConversationEvents,
) -> Result<(), Error> {
    match event {
        ConversationEvents::NewConversation { recipient } => {
            let keypair = this.root.keypair();
            let did = this.identity.did_key();
            tracing::info!("New conversation event received from {recipient}");
            let conversation_id =
                generate_shared_topic(keypair, &recipient, Some("direct-conversation"))?;

            if this.contains(conversation_id).await {
                tracing::warn!(%conversation_id, "Conversation exist");
                return Ok(());
            }

            let is_blocked = this.root.is_blocked(&recipient).await?;

            if is_blocked {
                //TODO: Signal back to close conversation
                tracing::warn!("{recipient} is blocked");
                return Err(Error::PublicKeyIsBlocked);
            }

            let list = [did.clone(), recipient];
            tracing::info!(%conversation_id, "Creating conversation");

            let convo = ConversationDocument::new_direct(keypair, list)?;
            let conversation_type = convo.conversation_type();

            this.set_document(convo).await?;

            tracing::info!(%conversation_id, %conversation_type, "conversation created");

            this.create_conversation_task(conversation_id).await?;

            this.event
                .emit(RayGunEventKind::ConversationCreated { conversation_id })
                .await;
        }
        ConversationEvents::NewGroupConversation { mut conversation } => {
            let keypair = this.root.keypair();
            let did = this.identity.did_key();

            let conversation_id = conversation.id;
            tracing::info!(%conversation_id, "New group conversation event received");

            if this.contains(conversation_id).await {
                tracing::warn!(%conversation_id, "Conversation exist");
                return Ok(());
            }

            if !conversation.recipients.contains(&did) {
                tracing::warn!(%conversation_id, "was added to conversation but never was apart of the conversation.");
                return Ok(());
            }

            for recipient in conversation.recipients.iter() {
                if !this.discovery.contains(recipient).await {
                    let _ = this.discovery.insert(recipient).await;
                }
            }

            tracing::info!(%conversation_id, "Creating group conversation");

            let conversation_type = conversation.conversation_type();

            let mut keystore = Keystore::new();
            keystore.insert(keypair, &did, warp::crypto::generate::<64>())?;

            conversation.verify()?;

            //TODO: Resolve message list
            conversation.messages = None;
            conversation.archived = false;
            conversation.favorite = false;

            this.set_document(conversation).await?;

            this.create_conversation_task(conversation_id).await?;

            let conversation = this.get(conversation_id).await?;

            tracing::info!(%conversation_id, "{} conversation created", conversation_type);

            for recipient in conversation.recipients.iter().filter(|d| did.ne(d)) {
                if let Err(e) = this.request_key(conversation_id, recipient).await {
                    tracing::warn!(%conversation_id, error = %e, %recipient, "Failed to send exchange request");
                }
            }

            this.event
                .emit(RayGunEventKind::ConversationCreated { conversation_id })
                .await;
        }
        ConversationEvents::LeaveConversation {
            conversation_id,
            recipient,
            signature,
        } => {
            let conversation_meta = this
                .conversation_task
                .get(&conversation_id)
                .ok_or(Error::InvalidConversation)?;
            let (tx, rx) = oneshot::channel();
            let _ = conversation_meta
                .command_tx
                .clone()
                .send(ConversationTaskCommand::AddExclusion {
                    member: recipient,
                    signature,
                    response: tx,
                })
                .await;
            rx.await.map_err(anyhow::Error::from)??;
        }
        ConversationEvents::DeleteConversation { conversation_id } => {
            tracing::trace!("Delete conversation event received for {conversation_id}");
            if !this.contains(conversation_id).await {
                return Err(anyhow::anyhow!("Conversation {conversation_id} doesnt exist").into());
            }

            let sender = data.sender().to_did()?;

            match this.get(conversation_id).await {
                Ok(conversation)
                    if conversation.recipients().contains(&sender)
                        && matches!(conversation.conversation_type(), ConversationType::Direct)
                        || matches!(conversation.conversation_type(), ConversationType::Group)
                            && matches!(&conversation.creator, Some(creator) if creator.eq(&sender)) =>
                {
                    conversation
                }
                _ => {
                    return Err(anyhow::anyhow!(
                        "Conversation exist but did not match condition required"
                    )
                    .into());
                }
            };

            this.delete_conversation(conversation_id, false).await?;
        }
        ConversationEvents::NewCommunityInvite {
            community_id,
            invite,
            community_document,
        } => {
            let keypair = this.root.keypair();
            let did = this.identity.did_key();

            if this.contains_community(community_id).await {
                return Err(anyhow::anyhow!("Already apart of {community_id}").into());
            }

            let recipients = community_document.participants().clone();

            for recipient in &recipients {
                if !this.discovery.contains(recipient).await {
                    let _ = this.discovery.insert(recipient).await;
                }
            }

            let mut keystore = Keystore::new();
            keystore.insert(keypair, &did, warp::crypto::generate::<64>())?;

            //TODO: Process and store invite and signal to subscription event about new invite

            this.set_community_document(community_document).await?;

            this.set_community_keystore(community_id, keystore).await?;

            this.create_community_task(community_id).await?;

            for recipient in recipients.iter().filter(|d| did.ne(d)) {
                if let Err(e) = this.request_key(community_id, recipient).await {
                    tracing::warn!(%community_id, error = %e, %recipient, "Failed to send exchange request");
                }
            }

            this.event
                .emit(RayGunEventKind::CommunityInvite {
                    community_id,
                    invite_id: invite.id,
                })
                .await;
        }
        ConversationEvents::UpdateCommunity {
            community_id,
            community_document,
        } => {
            this.set_community_document(community_document).await?;
            this.event
                .emit(RayGunEventKind::CommunityUpdate { community_id })
                .await;
        }
    }
    Ok(())
}

async fn process_identity_events(
    this: &mut ConversationInner,
    event: MultiPassEventKind,
) -> Result<(), Error> {
    //TODO: Tie this into a configuration
    let with_friends = false;

    let own_did = this.identity.did_key();

    match event {
        MultiPassEventKind::FriendAdded { did } => {
            if !with_friends {
                return Ok(());
            }

            match this.create_conversation(&did).await {
                Ok(_) | Err(Error::ConversationExist { .. }) => return Ok(()),
                Err(e) => return Err(e),
            }
        }

        MultiPassEventKind::Blocked { did } | MultiPassEventKind::BlockedBy { did } => {
            let list = this.list().await;

            for conversation in list.iter().filter(|c| c.recipients().contains(&did)) {
                let id = conversation.id();
                match conversation.conversation_type() {
                    ConversationType::Direct => {
                        if let Err(e) = this.delete_conversation(id, true).await {
                            tracing::warn!(conversation_id = %id, error = %e, "Failed to delete conversation");
                            continue;
                        }
                    }
                    ConversationType::Group => {
                        if conversation.creator != Some(own_did.clone()) {
                            continue;
                        }

                        let conversation_meta = this
                            .conversation_task
                            .get(&id)
                            .ok_or(Error::InvalidConversation)?;

                        let (tx, rx) = oneshot::channel();
                        let _ = conversation_meta
                            .command_tx
                            .clone()
                            .send(ConversationTaskCommand::RemoveParticipant {
                                member: did.clone(),
                                broadcast: true,
                                response: tx,
                            })
                            .await;

                        let Ok(result) = rx.await else {
                            continue;
                        };

                        if let Err(e) = result {
                            tracing::warn!(conversation_id = %id, error = %e, "Failed to remove {did} from conversation");
                            continue;
                        }

                        if this.root.is_blocked(&did).await.unwrap_or_default() {
                            let (tx, rx) = oneshot::channel();
                            let _ = conversation_meta
                                .command_tx
                                .clone()
                                .send(ConversationTaskCommand::AddRestricted {
                                    member: did.clone(),
                                    response: tx,
                                })
                                .await;
                            let _ = rx.await;
                        }
                    }
                }
            }
        }
        MultiPassEventKind::Unblocked { did } => {
            let list = this.list().await;

            for conversation in list
                .iter()
                .filter(|c| {
                    c.creator
                        .as_ref()
                        .map(|creator| own_did.eq(creator))
                        .unwrap_or_default()
                })
                .filter(|c| c.conversation_type() == ConversationType::Group)
                .filter(|c| c.restrict.contains(&did))
            {
                let id = conversation.id();

                let conversation_meta = this
                    .conversation_task
                    .get(&id)
                    .ok_or(Error::InvalidConversation)?;

                let (tx, rx) = oneshot::channel();
                let _ = conversation_meta
                    .command_tx
                    .clone()
                    .send(ConversationTaskCommand::AddRestricted {
                        member: did.clone(),
                        response: tx,
                    })
                    .await;
                let _ = rx.await;
            }
        }
        MultiPassEventKind::FriendRemoved { did } => {
            if !with_friends {
                return Ok(());
            }

            let list = this.list().await;

            for conversation in list.iter().filter(|c| c.recipients().contains(&did)) {
                let id = conversation.id();
                match conversation.conversation_type() {
                    ConversationType::Direct => {
                        if let Err(e) = this.delete_conversation(id, true).await {
                            tracing::warn!(conversation_id = %id, error = %e, "Failed to delete conversation");
                            continue;
                        }
                    }
                    ConversationType::Group => {
                        if conversation.creator != Some(own_did.clone()) {
                            continue;
                        }

                        let conversation_meta = this
                            .conversation_task
                            .get(&id)
                            .ok_or(Error::InvalidConversation)?;

                        let (tx, rx) = oneshot::channel();
                        let _ = conversation_meta
                            .command_tx
                            .clone()
                            .send(ConversationTaskCommand::RemoveParticipant {
                                member: did.clone(),
                                broadcast: true,
                                response: tx,
                            })
                            .await;

                        let Ok(result) = rx.await else {
                            continue;
                        };

                        if let Err(e) = result {
                            tracing::warn!(conversation_id = %id, error = %e, "Failed to remove {did} from conversation");
                            continue;
                        }
                    }
                }
            }
        }
        MultiPassEventKind::IdentityOnline { .. } => {
            //TODO: Check queue and process any entry once peer is subscribed to the respective topics.
        }
        _ => {}
    }
    Ok(())
}

#[derive(Serialize, Deserialize, Clone, PartialEq, Eq)]
struct Queue {
    peer: PeerId,
    topic: String,
    data: Vec<u8>,
    sent: bool,
}

impl Queue {
    pub fn direct(peer: PeerId, topic: String, data: Vec<u8>) -> Self {
        Queue {
            peer,
            topic,
            data,
            sent: false,
        }
    }
}

//TODO: Replace
async fn _process_queue(this: &mut ConversationInner) {
    let mut changed = false;
    let keypair = &this.root.keypair().clone();
    for (did, items) in this.queue.iter_mut() {
        let Ok(peer_id) = did.to_peer_id() else {
            continue;
        };

        if !this.ipfs.is_connected(peer_id).await.unwrap_or_default() {
            continue;
        }

        for item in items {
            let Queue {
                peer,
                topic,
                data,
                sent,
                ..
            } = item;

            if !this
                .ipfs
                .pubsub_peers(Some(topic.clone()))
                .await
                .map(|list| list.contains(peer))
                .unwrap_or_default()
            {
                continue;
            }

            if *sent {
                continue;
            }

            let payload = match PayloadBuilder::<_>::new(keypair, data.clone())
                .from_ipfs(&this.ipfs)
                .await
            {
                Ok(p) => p,
                Err(_e) => {
                    // tracing::warn!(error = %_e, "unable to build payload")
                    continue;
                }
            };

            let Ok(bytes) = payload.to_bytes() else {
                continue;
            };

            if let Err(e) = this.ipfs.pubsub_publish(topic.clone(), bytes).await {
                tracing::error!("Error publishing to topic: {e}");
                continue;
            }

            *sent = true;

            changed = true;
        }
    }

    this.queue.retain(|_, queue| {
        queue.retain(|item| !item.sent);
        !queue.is_empty()
    });

    if changed {
        this.save_queue().await;
    }
}<|MERGE_RESOLUTION|>--- conflicted
+++ resolved
@@ -2113,19 +2113,6 @@
             .await
     }
 
-<<<<<<< HEAD
-    pub async fn set_keystore_map(&mut self, map: BTreeMap<String, Cid>) -> Result<(), Error> {
-        self.root.set_conversation_keystore_map(map).await
-    }
-    pub async fn set_community_keystore_map(
-        &mut self,
-        map: BTreeMap<String, Cid>,
-    ) -> Result<(), Error> {
-        self.root.set_community_keystore_map(map).await
-    }
-
-=======
->>>>>>> 3add03d5
     pub async fn set_document<B: BorrowMut<ConversationDocument>>(
         &mut self,
         mut document: B,
@@ -2524,24 +2511,6 @@
         self.identity.export_root_document().await?;
         Ok(())
     }
-    pub async fn set_community_keystore(
-        &mut self,
-        id: Uuid,
-        document: Keystore,
-    ) -> Result<(), Error> {
-        if !self.contains_community(id).await {
-            return Err(Error::InvalidCommunity);
-        }
-
-        let mut map = self.root.get_community_keystore_map().await?;
-
-        let id = id.to_string();
-        let cid = self.ipfs.put_dag(document).await?;
-
-        map.insert(id, cid);
-
-        self.set_community_keystore_map(map).await
-    }
     pub async fn contains_community(&self, id: Uuid) -> bool {
         self.list_community_stream()
             .await
@@ -2626,11 +2595,6 @@
         let community_id = community.id;
 
         self.set_community_document(community).await?;
-
-        let mut keystore = Keystore::new();
-        keystore.insert(self.root.keypair(), own_did, warp::crypto::generate::<64>())?;
-
-        self.set_community_keystore(community_id, keystore).await?;
 
         self.create_community_task(community_id).await?;
 
@@ -2874,8 +2838,6 @@
 
             this.set_community_document(community_document).await?;
 
-            this.set_community_keystore(community_id, keystore).await?;
-
             this.create_community_task(community_id).await?;
 
             for recipient in recipients.iter().filter(|d| did.ne(d)) {
