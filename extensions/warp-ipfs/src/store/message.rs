use tracing::info;

use std::{
    collections::{
        btree_map::Entry as BTreeEntry, hash_map::Entry as HashEntry, BTreeMap, HashMap, HashSet,
    },
    ffi::OsStr,
    future::IntoFuture,
    path::{Path, PathBuf},
    str::FromStr,
    sync::Arc,
    time::{Duration, Instant},
};

use chrono::Utc;
use futures::{
    channel::{mpsc, oneshot},
    pin_mut,
    stream::{BoxStream, FuturesUnordered, SelectAll},
    SinkExt, Stream, StreamExt, TryFutureExt,
};
use libipld::Cid;
use rust_ipfs::{libp2p::gossipsub::Message, Ipfs, IpfsPath, PeerId};
use serde::{Deserialize, Serialize};
use tokio::{select, task::JoinHandle};
use tokio_util::sync::{CancellationToken, DropGuard};
use tracing::{error, warn};
use uuid::Uuid;
use warp::{
    constellation::{ConstellationProgressStream, Progression},
    crypto::{cipher::Cipher, generate, DID},
    error::Error,
    multipass::MultiPassEventKind,
    raygun::{
        AttachmentEventStream, AttachmentKind, Conversation, ConversationSettings,
        ConversationType, DirectConversationSettings, GroupSettings, Location, MessageEvent,
        MessageEventKind, MessageOptions, MessageReference, MessageStatus, MessageType, Messages,
        MessagesType, PinState, RayGunEventKind, ReactionState,
    },
};

use crate::store::{
    conversation::{ConversationDocument, MessageDocument},
    discovery::Discovery,
    ecdh_decrypt, ecdh_encrypt, ecdh_shared_key,
    event_subscription::EventSubscription,
    files::FileStore,
    generate_shared_topic,
    identity::IdentityStore,
    keystore::Keystore,
    payload::Payload,
    sign_serde, verify_serde_sig, ConversationEvents, ConversationRequestKind,
    ConversationRequestResponse, ConversationResponseKind, ConversationUpdateKind, DidExt,
    MessagingEvents, PeerTopic,
};

use super::document::root::RootDocumentMap;

pub type DownloadStream = BoxStream<'static, Result<Vec<u8>, Error>>;

#[allow(clippy::large_enum_variant)]
enum MessagingCommand {
    GetDocument {
        id: Uuid,
        response: oneshot::Sender<Result<ConversationDocument, Error>>,
    },
    GetKeystore {
        id: Uuid,
        response: oneshot::Sender<Result<Keystore, Error>>,
    },
    SetDocument {
        document: ConversationDocument,
        response: oneshot::Sender<Result<(), Error>>,
    },
    SetKeystore {
        id: Uuid,
        document: Keystore,
        response: oneshot::Sender<Result<(), Error>>,
    },
    Delete {
        id: Uuid,
        response: oneshot::Sender<Result<ConversationDocument, Error>>,
    },
    Contains {
        id: Uuid,
        response: oneshot::Sender<Result<bool, Error>>,
    },
    List {
        response: oneshot::Sender<Result<Vec<ConversationDocument>, Error>>,
    },
    LoadConversations {
        response: oneshot::Sender<Result<(), Error>>,
    },
    Subscribe {
        id: Uuid,
        response: oneshot::Sender<Result<tokio::sync::broadcast::Sender<MessageEventKind>, Error>>,
    },

    CreateConversation {
        did: DID,
        response: oneshot::Sender<Result<Conversation, Error>>,
    },
    CreateGroupConversation {
        name: Option<String>,
        recipients: HashSet<DID>,
        settings: GroupSettings,
        response: oneshot::Sender<Result<Conversation, Error>>,
    },
    GetMessage {
        conversation_id: Uuid,
        message_id: Uuid,
        response: oneshot::Sender<Result<warp::raygun::Message, Error>>,
    },
    GetMessages {
        conversation_id: Uuid,
        opt: MessageOptions,
        response: oneshot::Sender<Result<Messages, Error>>,
    },
    GetMessagesCount {
        conversation_id: Uuid,
        response: oneshot::Sender<Result<usize, Error>>,
    },
    GetMessageReference {
        conversation_id: Uuid,
        message_id: Uuid,
        response: oneshot::Sender<Result<MessageReference, Error>>,
    },
    GetMessageReferences {
        conversation_id: Uuid,
        opt: MessageOptions,
        response: oneshot::Sender<Result<BoxStream<'static, MessageReference>, Error>>,
    },
    DeleteConversation {
        conversation_id: Uuid,
        response: oneshot::Sender<Result<(), Error>>,
    },
    UpdateConversationName {
        conversation_id: Uuid,
        name: String,
        response: oneshot::Sender<Result<(), Error>>,
    },
    UpdateConversationSettings {
        conversation_id: Uuid,
        settings: ConversationSettings,
        response: oneshot::Sender<Result<(), Error>>,
    },
    AddRecipient {
        conversation_id: Uuid,
        did: DID,
        response: oneshot::Sender<Result<(), Error>>,
    },
    RemoveRecipient {
        conversation_id: Uuid,
        did: DID,
        response: oneshot::Sender<Result<(), Error>>,
    },
    MessageStatus {
        conversation_id: Uuid,
        message_id: Uuid,
        response: oneshot::Sender<Result<MessageStatus, Error>>,
    },
    SendMessage {
        conversation_id: Uuid,
        lines: Vec<String>,
        response: oneshot::Sender<Result<(), Error>>,
    },
    EditMessage {
        conversation_id: Uuid,
        message_id: Uuid,
        lines: Vec<String>,
        response: oneshot::Sender<Result<(), Error>>,
    },
    Reply {
        conversation_id: Uuid,
        message_id: Uuid,
        lines: Vec<String>,
        response: oneshot::Sender<Result<(), Error>>,
    },
    DeleteMessage {
        conversation_id: Uuid,
        message_id: Uuid,
        response: oneshot::Sender<Result<(), Error>>,
    },
    PinMessage {
        conversation_id: Uuid,
        message_id: Uuid,
        state: PinState,
        response: oneshot::Sender<Result<(), Error>>,
    },
    React {
        conversation_id: Uuid,
        message_id: Uuid,
        state: ReactionState,
        emoji: String,
        response: oneshot::Sender<Result<(), Error>>,
    },
    Attach {
        conversation_id: Uuid,
        message_id: Option<Uuid>,
        locations: Vec<Location>,
        messages: Vec<String>,
        response: oneshot::Sender<Result<AttachmentEventStream, Error>>,
    },
    Download {
        conversation_id: Uuid,
        message_id: Uuid,
        file: String,
        path: PathBuf,
        response: oneshot::Sender<Result<ConstellationProgressStream, Error>>,
    },
    DownloadStream {
        conversation_id: Uuid,
        message_id: Uuid,
        file: String,
        response: oneshot::Sender<Result<DownloadStream, Error>>,
    },
    SendEvent {
        conversation_id: Uuid,
        event: MessageEvent,
        response: oneshot::Sender<Result<(), Error>>,
    },
    CancelEvent {
        conversation_id: Uuid,
        event: MessageEvent,
        response: oneshot::Sender<Result<(), Error>>,
    },
}

#[derive(Clone)]
pub struct MessageStore {
    command_tx: mpsc::Sender<MessagingCommand>,
    _task_cancellation: Arc<DropGuard>,
}

#[allow(clippy::too_many_arguments)]
impl MessageStore {
    pub async fn new(
        ipfs: &Ipfs,
        path: Option<PathBuf>,
        discovery: Discovery,
        keypair: Arc<DID>,
        file: FileStore,
        event: EventSubscription<RayGunEventKind>,
        identity: IdentityStore,
    ) -> Self {
        info!("Initializing MessageStore");

        if let Some(path) = path.as_ref() {
            if !path.exists() {
<<<<<<< HEAD
                tokio::fs::create_dir_all(path).await?;
            }
        }

        let queue = Arc::new(Default::default());
        let did = Arc::new(get_keypair_did(ipfs.keypair())?);
        let spam_filter = Arc::new(check_spam.then_some(SpamFilter::default()?));
        let stream_task = Arc::new(Default::default());
        let stream_event_task = Arc::new(Default::default());
        let with_friends = Arc::new(AtomicBool::new(with_friends));
        let stream_reqres_task = Arc::default();
        let conversation_sender = Arc::default();
        let stream_conversation_task = Arc::default();

        let root = identity.root_document().clone();

        let conversations = Conversations::new(&ipfs, path.clone(), did.clone(), root).await;

        let store = Self {
            path,
            ipfs,
            stream_task,
            stream_event_task,
            stream_reqres_task,
            conversation_sender,
            conversations,
            identity,
            discovery,
            filesystem,
            queue,
            did,
            event,
            spam_filter,
            with_friends,
            stream_conversation_task,
            span,
        };

        info!("Loading queue");
        if let Err(e) = store.load_queue().await {
            warn!("Failed to load queue: {e}");
=======
                tokio::fs::create_dir_all(path)
                    .await
                    .expect("able to create directory");
            }
>>>>>>> 5bd83154
        }

        let cid = match path.as_ref() {
            Some(path) => tokio::fs::read(path.join(".message_id"))
                .await
                .map(|bytes| String::from_utf8_lossy(&bytes).to_string())
                .ok()
                .and_then(|cid_str| cid_str.parse().ok()),
            None => None,
        };

        let (tx, rx) = futures::channel::mpsc::channel(0);

        let token = CancellationToken::new();
        let drop_guard = token.clone().drop_guard();

        tokio::spawn({
            let ipfs = ipfs.clone();
            let keypair = keypair.clone();
            async move {
                let root = identity.root_document().clone();
                let (atx, arx) = mpsc::channel(1);
                let mut task = ConversationTask {
                    ipfs,
                    event_handler: Default::default(),
                    keypair,
                    path,
                    cid,
                    topic_stream: Default::default(),
                    conversation_task: HashMap::new(),
                    identity,
                    command_rx: rx,
                    root,
                    discovery,
                    file,
                    event,
                    attachment_rx: arx,
                    attachment_tx: atx,
                    pending_key_exchange: Default::default(),
                    queue: Default::default(),
                };
                select! {
                    _ = token.cancelled() => {}
                    _ = task.run() => {}
                }
            }
        });

        let conversation = Self {
            command_tx: tx,
            _task_cancellation: Arc::new(drop_guard),
        };

        if let Err(e) = conversation.load_conversations().await {
            tracing::warn!("Unable to load conversations: {e}");
        }

        conversation
    }
}

impl MessageStore {
    pub async fn get_conversation(&self, id: Uuid) -> Result<Conversation, Error> {
        let document = self.get(id).await?;
        Ok(document.into())
    }

    pub async fn list_conversations(&self) -> Result<Vec<Conversation>, Error> {
        self.list()
            .await
            .map(|list| list.into_iter().map(|document| document.into()).collect())
    }

    pub async fn get_conversation_stream(
        &self,
        conversation_id: Uuid,
    ) -> Result<impl Stream<Item = MessageEventKind>, Error> {
        let mut rx = self.subscribe(conversation_id).await?.subscribe();
        Ok(async_stream::stream! {
            loop {
                match rx.recv().await {
                    Ok(event) => yield event,
                    Err(tokio::sync::broadcast::error::RecvError::Closed) => break,
                    Err(_) => {}
                };
            }
        })
    }

    pub async fn get(&self, id: Uuid) -> Result<ConversationDocument, Error> {
        let (tx, rx) = oneshot::channel();
        let _ = self
            .command_tx
            .clone()
            .send(MessagingCommand::GetDocument { id, response: tx })
            .await;
        rx.await.map_err(anyhow::Error::from)?
    }

    pub async fn get_keystore(&self, id: Uuid) -> Result<Keystore, Error> {
        let (tx, rx) = oneshot::channel();
        let _ = self
            .command_tx
            .clone()
            .send(MessagingCommand::GetKeystore { id, response: tx })
            .await;
        rx.await.map_err(anyhow::Error::from)?
    }

    pub async fn contains(&self, id: Uuid) -> Result<bool, Error> {
        let (tx, rx) = oneshot::channel();
        let _ = self
            .command_tx
            .clone()
            .send(MessagingCommand::Contains { id, response: tx })
            .await;
        rx.await.map_err(anyhow::Error::from)?
    }

    pub async fn set(&self, document: ConversationDocument) -> Result<(), Error> {
        let (tx, rx) = oneshot::channel();
        let _ = self
            .command_tx
            .clone()
            .send(MessagingCommand::SetDocument {
                document,
                response: tx,
            })
            .await;
        rx.await.map_err(anyhow::Error::from)?
    }

    pub async fn set_keystore(&self, id: Uuid, document: Keystore) -> Result<(), Error> {
        let (tx, rx) = oneshot::channel();
        let _ = self
            .command_tx
            .clone()
            .send(MessagingCommand::SetKeystore {
                id,
                document,
                response: tx,
            })
            .await;
        rx.await.map_err(anyhow::Error::from)?
    }

    pub async fn delete(&self, id: Uuid) -> Result<ConversationDocument, Error> {
        let (tx, rx) = oneshot::channel();
        let _ = self
            .command_tx
            .clone()
            .send(MessagingCommand::Delete { id, response: tx })
            .await;
        rx.await.map_err(anyhow::Error::from)?
    }

    pub async fn list(&self) -> Result<Vec<ConversationDocument>, Error> {
        let (tx, rx) = oneshot::channel();
        let _ = self
            .command_tx
            .clone()
            .send(MessagingCommand::List { response: tx })
            .await;
        rx.await.map_err(anyhow::Error::from)?
    }

    pub async fn load_conversations(&self) -> Result<(), Error> {
        let (tx, rx) = oneshot::channel();
        let _ = self
            .command_tx
            .clone()
            .send(MessagingCommand::LoadConversations { response: tx })
            .await;
        rx.await.map_err(anyhow::Error::from)?
    }

    pub async fn subscribe(
        &self,
        id: Uuid,
    ) -> Result<tokio::sync::broadcast::Sender<MessageEventKind>, Error> {
        let (tx, rx) = oneshot::channel();
        let _ = self
            .command_tx
            .clone()
            .send(MessagingCommand::Subscribe { id, response: tx })
            .await;
        rx.await.map_err(anyhow::Error::from)?
    }

    pub async fn create_conversation(&self, did: &DID) -> Result<Conversation, Error> {
        let (tx, rx) = oneshot::channel();
        let _ = self
            .command_tx
            .clone()
            .send(MessagingCommand::CreateConversation {
                did: did.clone(),
                response: tx,
            })
            .await;
        rx.await.map_err(anyhow::Error::from)?
    }

    pub async fn create_group_conversation(
        &self,
        name: Option<String>,
        members: HashSet<DID>,
        settings: GroupSettings,
    ) -> Result<Conversation, Error> {
        let (tx, rx) = oneshot::channel();
        let _ = self
            .command_tx
            .clone()
            .send(MessagingCommand::CreateGroupConversation {
                name,
                recipients: members,
                settings,
                response: tx,
            })
            .await;
        rx.await.map_err(anyhow::Error::from)?
    }

    pub async fn get_message(
        &self,
        conversation_id: Uuid,
        message_id: Uuid,
    ) -> Result<warp::raygun::Message, Error> {
        let (tx, rx) = oneshot::channel();
        let _ = self
            .command_tx
            .clone()
            .send(MessagingCommand::GetMessage {
                conversation_id,
                message_id,
                response: tx,
            })
            .await;
        rx.await.map_err(anyhow::Error::from)?
    }

    pub async fn get_messages(
        &self,
        conversation_id: Uuid,
        opt: MessageOptions,
    ) -> Result<Messages, Error> {
        let (tx, rx) = oneshot::channel();
        let _ = self
            .command_tx
            .clone()
            .send(MessagingCommand::GetMessages {
                conversation_id,
                opt,
                response: tx,
            })
            .await;
        rx.await.map_err(anyhow::Error::from)?
    }

    pub async fn messages_count(&self, conversation_id: Uuid) -> Result<usize, Error> {
        let (tx, rx) = oneshot::channel();
        let _ = self
            .command_tx
            .clone()
            .send(MessagingCommand::GetMessagesCount {
                conversation_id,
                response: tx,
            })
            .await;
        rx.await.map_err(anyhow::Error::from)?
    }

    pub async fn get_message_reference(
        &self,
        conversation_id: Uuid,
        message_id: Uuid,
    ) -> Result<MessageReference, Error> {
        let (tx, rx) = oneshot::channel();
        let _ = self
            .command_tx
            .clone()
            .send(MessagingCommand::GetMessageReference {
                conversation_id,
                message_id,
                response: tx,
            })
            .await;
        rx.await.map_err(anyhow::Error::from)?
    }

    pub async fn get_message_references(
        &self,
        conversation_id: Uuid,
        opt: MessageOptions,
    ) -> Result<BoxStream<'static, MessageReference>, Error> {
        let (tx, rx) = oneshot::channel();
        let _ = self
            .command_tx
            .clone()
            .send(MessagingCommand::GetMessageReferences {
                conversation_id,
                opt,
                response: tx,
            })
            .await;
        rx.await.map_err(anyhow::Error::from)?
    }

    pub async fn update_conversation_name<S: Into<String>>(
        &self,
        conversation_id: Uuid,
        name: S,
    ) -> Result<(), Error> {
        let name = name.into();
        let (tx, rx) = oneshot::channel();
        let _ = self
            .command_tx
            .clone()
            .send(MessagingCommand::UpdateConversationName {
                conversation_id,
                name,
                response: tx,
            })
            .await;
        rx.await.map_err(anyhow::Error::from)?
    }

    pub async fn update_conversation_settings(
        &self,
        conversation_id: Uuid,
        settings: ConversationSettings,
    ) -> Result<(), Error> {
        let (tx, rx) = oneshot::channel();
        let _ = self
            .command_tx
            .clone()
            .send(MessagingCommand::UpdateConversationSettings {
                conversation_id,
                settings,
                response: tx,
            })
            .await;
        rx.await.map_err(anyhow::Error::from)?
    }

    pub async fn delete_conversation(&self, conversation_id: Uuid) -> Result<(), Error> {
        let (tx, rx) = oneshot::channel();
        let _ = self
            .command_tx
            .clone()
            .send(MessagingCommand::DeleteConversation {
                conversation_id,
                response: tx,
            })
            .await;
        rx.await.map_err(anyhow::Error::from)?
    }

    pub async fn add_recipient(&self, conversation_id: Uuid, did: &DID) -> Result<(), Error> {
        let (tx, rx) = oneshot::channel();
        let _ = self
            .command_tx
            .clone()
            .send(MessagingCommand::AddRecipient {
                conversation_id,
                did: did.clone(),
                response: tx,
            })
            .await;
        rx.await.map_err(anyhow::Error::from)?
    }

    pub async fn remove_recipient(&self, conversation_id: Uuid, did: &DID) -> Result<(), Error> {
        let (tx, rx) = oneshot::channel();
        let _ = self
            .command_tx
            .clone()
            .send(MessagingCommand::RemoveRecipient {
                conversation_id,
                did: did.clone(),
                response: tx,
            })
            .await;
        rx.await.map_err(anyhow::Error::from)?
    }

    pub async fn message_status(
        &self,
        conversation_id: Uuid,
        message_id: Uuid,
    ) -> Result<MessageStatus, Error> {
        let (tx, rx) = oneshot::channel();
        let _ = self
            .command_tx
            .clone()
            .send(MessagingCommand::MessageStatus {
                conversation_id,
                message_id,
                response: tx,
            })
            .await;
        rx.await.map_err(anyhow::Error::from)?
    }

    pub async fn send_message(
        &self,
        conversation_id: Uuid,
        lines: Vec<String>,
    ) -> Result<(), Error> {
        let (tx, rx) = oneshot::channel();
        let _ = self
            .command_tx
            .clone()
            .send(MessagingCommand::SendMessage {
                conversation_id,
                lines,
                response: tx,
            })
            .await;
        rx.await.map_err(anyhow::Error::from)?
    }

    pub async fn edit_message(
        &self,
        conversation_id: Uuid,
        message_id: Uuid,
        lines: Vec<String>,
    ) -> Result<(), Error> {
        let (tx, rx) = oneshot::channel();
        let _ = self
            .command_tx
            .clone()
            .send(MessagingCommand::EditMessage {
                conversation_id,
                message_id,
                lines,
                response: tx,
            })
            .await;
        rx.await.map_err(anyhow::Error::from)?
    }

    pub async fn reply(
        &self,
        conversation_id: Uuid,
        message_id: Uuid,
        lines: Vec<String>,
    ) -> Result<(), Error> {
        let (tx, rx) = oneshot::channel();
        let _ = self
            .command_tx
            .clone()
            .send(MessagingCommand::Reply {
                conversation_id,
                message_id,
                lines,
                response: tx,
            })
            .await;
        rx.await.map_err(anyhow::Error::from)?
    }

    pub async fn delete_message(
        &self,
        conversation_id: Uuid,
        message_id: Uuid,
    ) -> Result<(), Error> {
        let (tx, rx) = oneshot::channel();
        let _ = self
            .command_tx
            .clone()
            .send(MessagingCommand::DeleteMessage {
                conversation_id,
                message_id,
                response: tx,
            })
            .await;
        rx.await.map_err(anyhow::Error::from)?
    }

    pub async fn pin_message(
        &self,
        conversation_id: Uuid,
        message_id: Uuid,
        state: PinState,
    ) -> Result<(), Error> {
        let (tx, rx) = oneshot::channel();
        let _ = self
            .command_tx
            .clone()
            .send(MessagingCommand::PinMessage {
                conversation_id,
                message_id,
                state,
                response: tx,
            })
            .await;
        rx.await.map_err(anyhow::Error::from)?
    }

    pub async fn react<S: Into<String>>(
        &self,
        conversation_id: Uuid,
        message_id: Uuid,
        state: ReactionState,
        emoji: S,
    ) -> Result<(), Error> {
        let emoji = emoji.into();
        let (tx, rx) = oneshot::channel();
        let _ = self
            .command_tx
            .clone()
            .send(MessagingCommand::React {
                conversation_id,
                message_id,
                state,
                emoji,
                response: tx,
            })
            .await;
        rx.await.map_err(anyhow::Error::from)?
    }

    pub async fn attach(
        &self,
        conversation_id: Uuid,
        message_id: Option<Uuid>,
        locations: Vec<Location>,
        messages: Vec<String>,
    ) -> Result<AttachmentEventStream, Error> {
        let (tx, rx) = oneshot::channel();
        let _ = self
            .command_tx
            .clone()
            .send(MessagingCommand::Attach {
                conversation_id,
                message_id,
                locations,
                messages,
                response: tx,
            })
            .await;
        rx.await.map_err(anyhow::Error::from)?
    }

    pub async fn download<S: Into<String>, P: AsRef<Path>>(
        &self,
        conversation_id: Uuid,
        message_id: Uuid,
        file: S,
        path: P,
    ) -> Result<ConstellationProgressStream, Error> {
        let file = file.into();
        let path = path.as_ref().to_path_buf();

        let (tx, rx) = oneshot::channel();
        let _ = self
            .command_tx
            .clone()
            .send(MessagingCommand::Download {
                conversation_id,
                message_id,
                file,
                path,
                response: tx,
            })
            .await;
        rx.await.map_err(anyhow::Error::from)?
    }

    pub async fn download_stream<S: Into<String>>(
        &self,
        conversation_id: Uuid,
        message_id: Uuid,
        file: S,
    ) -> Result<DownloadStream, Error> {
        let file = file.into();

        let (tx, rx) = oneshot::channel();
        let _ = self
            .command_tx
            .clone()
            .send(MessagingCommand::DownloadStream {
                conversation_id,
                message_id,
                file,
                response: tx,
            })
            .await;
        rx.await.map_err(anyhow::Error::from)?
    }

    pub async fn send_event(
        &self,
        conversation_id: Uuid,
        event: MessageEvent,
    ) -> Result<(), Error> {
        let (tx, rx) = oneshot::channel();
        let _ = self
            .command_tx
            .clone()
            .send(MessagingCommand::SendEvent {
                conversation_id,
                event,
                response: tx,
            })
            .await;
        rx.await.map_err(anyhow::Error::from)?
    }

    pub async fn cancel_event(
        &self,
        conversation_id: Uuid,
        event: MessageEvent,
    ) -> Result<(), Error> {
        let (tx, rx) = oneshot::channel();
        let _ = self
            .command_tx
            .clone()
            .send(MessagingCommand::CancelEvent {
                conversation_id,
                event,
                response: tx,
            })
            .await;
        rx.await.map_err(anyhow::Error::from)?
    }
}

type AttachmentChan = (
    Uuid,
    warp::raygun::Message,
    oneshot::Sender<Result<(), Error>>,
);

struct ConversationTask {
    ipfs: Ipfs,
    cid: Option<Cid>,
    path: Option<PathBuf>,
    keypair: Arc<DID>,
    event_handler: HashMap<Uuid, tokio::sync::broadcast::Sender<MessageEventKind>>,
    topic_stream: SelectAll<mpsc::Receiver<ConversationStreamData>>,
    conversation_task: HashMap<Uuid, JoinHandle<()>>,
    root: RootDocumentMap,
    file: FileStore,
    event: EventSubscription<RayGunEventKind>,
    identity: IdentityStore,
    discovery: Discovery,
    // used for attachments to store message on document and publish it to the network
    attachment_rx: mpsc::Receiver<AttachmentChan>,
    attachment_tx: mpsc::Sender<AttachmentChan>,
    command_rx: mpsc::Receiver<MessagingCommand>,

    pending_key_exchange: HashMap<Uuid, Vec<(DID, Vec<u8>, bool)>>,

    // Note: Temporary
    queue: HashMap<DID, Vec<Queue>>,
}

impl ConversationTask {
    async fn run(&mut self) {
        let mut identity_stream = self
            .identity
            .subscribe()
            .await
            .expect("Channel isnt dropped");

        let stream = self
            .ipfs
            .pubsub_subscribe(self.keypair.messaging())
            .await
            .expect("valid subscription");

        pin_mut!(stream);

        let mut queue_timer = tokio::time::interval(Duration::from_secs(1));

        let mut pending_exchange_timer = tokio::time::interval(Duration::from_secs(1));

        loop {
            tokio::select! {
                biased;
                Some(command) = self.command_rx.next() => {
                    match command {
                        MessagingCommand::GetDocument { id, response } => {
                            let _ = response.send(self.get(id).await);
                        }
                        MessagingCommand::SetDocument { document, response } => {
                            let _ = response.send(self.set_document(document).await);
                        }
                        MessagingCommand::List { response } => {
                            let _ = response.send(Ok(self.list().await));
                        }
                        MessagingCommand::LoadConversations { response } => {
                            let _ = response.send(self.load_conversations().await);
                        }
                        MessagingCommand::Delete { id, response } => {
                            let _ = response.send(self.delete(id).await);
                        }
                        MessagingCommand::Subscribe { id, response } => {
                            let _ = response.send(self.subscribe(id).await);
                        }
                        MessagingCommand::Contains { id, response } => {
                            let _ = response.send(Ok(self.contains(id).await));
                        }
                        MessagingCommand::GetKeystore { id, response } => {
                            let _ = response.send(self.get_keystore(id).await);
                        }
                        MessagingCommand::SetKeystore {
                            id,
                            document,
                            response,
                        } => {
                            let _ = response.send(self.set_keystore(id, document).await);
                        }
                        MessagingCommand::CreateConversation { did, response } => {
                            _ = response.send(self.create_conversation(&did).await);
                        },
                        MessagingCommand::CreateGroupConversation { name, recipients, settings, response } => {
                            _ = response.send(self.create_group_conversation(name, recipients, settings).await);
                        },
                        MessagingCommand::GetMessageReference { conversation_id, message_id, response } => {
                            _ = response.send(self.get_message_reference(conversation_id, message_id).await);
                        },
                        MessagingCommand::GetMessageReferences { conversation_id, opt, response } => {
                            _ = response.send(self.get_message_references(conversation_id, opt).await)
                        },
                        MessagingCommand::GetMessage { conversation_id, message_id, response } => {
                            _ = response.send(self.get_message(conversation_id, message_id).await);
                        },
                        MessagingCommand::GetMessages { conversation_id, opt, response } => {
                            _ = response.send(self.get_messages(conversation_id, opt).await)
                        },
                        MessagingCommand::GetMessagesCount { conversation_id, response } => {
                            _ = response.send(self.messages_count(conversation_id).await)
                        }
                        MessagingCommand::DeleteConversation { conversation_id, response } => {
                            _ = response.send(self.delete_conversation(conversation_id, true).await)
                        },
                        MessagingCommand::UpdateConversationName { conversation_id, name, response } => {
                            _ = response.send(self.update_conversation_name(conversation_id, &name).await)
                        },
                        MessagingCommand::UpdateConversationSettings { conversation_id, settings, response } => {
                            _ = response.send(self.update_conversation_settings(conversation_id, settings).await)
                        },
                        MessagingCommand::AddRecipient { conversation_id, did, response } => {
                            _ = response.send(self.add_recipient(conversation_id, &did).await)
                        },
                        MessagingCommand::RemoveRecipient { conversation_id, did, response } => {
                            _ = response.send(self.remove_recipient(conversation_id, &did, true).await)
                        },
                        MessagingCommand::MessageStatus { conversation_id, message_id, response } => {
                            _ = response.send(self.message_status(conversation_id, message_id).await)
                        },
                        MessagingCommand::SendMessage { conversation_id, lines, response } => {
                            _ = response.send(self.send_message(conversation_id, lines).await)
                        },
                        MessagingCommand::EditMessage { conversation_id, message_id, lines, response } => {
                            _ = response.send(self.edit_message(conversation_id, message_id, lines).await)
                        },
                        MessagingCommand::Reply { conversation_id, message_id, lines, response } => {
                            _ = response.send(self.reply_message(conversation_id, message_id, lines).await)
                        },
                        MessagingCommand::DeleteMessage { conversation_id, message_id, response } => {
                            _ = response.send(self.delete_message(conversation_id, message_id, true).await)
                        },
                        MessagingCommand::PinMessage { conversation_id, message_id, state, response } => {
                            _ = response.send(self.pin_message(conversation_id, message_id, state).await)
                        },
                        MessagingCommand::React { conversation_id, message_id, state, emoji, response } => {
                            _ = response.send(self.react(conversation_id, message_id, state, emoji).await)
                        },
                        MessagingCommand::Attach { conversation_id, message_id, locations, messages, response } => {
                            _ = response.send(self.attach(conversation_id, message_id, locations, messages).await)
                        },
                        MessagingCommand::Download { conversation_id, message_id, file, path, response } => {
                            _ = response.send(self.download(conversation_id, message_id, &file, path).await)
                        },
                        MessagingCommand::DownloadStream { conversation_id, message_id, file, response } => {
                            _ = response.send(self.download_stream(conversation_id, message_id, &file).await)
                        },
                        MessagingCommand::SendEvent { conversation_id, event, response } => {
                            _ = response.send(self.send_event(conversation_id, event).await)
                        }
                        MessagingCommand::CancelEvent { conversation_id, event, response } => {
                            _ = response.send(self.cancel_event(conversation_id, event).await)
                        }
                    }
                }
                Some((conversation_id, message, response)) = self.attachment_rx.next() => {
                    _ = response.send(self.store_direct_for_attachment(conversation_id, message).await);
                }
                Some(ev) = identity_stream.next() => {
                    if let Err(e) = process_identity_events(self, ev).await {
                        tracing::error!("Error processing identity events: {e}");
                    }
                }
                Some(message) = stream.next() => {
                    let payload = match Payload::from_bytes(&message.data) {
                        Ok(payload) => payload,
                        Err(e) => {
                            tracing::warn!("Failed to parse payload data: {e}");
                            continue;
                        }
                    };

                    let sender = payload.sender();

                    let data = match ecdh_decrypt(&self.keypair, Some(&sender), payload.data()) {
                        Ok(d) => d,
                        Err(e) => {
                            tracing::warn!(%sender, error = %e, "failed to decrypt message");
                            continue;
                        }
                    };

                    let events = match serde_json::from_slice::<ConversationEvents>(&data) {
                        Ok(ev) => ev,
                        Err(e) => {
                            tracing::warn!(%sender, error = %e, "failed to parse message");
                            continue;
                        }
                    };

                    if let Err(e) = process_conversation(self, payload, events).await {
                        tracing::error!(%sender, error = %e, "error processing conversation");
                    }
                }
                Some(item) = self.topic_stream.next() => {
                    match item {
                        ConversationStreamData::RequestResponse(conversation_id, req) => {
                            let source = req.source;
                            if let Err(e) = process_request_response_event(self, conversation_id, req).await {
                                tracing::error!(%conversation_id, sender = ?source, error = %e, name = "request", "Failed to process payload");
                            }
                        },
                        ConversationStreamData::Event(conversation_id, ev) => {
                            let source = ev.source;
                            if let Err(e) = process_conversation_event(self, conversation_id, ev).await {
                                tracing::error!(%conversation_id, sender = ?source, error = %e, name = "ev", "Failed to process payload");
                            }
                        },
                        ConversationStreamData::Message(conversation_id, msg) => {
                            let source = msg.source;
                            if let Err(e) = self.process_msg_event(conversation_id, msg).await {
                                tracing::error!(%conversation_id, sender = ?source, error = %e, name = "msg", "Failed to process payload");
                            }
                        },
                    }
                }
                _ = queue_timer.tick() => {
                    _ = process_queue(self).await;
                }
                _ = pending_exchange_timer.tick() => {
                    _ = process_pending_payload(self).await;
                }
            }
        }
    }

    async fn load_conversations(&mut self) -> Result<(), Error> {
        let mut stream = self.list_stream();
        while let Some(conversation) = stream.next().await {
            let id = conversation.id();

            if let Err(e) = self.create_conversation_task(id).await {
                tracing::error!(id = %id, error = %e, "Failed to load conversation");
            }
        }

        if let Some(path) = self.path.as_ref() {
            if let Ok(data) = tokio::fs::read(path.join(".messaging_queue"))
                .and_then(|data| async move {
                    serde_json::from_slice(&data)
                        .map_err(|e| std::io::Error::new(std::io::ErrorKind::InvalidData, e))
                })
                .await
            {
                self.queue = data;
            }
        }

        Ok(())
    }

    async fn create_conversation(&mut self, did: &DID) -> Result<Conversation, Error> {
        //TODO: maybe use root document to directly check
        // if self.with_friends.load(Ordering::SeqCst) && !self.identity.is_friend(did_key).await? {
        //     return Err(Error::FriendDoesntExist);
        // }

        if self.root.is_blocked(did).await.unwrap_or_default() {
            return Err(Error::PublicKeyIsBlocked);
        }

        if did == &*self.keypair {
            return Err(Error::CannotCreateConversation);
        }

        if let Some(conversation) = self
            .list()
            .await
            .iter()
            .find(|conversation| {
                conversation.conversation_type == ConversationType::Direct
                    && conversation.recipients().contains(did)
                    && conversation.recipients().contains(&self.keypair)
            })
            .map(Conversation::from)
        {
            return Err(Error::ConversationExist { conversation });
        }

        //Temporary limit
        // if self.list_conversations().await.unwrap_or_default().len() >= 256 {
        //     return Err(Error::ConversationLimitReached);
        // }

        if !self.discovery.contains(did).await {
            self.discovery.insert(did).await?;
        }

        let settings = DirectConversationSettings::default();
        let conversation = ConversationDocument::new_direct(
            &self.keypair,
            [(*self.keypair).clone(), did.clone()],
            settings,
        )?;

        let convo_id = conversation.id();

        self.set_document(conversation.clone()).await?;

        self.create_conversation_task(convo_id).await?;

        let peer_id = did.to_peer_id()?;

        let event = ConversationEvents::NewConversation {
            recipient: (*self.keypair).clone(),
            settings,
        };

        let bytes = ecdh_encrypt(&self.keypair, Some(did), serde_json::to_vec(&event)?)?;
        let signature = sign_serde(&self.keypair, &bytes)?;

        let payload = Payload::new(&self.keypair, &bytes, &signature);

        let peers = self.ipfs.pubsub_peers(Some(did.messaging())).await?;

        if !peers.contains(&peer_id)
            || (peers.contains(&peer_id)
                && self
                    .ipfs
                    .pubsub_publish(did.messaging(), payload.to_bytes()?.into())
                    .await
                    .is_err())
        {
            warn!(conversation_id = %convo_id, "Unable to publish to topic. Queuing event");
            self.queue_event(
                did.clone(),
                Queue::direct(
                    convo_id,
                    None,
                    peer_id,
                    did.messaging(),
                    payload.data().to_vec(),
                ),
            )
            .await;
        }

        self.event
            .emit(RayGunEventKind::ConversationCreated {
                conversation_id: convo_id,
            })
            .await;

        Ok(Conversation::from(&conversation))
    }

    pub async fn create_group_conversation(
        &mut self,
        name: Option<String>,
        mut recipients: HashSet<DID>,
        settings: GroupSettings,
    ) -> Result<Conversation, Error> {
        let own_did = &*(self.keypair.clone());

        if recipients.contains(own_did) {
            return Err(Error::CannotCreateConversation);
        }

        if let Some(name) = name.as_ref() {
            let name_length = name.trim().len();

            if name_length == 0 || name_length > 255 {
                return Err(Error::InvalidLength {
                    context: "name".into(),
                    current: name_length,
                    minimum: Some(1),
                    maximum: Some(255),
                });
            }
        }

<<<<<<< HEAD
                                let mut keystore =
                                    match store.conversation_keystore(conversation_id).await {
                                        Ok(keystore) => keystore,
                                        Err(e) => {
                                            error!("Error obtaining keystore: {e}. Skipping");
                                            continue;
                                        }
                                    };

                                let raw_key = match keystore.get_latest(&did, &did) {
                                    Ok(key) => key,
                                    Err(Error::PublicKeyInvalid) => {
                                        let key = generate::<64>().into();
                                        if let Err(e) = keystore.insert(&did, &did, &key) {
                                            error!("Error inserting generated key into store: {e}");
                                            continue;
                                        }
                                        if let Err(e) = store
                                            .set_conversation_keystore(conversation_id, keystore)
                                            .await
                                        {
                                            error!("Error setting keystore: {e}");
                                            continue;
                                        }
                                        key
                                    }
                                    Err(e) => {
                                        error!("Error getting key from store: {e}");
                                        continue;
                                    }
                                };
                                let sender = payload.sender();
                                let key = match ecdh_encrypt(&did, Some(&sender), raw_key) {
                                    Ok(key) => key,
                                    Err(e) => {
                                        error!("Failed to encrypt response: {e}");
                                        continue;
                                    }
                                };
                                let response = ConversationRequestResponse::Response {
                                    conversation_id,
                                    kind: ConversationResponseKind::Key { key },
                                };
                                let result = {
                                    let did = did.clone();
                                    let store = store.clone();
                                    let topic = conversation.reqres_topic(&sender);
                                    async move {
                                        let bytes = ecdh_encrypt(
                                            &did,
                                            Some(&sender),
                                            serde_json::to_vec(&response)?,
                                        )?;
                                        let signature = sign_serde(&did, &bytes)?;

                                        let payload = Payload::new(&did, &bytes, &signature);

                                        let peers =
                                            store.ipfs.pubsub_peers(Some(topic.clone())).await?;

                                        let peer_id = sender.to_peer_id()?;

                                        let bytes = payload.to_bytes()?;

                                        trace!("Payload size: {} bytes", bytes.len());

                                        info!("Responding to {sender}");

                                        if !peers.contains(&peer_id)
                                            || (peers.contains(&peer_id)
                                                && store
                                                    .ipfs
                                                    .pubsub_publish(topic.clone(), bytes)
                                                    .await
                                                    .is_err())
                                        {
                                            warn!("Unable to publish to topic. Queuing event");
                                            if let Err(e) = store
                                                .queue_event(
                                                    sender.clone(),
                                                    Queue::direct(
                                                        conversation_id,
                                                        None,
                                                        peer_id,
                                                        topic.clone(),
                                                        payload.data().into(),
                                                    ),
                                                )
                                                .await
                                            {
                                                error!("Error submitting event to queue: {e}");
                                            }
                                        }

                                        Ok::<_, Error>(())
                                    }
                                };
                                if let Err(e) = result.await {
                                    error!("Error: {e}");
                                }
                            }
                            _ => {
                                info!("Unimplemented/Unsupported Event");
                            }
                        },
                        ConversationRequestResponse::Response {
                            conversation_id,
                            kind,
                        } => match kind {
                            ConversationResponseKind::Key { key } => {
                                let sender = payload.sender();
                                let Ok(conversation) =
                                    store.conversations.get(conversation_id).await
                                else {
                                    continue;
                                };
=======
        let mut removal = vec![];
>>>>>>> 5bd83154

        for did in recipients.iter() {
            let is_blocked = self.root.is_blocked(did).await?;
            let is_blocked_by = self.root.is_blocked_by(did).await?;
            if is_blocked || is_blocked_by {
                tracing::info!("{did} is blocked.. removing from list");
                removal.push(did.clone());
            }
        }

        for did in removal {
            recipients.remove(&did);
        }

        //Temporary limit
        // if self.list_conversations().await.unwrap_or_default().len() >= 256 {
        //     return Err(Error::ConversationLimitReached);
        // }

        for recipient in &recipients {
            if !self.discovery.contains(recipient).await {
                let _ = self.discovery.insert(recipient).await.ok();
            }
        }

        let restricted = self.root.get_blocks().await.unwrap_or_default();

        let conversation = ConversationDocument::new_group(
            own_did,
            name,
            &Vec::from_iter(recipients),
            &restricted,
            settings,
        )?;

        let recipient = conversation.recipients();

        let convo_id = conversation.id();

        self.set_document(conversation).await?;

        let mut keystore = Keystore::new(convo_id);
        keystore.insert(own_did, own_did, warp::crypto::generate::<64>())?;

        self.set_keystore(convo_id, keystore).await?;

        self.create_conversation_task(convo_id).await?;

        let peer_id_list = recipient
            .iter()
            .filter(|did| own_did.ne(did))
            .map(|did| (did.clone(), did))
            .filter_map(|(a, b)| b.to_peer_id().map(|pk| (a, pk)).ok())
            .collect::<Vec<_>>();

        let conversation = self.get(convo_id).await?;

        let event = serde_json::to_vec(&ConversationEvents::NewGroupConversation {
            conversation: conversation.clone(),
        })?;

        for (did, peer_id) in peer_id_list {
            let bytes = ecdh_encrypt(own_did, Some(&did), &event)?;
            let signature = sign_serde(own_did, &bytes)?;

            let payload = Payload::new(own_did, &bytes, &signature);

            let peers = self.ipfs.pubsub_peers(Some(did.messaging())).await?;
            if !peers.contains(&peer_id)
                || (peers.contains(&peer_id)
                    && self
                        .ipfs
                        .pubsub_publish(did.messaging(), payload.to_bytes()?.into())
                        .await
                        .is_err())
            {
                warn!("Unable to publish to topic. Queuing event");
                self.queue_event(
                    did.clone(),
                    Queue::direct(
                        convo_id,
                        None,
                        peer_id,
                        did.messaging(),
                        payload.data().to_vec(),
                    ),
                )
                .await;
            }
        }

        for recipient in recipient.iter().filter(|d| own_did.ne(d)) {
            if let Err(e) = self.request_key(conversation.id(), recipient).await {
                tracing::warn!("Failed to send exchange request to {recipient}: {e}");
            }
        }

        let conversation_id = conversation.id();

        self.event
            .emit(RayGunEventKind::ConversationCreated { conversation_id })
            .await;

        Ok(Conversation::from(&conversation))
    }

    async fn get(&self, id: Uuid) -> Result<ConversationDocument, Error> {
        let cid = match self.cid {
            Some(cid) => cid,
            None => return Err(Error::InvalidConversation),
        };

        let path = IpfsPath::from(cid).sub_path(&id.to_string())?;

        let document: ConversationDocument =
            match self.ipfs.get_dag(path).local().deserialized().await {
                Ok(d) => d,
                Err(_) => return Err(Error::InvalidConversation),
            };

        document.verify()?;

        if document.deleted {
            return Err(Error::InvalidConversation);
        }

        Ok(document)
    }

    pub async fn get_keystore(&self, id: Uuid) -> Result<Keystore, Error> {
        if !self.contains(id).await {
            return Err(Error::InvalidConversation);
        }

        self.root.get_conversation_keystore(id).await
    }

<<<<<<< HEAD
        if !peers.contains(&peer_id)
            || (peers.contains(&peer_id)
                && self
                    .ipfs
                    .pubsub_publish(topic.clone(), payload.to_bytes()?)
                    .await
                    .is_err())
        {
            warn!("Unable to publish to topic. Queuing event");
            if let Err(e) = self
                .queue_event(
                    did.clone(),
                    Queue::direct(
                        conversation_id,
                        None,
                        peer_id,
                        topic.clone(),
                        payload.data().into(),
                    ),
                )
                .await
            {
                error!("Error submitting event to queue: {e}");
            }
=======
    pub async fn set_keystore(&mut self, id: Uuid, document: Keystore) -> Result<(), Error> {
        if !self.contains(id).await {
            return Err(Error::InvalidConversation);
>>>>>>> 5bd83154
        }

        let mut map = self.root.get_conversation_keystore_map().await?;

        let id = id.to_string();
        let cid = self.ipfs.dag().put().serialize(document)?.await?;

        map.insert(id, cid);

        self.set_keystore_map(map).await
    }

    pub async fn delete(&mut self, id: Uuid) -> Result<ConversationDocument, Error> {
        if !self.contains(id).await {
            return Err(Error::InvalidConversation);
        }

        let mut conversation = self.get(id).await?;

        if conversation.deleted {
            return Err(Error::InvalidConversation);
        }

        let list = conversation.messages.take();
        conversation.deleted = true;

        self.set_document(conversation.clone()).await?;

        if let Ok(mut ks_map) = self.root.get_conversation_keystore_map().await {
            if ks_map.remove(&id.to_string()).is_some() {
                if let Err(e) = self.set_keystore_map(ks_map).await {
                    warn!(conversation_id = %id, "Failed to remove keystore: {e}");
                }
            }
        }

        if let Some(cid) = list {
            let _ = self.ipfs.remove_block(cid, true).await;
        }

        Ok(conversation)
    }

    pub async fn list(&self) -> Vec<ConversationDocument> {
        self.list_stream().collect::<Vec<_>>().await
    }

    pub fn list_stream(&self) -> impl Stream<Item = ConversationDocument> + Unpin {
        let cid = match self.cid {
            Some(cid) => cid,
            None => return futures::stream::empty().boxed(),
        };

        let ipfs = self.ipfs.clone();

        let stream = async_stream::stream! {
            let conversation_map: BTreeMap<String, Cid> = ipfs
                .get_dag(cid)
                .local()
                .deserialized()
                .await
                .unwrap_or_default();

            let unordered = FuturesUnordered::from_iter(
                conversation_map
                    .values()
                    .map(|cid| ipfs.get_dag(*cid).local().deserialized().into_future()),
            )
            .filter_map(|result: Result<ConversationDocument, _>| async move { result.ok() })
            .filter(|document| {
                let deleted = document.deleted;
                async move { !deleted }
            });

            for await conversation in unordered {
                yield conversation;
            }
        };

        stream.boxed()
    }

    pub async fn contains(&self, id: Uuid) -> bool {
        self.list_stream()
            .any(|conversation| async move { conversation.id() == id })
            .await
    }

    pub async fn set_keystore_map(&mut self, map: BTreeMap<String, Cid>) -> Result<(), Error> {
        self.root.set_conversation_keystore_map(map).await
    }

    pub async fn set_map(&mut self, map: BTreeMap<String, Cid>) -> Result<(), Error> {
        let cid = self.ipfs.dag().put().serialize(map)?.pin(true).await?;

        let old_map_cid = self.cid.replace(cid);

        if let Some(path) = self.path.as_ref() {
            let cid = cid.to_string();
            if let Err(e) = tokio::fs::write(path.join(".message_id"), cid).await {
                tracing::error!("Error writing to '.message_id': {e}.")
            }
        }

        if let Some(old_cid) = old_map_cid {
            if old_cid != cid && self.ipfs.is_pinned(&old_cid).await.unwrap_or_default() {
                self.ipfs.remove_pin(&old_cid).recursive().await?;
            }
        }

        Ok(())
    }

    pub async fn set_document(&mut self, mut document: ConversationDocument) -> Result<(), Error> {
        if let Some(creator) = document.creator.as_ref() {
            if creator.eq(&self.keypair)
                && matches!(document.conversation_type, ConversationType::Group { .. })
            {
                document.sign(&self.keypair)?;
            }
        }

        document.verify()?;

        let mut map = match self.cid {
            Some(cid) => self.ipfs.get_dag(cid).local().deserialized().await?,
            None => BTreeMap::new(),
        };

        let id = document.id().to_string();
        let cid = self.ipfs.dag().put().serialize(document)?.await?;

        map.insert(id, cid);

        self.set_map(map).await
    }

    pub async fn subscribe(
        &mut self,
        id: Uuid,
    ) -> Result<tokio::sync::broadcast::Sender<MessageEventKind>, Error> {
        if !self.contains(id).await {
            return Err(Error::InvalidConversation);
        }

        if let Some(tx) = self.event_handler.get(&id) {
            return Ok(tx.clone());
        }

        let (tx, _) = tokio::sync::broadcast::channel(1024);

        self.event_handler.insert(id, tx.clone());

        Ok(tx)
    }

    async fn queue_event(&mut self, did: DID, queue: Queue) {
        self.queue.entry(did).or_default().push(queue);
        self.save_queue().await
    }

    async fn save_queue(&self) {
        if let Some(path) = self.path.as_ref() {
            let bytes = match serde_json::to_vec(&self.queue) {
                Ok(bytes) => bytes,
                Err(e) => {
                    error!("Error serializing queue list into bytes: {e}");
                    return;
                }
            };

            if let Err(e) = tokio::fs::write(path.join(".messaging_queue"), bytes).await {
                error!("Error saving queue: {e}");
            }
        }
    }

    async fn process_msg_event(&mut self, id: Uuid, msg: Message) -> Result<(), Error> {
        let data = Payload::from_bytes(&msg.data)?;

        let own_did = &*self.keypair;

        let conversation = self.get(id).await?;

        let bytes = match conversation.conversation_type {
            ConversationType::Direct => {
                let list = conversation.recipients();

                let recipients = list
                    .iter()
                    .filter(|did| (*self.keypair).ne(did))
                    .collect::<Vec<_>>();

                let Some(member) = recipients.first() else {
                    tracing::warn!(id = %id, "participant is not in conversation");
                    return Err(Error::IdentityDoesntExist);
                };

                ecdh_decrypt(own_did, Some(member), data.data())?
            }
            ConversationType::Group { .. } => {
                let store = self.get_keystore(id).await?;

                let key = match store.get_latest(own_did, &data.sender()) {
                    Ok(key) => key,
                    Err(Error::PublicKeyDoesntExist) => {
                        // If we are not able to get the latest key from the store, this is because we are still awaiting on the response from the key exchange
                        // So what we should so instead is set aside the payload until we receive the key exchange then attempt to process it again

                        // Note: We can set aside the data without the payload being owned directly due to the data already been verified
                        //       so we can own the data directly without worrying about the lifetime
                        //       however, we may want to eventually validate the data to ensure it havent been tampered in some way
                        //       while waiting for the response.

                        self.pending_key_exchange.entry(id).or_default().push((
                            data.sender(),
                            data.data().to_vec(),
                            false,
                        ));

                        // Maybe send a request? Although we could, we should check to determine if one was previously sent or queued first,
                        // but for now we can leave this commented until the queue is removed and refactored.
                        // _ = self.request_key(id, &data.sender()).await;

                        // Note: We will mark this as `Ok` since this is pending request to be resolved
                        return Ok(());
                    }
                    Err(e) => {
                        tracing::warn!(id = %id, sender = %data.sender(), error = %e, "Failed to obtain key");
                        return Err(e);
                    }
                };

                Cipher::direct_decrypt(data.data(), &key)?
            }
        };

        let event = serde_json::from_slice::<MessagingEvents>(&bytes).map_err(|e| {
            tracing::warn!(id = %id, sender = %data.sender(), error = %e, "Failed to deserialize message");
            e
        })?;

        message_event(self, id, &event).await?;

        Ok(())
    }

    async fn request_key(&mut self, conversation_id: Uuid, did: &DID) -> Result<(), Error> {
        let request = ConversationRequestResponse::Request {
            conversation_id,
            kind: ConversationRequestKind::Key,
        };

        let conversation = self.get(conversation_id).await?;

        if !conversation.recipients().contains(did) {
            //TODO: user is not a recipient of the conversation
            return Err(Error::PublicKeyInvalid);
        }

        let own_did = &self.keypair;

        let bytes = ecdh_encrypt(own_did, Some(did), serde_json::to_vec(&request)?)?;
        let signature = sign_serde(own_did, &bytes)?;

        let payload = Payload::new(own_did, &bytes, &signature);

        let topic = conversation.reqres_topic(did);

        let peers = self.ipfs.pubsub_peers(Some(topic.clone())).await?;
        let peer_id = did.to_peer_id()?;
        if !peers.contains(&peer_id)
            || (peers.contains(&peer_id)
                && self
                    .ipfs
                    .pubsub_publish(topic.clone(), payload.to_bytes()?.into())
                    .await
                    .is_err())
        {
            warn!(%conversation_id, "Unable to publish to topic");
            self.queue_event(
                did.clone(),
                Queue::direct(
                    conversation_id,
                    None,
                    peer_id,
                    topic.clone(),
                    payload.data().into(),
                ),
            )
            .await;
        }

        // TODO: Store request locally and hold any messages and events until key is received from peer

        Ok(())
    }

    pub async fn messages_count(&self, conversation_id: Uuid) -> Result<usize, Error> {
        self.get(conversation_id)
            .await?
            .messages_length(&self.ipfs)
            .await
    }

    async fn get_message(
        &self,
        conversation_id: Uuid,
        message_id: Uuid,
    ) -> Result<warp::raygun::Message, Error> {
        let conversation = self.get(conversation_id).await?;
        let keystore = match conversation.conversation_type {
            ConversationType::Direct => None,
            ConversationType::Group { .. } => self.get_keystore(conversation.id()).await.ok(),
        };
        conversation
            .get_message(&self.ipfs, &self.keypair, message_id, keystore.as_ref())
            .await
    }

    async fn get_message_reference(
        &self,
        conversation_id: Uuid,
        message_id: Uuid,
    ) -> Result<MessageReference, Error> {
        let conversation = self.get(conversation_id).await?;
        conversation
            .get_message_document(&self.ipfs, message_id)
            .await
            .map(|document| document.into())
    }

    pub async fn get_message_references<'a>(
        &self,
        conversation_id: Uuid,
        opt: MessageOptions,
    ) -> Result<BoxStream<'a, MessageReference>, Error> {
        let conversation = self.get(conversation_id).await?;
        conversation
            .get_messages_reference_stream(&self.ipfs, opt)
            .await
    }

    pub async fn get_messages(
        &self,
        conversation_id: Uuid,
        opt: MessageOptions,
    ) -> Result<Messages, Error> {
        let conversation = self.get(conversation_id).await?;
        let keystore = match conversation.conversation_type {
            ConversationType::Direct => None,
            ConversationType::Group { .. } => self.get_keystore(conversation_id).await.ok(),
        };

        let m_type = opt.messages_type();
        match m_type {
            MessagesType::Stream => {
                let stream = conversation
                    .get_messages_stream(&self.ipfs, self.keypair.clone(), opt, keystore.as_ref())
                    .await?;
                Ok(Messages::Stream(stream))
            }
            MessagesType::List => {
                let list = conversation
                    .get_messages(&self.ipfs, self.keypair.clone(), opt, keystore.as_ref())
                    .await?;
                Ok(Messages::List(list))
            }
            MessagesType::Pages { .. } => {
                conversation
                    .get_messages_pages(&self.ipfs, &self.keypair, opt, keystore.as_ref())
                    .await
            }
        }
    }

    //TODO: Send a request to recipient(s) of the chat to ack if message been delivered if message is marked "sent" unless we receive an event acknowledging the message itself
    //Note:
    //  - For group chat, this can be ignored unless we decide to have a full acknowledgement from all recipients in which case, we can mark it as "sent"
    //    until all confirm to have received the message
    //  - If member sends an event stating that they do not have the message to grab the message from the store
    //    and send it them, with a map marking the attempt(s)
    pub async fn message_status(
        &self,
        conversation_id: Uuid,
        message_id: Uuid,
    ) -> Result<MessageStatus, Error> {
        let conversation = self.get(conversation_id).await?;

        if matches!(
            conversation.conversation_type,
            ConversationType::Group { .. }
        ) {
            //TODO: Handle message status for group
            return Err(Error::Unimplemented);
        }

        let messages = conversation.get_message_list(&self.ipfs).await?;

        if !messages.iter().any(|document| document.id == message_id) {
            return Err(Error::MessageNotFound);
        }

        let list = conversation
            .recipients()
            .iter()
            .filter(|did| (*self.keypair).ne(did))
            .cloned()
            .collect::<Vec<_>>();

        for peer in list {
            if let Some(list) = self.queue.get(&peer) {
                for item in list {
                    let Queue { id, m_id, .. } = item;
                    if conversation.id() == *id {
                        if let Some(m_id) = m_id {
                            if message_id == *m_id {
                                return Ok(MessageStatus::NotSent);
                            }
                        }
                    }
                }
            }
        }

        //Not a guarantee that it been sent but for now since the message exist locally and not marked in queue, we will assume it have been sent
        Ok(MessageStatus::Sent)
    }
}

impl ConversationTask {
    pub async fn send_message(
        &mut self,
        conversation_id: Uuid,
        messages: Vec<String>,
    ) -> Result<(), Error> {
        let mut conversation = self.get(conversation_id).await?;
        let tx = self.subscribe(conversation_id).await?;

        if messages.is_empty() {
            return Err(Error::EmptyMessage);
        }

        let lines_value_length: usize = messages
            .iter()
            .filter(|s| !s.is_empty())
            .map(|s| s.trim())
            .map(|s| s.chars().count())
            .sum();

        if lines_value_length == 0 || lines_value_length > 4096 {
            error!("Length of message is invalid: Got {lines_value_length}; Expected 4096");
            return Err(Error::InvalidLength {
                context: "message".into(),
                current: lines_value_length,
                minimum: Some(1),
                maximum: Some(4096),
            });
        }

        let own_did = &*self.keypair;

        let mut message = warp::raygun::Message::default();
        message.set_conversation_id(conversation.id());
        message.set_sender(own_did.clone());
        message.set_lines(messages.clone());

        let construct = [
            message.id().into_bytes().to_vec(),
            message.conversation_id().into_bytes().to_vec(),
            own_did.to_string().as_bytes().to_vec(),
            message
                .lines()
                .iter()
                .map(|s| s.as_bytes())
                .collect::<Vec<_>>()
                .concat(),
        ]
        .concat();

        let signature = sign_serde(own_did, &construct)?;
        message.set_signature(Some(signature));

        let message_id = message.id();

        let keystore = match conversation.conversation_type {
            ConversationType::Direct => None,
            ConversationType::Group { .. } => self.get_keystore(conversation_id).await.ok(),
        };

        let message_document = MessageDocument::new(
            &self.ipfs,
            self.keypair.clone(),
            message.clone(),
            keystore.as_ref(),
        )
        .await?;

        let mut messages = conversation.get_message_list(&self.ipfs).await?;
        messages.insert(message_document);
        conversation.set_message_list(&self.ipfs, messages).await?;
        self.set_document(conversation).await?;

        let event = MessageEventKind::MessageSent {
            conversation_id,
            message_id,
        };

        if let Err(e) = tx.send(event) {
            error!(%conversation_id, error = %e, "Error broadcasting event");
        }

        let event = MessagingEvents::New { message };

        self.publish(conversation_id, Some(message_id), event, true)
            .await
    }

    pub async fn edit_message(
        &mut self,
        conversation_id: Uuid,
        message_id: Uuid,
        messages: Vec<String>,
    ) -> Result<(), Error> {
        let mut conversation = self.get(conversation_id).await?;
        let tx = self.subscribe(conversation_id).await?;
        if messages.is_empty() {
            return Err(Error::EmptyMessage);
        }

        let lines_value_length: usize = messages
            .iter()
            .filter(|s| !s.is_empty())
            .map(|s| s.trim())
            .map(|s| s.chars().count())
            .sum();

        if lines_value_length == 0 || lines_value_length > 4096 {
            error!("Length of message is invalid: Got {lines_value_length}; Expected 4096");
            return Err(Error::InvalidLength {
                context: "message".into(),
                current: lines_value_length,
                minimum: Some(1),
                maximum: Some(4096),
            });
        }

        let mut message = self.get_message(conversation_id, message_id).await?;

        let sender = message.sender();

        let own_did = &*self.keypair;

        if sender.ne(own_did) {
            return Err(Error::InvalidMessage);
        }

        {
            let signature = message.signature();
            let construct = [
                message.id().into_bytes().to_vec(),
                message.conversation_id().into_bytes().to_vec(),
                sender.to_string().as_bytes().to_vec(),
                message
                    .lines()
                    .iter()
                    .map(|s| s.as_bytes())
                    .collect::<Vec<_>>()
                    .concat(),
            ]
            .concat();
            verify_serde_sig(sender.clone(), &construct, &signature)?;
        }

        let construct = [
            message_id.into_bytes().to_vec(),
            conversation.id().into_bytes().to_vec(),
            own_did.to_string().as_bytes().to_vec(),
            messages
                .iter()
                .map(|s| s.as_bytes())
                .collect::<Vec<_>>()
                .concat(),
        ]
        .concat();

        let signature = sign_serde(own_did, &construct)?;

        let modified = Utc::now();

        message.set_signature(Some(signature.clone()));
        *message.lines_mut() = messages.clone();
        message.set_modified(modified);

        let event = MessagingEvents::Edit {
            conversation_id,
            message_id,
            modified,
            lines: messages,
            signature,
        };

        let keystore = match conversation.conversation_type {
            ConversationType::Direct => None,
            ConversationType::Group { .. } => self.get_keystore(conversation_id).await.ok(),
        };

        let mut list = conversation.get_message_list(&self.ipfs).await?;

        //TODO: Maybe assert?
        let mut message_document = list
            .iter()
            .find(|document| {
                document.id == message_id && document.conversation_id == conversation_id
            })
            .copied()
            .ok_or(Error::MessageNotFound)?;

        message_document
            .update(&self.ipfs, &self.keypair, message, keystore.as_ref())
            .await?;

        list.replace(message_document);
        conversation.set_message_list(&self.ipfs, list).await?;
        self.set_document(conversation).await?;

        _ = tx.send(MessageEventKind::MessageEdited {
            conversation_id,
            message_id,
        });

        self.publish(conversation_id, None, event, true).await
    }

    pub async fn reply_message(
        &mut self,
        conversation_id: Uuid,
        message_id: Uuid,
        messages: Vec<String>,
    ) -> Result<(), Error> {
        let mut conversation = self.get(conversation_id).await?;
        let tx = self.subscribe(conversation_id).await?;

        if messages.is_empty() {
            return Err(Error::EmptyMessage);
        }

        let lines_value_length: usize = messages
            .iter()
            .filter(|s| !s.is_empty())
            .map(|s| s.trim())
            .map(|s| s.chars().count())
            .sum();

        if lines_value_length == 0 || lines_value_length > 4096 {
            error!("Length of message is invalid: Got {lines_value_length}; Expected 4096");
            return Err(Error::InvalidLength {
                context: "message".into(),
                current: lines_value_length,
                minimum: Some(1),
                maximum: Some(4096),
            });
        }

        let own_did = &*self.keypair;

        let mut message = warp::raygun::Message::default();
        message.set_conversation_id(conversation.id());
        message.set_sender(own_did.clone());
        message.set_lines(messages);
        message.set_replied(Some(message_id));

        let construct = [
            message.id().into_bytes().to_vec(),
            message.conversation_id().into_bytes().to_vec(),
            own_did.to_string().as_bytes().to_vec(),
            message
                .lines()
                .iter()
                .map(|s| s.as_bytes())
                .collect::<Vec<_>>()
                .concat(),
        ]
        .concat();

        let signature = sign_serde(own_did, &construct)?;
        message.set_signature(Some(signature));

        let message_id = message.id();

        let keystore = match conversation.conversation_type {
            ConversationType::Direct => None,
            ConversationType::Group { .. } => self.get_keystore(conversation_id).await.ok(),
        };

        let message_document = MessageDocument::new(
            &self.ipfs,
            self.keypair.clone(),
            message.clone(),
            keystore.as_ref(),
        )
        .await?;

        let mut messages = conversation.get_message_list(&self.ipfs).await?;
        messages.insert(message_document);
        conversation.set_message_list(&self.ipfs, messages).await?;
        self.set_document(conversation).await?;

        let event = MessageEventKind::MessageSent {
            conversation_id,
            message_id,
        };

        if let Err(e) = tx.send(event) {
            error!(%conversation_id, error = %e, "Error broadcasting event");
        }

        let event = MessagingEvents::New { message };

        self.publish(conversation_id, Some(message_id), event, true)
            .await
    }

    pub async fn delete_message(
        &mut self,
        conversation_id: Uuid,
        message_id: Uuid,
        broadcast: bool,
    ) -> Result<(), Error> {
        let mut conversation = self.get(conversation_id).await?;
        let tx = self.subscribe(conversation_id).await?;

        let event = MessagingEvents::Delete {
            conversation_id,
            message_id,
        };

        conversation.delete_message(&self.ipfs, message_id).await?;

        self.set_document(conversation).await?;

        _ = tx.send(MessageEventKind::MessageDeleted {
            conversation_id,
            message_id,
        });

        if broadcast {
            self.publish(conversation_id, None, event, true).await?;
        }

        Ok(())
    }

    pub async fn pin_message(
        &mut self,
        conversation_id: Uuid,
        message_id: Uuid,
        state: PinState,
    ) -> Result<(), Error> {
        let mut conversation = self.get(conversation_id).await?;
        let tx = self.subscribe(conversation_id).await?;

        let keystore = match conversation.conversation_type {
            ConversationType::Direct => None,
            ConversationType::Group { .. } => self.get_keystore(conversation_id).await.ok(),
        };

        let mut list = conversation.get_message_list(&self.ipfs).await?;

        let mut message_document = conversation
            .get_message_document(&self.ipfs, message_id)
            .await?;

        let mut message = message_document
            .resolve(&self.ipfs, &self.keypair, keystore.as_ref())
            .await?;

        let event = match state {
            PinState::Pin => {
                if message.pinned() {
                    return Ok(());
                }
                *message.pinned_mut() = true;
                MessageEventKind::MessagePinned {
                    conversation_id,
                    message_id,
                }
            }
            PinState::Unpin => {
                if !message.pinned() {
                    return Ok(());
                }
                *message.pinned_mut() = false;
                MessageEventKind::MessageUnpinned {
                    conversation_id,
                    message_id,
                }
            }
        };

<<<<<<< HEAD
                                let bytes = match payload.to_bytes() {
                                    Ok(bytes) => bytes,
                                    Err(_e) => {
                                        continue;
                                    }
                                };
=======
        message_document
            .update(&self.ipfs, &self.keypair, message, keystore.as_ref())
            .await?;
>>>>>>> 5bd83154

        list.replace(message_document);
        conversation.set_message_list(&self.ipfs, list).await?;
        self.set_document(conversation).await?;

        _ = tx.send(event);

        let event = MessagingEvents::Pin {
            conversation_id,
            member: (*self.keypair).clone(),
            message_id,
            state,
        };

        self.publish(conversation_id, None, event, true).await
    }

    pub async fn react(
        &mut self,
        conversation_id: Uuid,
        message_id: Uuid,
        state: ReactionState,
        emoji: String,
    ) -> Result<(), Error> {
        let mut conversation = self.get(conversation_id).await?;
        let tx = self.subscribe(conversation_id).await?;

        let keystore = match conversation.conversation_type {
            ConversationType::Direct => None,
            ConversationType::Group { .. } => self.get_keystore(conversation_id).await.ok(),
        };

        let mut list = conversation.get_message_list(&self.ipfs).await?;

        let mut message_document = conversation
            .get_message_document(&self.ipfs, message_id)
            .await?;

        let mut message = message_document
            .resolve(&self.ipfs, &self.keypair, keystore.as_ref())
            .await?;

        let reactions = message.reactions_mut();

        match state {
            ReactionState::Add => {
                let entry = reactions.entry(emoji.clone()).or_default();

                if entry.contains(&self.keypair) {
                    return Err(Error::ReactionExist);
                }

                entry.push((*self.keypair).clone());

                message_document
                    .update(&self.ipfs, &self.keypair, message, keystore.as_ref())
                    .await?;

                list.replace(message_document);
                conversation.set_message_list(&self.ipfs, list).await?;
                self.set_document(conversation).await?;

                _ = tx.send(MessageEventKind::MessageReactionAdded {
                    conversation_id,
                    message_id,
                    did_key: (*self.keypair).clone(),
                    reaction: emoji.clone(),
                });
            }
            ReactionState::Remove => {
                match reactions.entry(emoji.clone()) {
                    BTreeEntry::Occupied(mut e) => {
                        let list = e.get_mut();

                        if !list.contains(&self.keypair) {
                            return Err(Error::ReactionDoesntExist);
                        }

                        list.retain(|did| did != &(*self.keypair).clone());
                        if list.is_empty() {
                            e.remove();
                        }
                    }
                    BTreeEntry::Vacant(_) => return Err(Error::ReactionDoesntExist),
                };

                message_document
                    .update(&self.ipfs, &self.keypair, message, keystore.as_ref())
                    .await?;

                list.replace(message_document);
                conversation.set_message_list(&self.ipfs, list).await?;

                self.set_document(conversation).await?;

<<<<<<< HEAD
        if !peers.contains(&peer_id)
            || (peers.contains(&peer_id)
                && self
                    .ipfs
                    .pubsub_publish(did_key.messaging(), payload.to_bytes()?)
                    .await
                    .is_err())
        {
            warn!("Unable to publish to topic. Queuing event");
            if let Err(e) = self
                .queue_event(
                    did_key.clone(),
                    Queue::direct(
                        convo_id,
                        None,
                        peer_id,
                        did_key.messaging(),
                        payload.data().to_vec(),
                    ),
                )
                .await
            {
                error!("Error submitting event to queue: {e}");
=======
                _ = tx.send(MessageEventKind::MessageReactionRemoved {
                    conversation_id,
                    message_id,
                    did_key: (*self.keypair).clone(),
                    reaction: emoji.clone(),
                });
>>>>>>> 5bd83154
            }
        }

        let event = MessagingEvents::React {
            conversation_id,
            reactor: (*self.keypair).clone(),
            message_id,
            state,
            emoji,
        };

        self.publish(conversation_id, None, event, true).await
    }

    pub async fn attach(
        &mut self,
        conversation_id: Uuid,
        message_id: Option<Uuid>,
        locations: Vec<Location>,
        messages: Vec<String>,
    ) -> Result<BoxStream<'static, AttachmentKind>, Error> {
        if locations.len() > 8 {
            return Err(Error::InvalidLength {
                context: "files".into(),
                current: locations.len(),
                minimum: Some(1),
                maximum: Some(8),
            });
        }

        if !messages.is_empty() {
            let lines_value_length: usize = messages
                .iter()
                .filter(|s| !s.is_empty())
                .map(|s| s.trim())
                .map(|s| s.chars().count())
                .sum();

            if lines_value_length > 4096 {
                error!("Length of message is invalid: Got {lines_value_length}; Expected 4096");
                return Err(Error::InvalidLength {
                    context: "message".into(),
                    current: lines_value_length,
                    minimum: None,
                    maximum: Some(4096),
                });
            }
        }
        let conversation = self.get(conversation_id).await?;
        let keypair = self.keypair.clone();

        let mut constellation = self.file.clone();

        let files = locations
            .iter()
            .filter(|location| match location {
                Location::Disk { path } => path.is_file(),
                _ => true,
            })
            .cloned()
            .collect::<Vec<_>>();

        if files.is_empty() {
            return Err(Error::NoAttachments);
        }

        let mut atx = self.attachment_tx.clone();

        let stream = async_stream::stream! {
            let mut in_stack = vec![];

            let mut attachments = vec![];
            let mut total_thumbnail_size = 0;

            let mut streams: SelectAll<_> = SelectAll::new();

            for file in files {
                match file {
                    Location::Constellation { path } => {
                        match constellation
                            .root_directory()
                            .get_item_by_path(&path)
                            .and_then(|item| item.get_file())
                        {
                            Ok(f) => {
                                let stream = async_stream::stream! {
                                    yield (Progression::ProgressComplete { name: f.name(), total: Some(f.size()) }, Some(f));
                                };
                                streams.push(stream.boxed());
                            },
                            Err(e) => {
                                let constellation_path = PathBuf::from(&path);
                                let name = constellation_path.file_name().and_then(OsStr::to_str).map(str::to_string).unwrap_or(path);
                                let stream = async_stream::stream! {
                                    yield (Progression::ProgressFailed { name, last_size: None, error: Some(e.to_string()) }, None);
                                };
                                streams.push(stream.boxed());
                            },
                        }
                    }
                    Location::Disk {path} => {
                        let mut filename = match path.file_name() {
                            Some(file) => file.to_string_lossy().to_string(),
                            None => continue,
                        };

                        let original = filename.clone();

                        let current_directory = match constellation.current_directory() {
                            Ok(directory) => directory,
                            Err(e) => {
                                yield AttachmentKind::Pending(Err(e));
                                return;
                            }
                        };

                        let mut interval = 0;
                        let skip;
                        loop {
                            if in_stack.contains(&filename) || current_directory.has_item(&filename) {
                                if interval > 2000 {
                                    skip = true;
                                    break;
                                }
                                interval += 1;
                                let file = PathBuf::from(&original);
                                let file_stem =
                                    file.file_stem().and_then(OsStr::to_str).map(str::to_string);
                                let ext = file.extension().and_then(OsStr::to_str).map(str::to_string);

                                filename = match (file_stem, ext) {
                                    (Some(filename), Some(ext)) => {
                                        format!("{filename} ({interval}).{ext}")
                                    }
                                    _ => format!("{original} ({interval})"),
                                };
                                continue;
                            }
                            skip = false;
                            break;
                        }

                        if skip {
                            let stream = async_stream::stream! {
                                yield (Progression::ProgressFailed { name: filename, last_size: None, error: Some("Max files reached".into()) }, None);
                            };
                            streams.push(stream.boxed());
                            continue;
                        }

                        let file = path.display().to_string();

                        in_stack.push(filename.clone());

                        let mut progress = match constellation.put(&filename, &file).await {
                            Ok(stream) => stream,
                            Err(e) => {
                                error!(%conversation_id, "Error uploading {filename}: {e}");
                                let stream = async_stream::stream! {
                                    yield (Progression::ProgressFailed { name: filename, last_size: None, error: Some(e.to_string()) }, None);
                                };
                                streams.push(stream.boxed());
                                continue;
                            }
                        };

                        let current_directory = current_directory.clone();
                        let filename = filename.to_string();

                        let stream = async_stream::stream! {
                            while let Some(item) = progress.next().await {
                                match item {
                                    item @ Progression::CurrentProgress { .. } => {
                                        yield (item, None);
                                    },
                                    item @ Progression::ProgressComplete { .. } => {
                                        let file = current_directory.get_item(&filename).and_then(|item| item.get_file()).ok();
                                        yield (item, file);
                                        break;
                                    },
                                    item @ Progression::ProgressFailed { .. } => {
                                        yield (item, None);
                                        break;
                                    }
                                }
                            }
                        };

                        streams.push(stream.boxed());
                    }
                };
            }

            for await (progress, file) in streams {
                yield AttachmentKind::AttachedProgress(progress);
                if let Some(file) = file {
                    // We reconstruct it to avoid out any metadata that was apart of the `File` structure that we dont want to share
                    let new_file = warp::constellation::file::File::new(&file.name());

                    let thumbnail = file.thumbnail();

                    if total_thumbnail_size < 3 * 1024 * 1024
                        && !thumbnail.is_empty()
                        && thumbnail.len() <= 1024 * 1024
                    {
                        new_file.set_thumbnail(&thumbnail);
                        new_file.set_thumbnail_format(file.thumbnail_format());
                        total_thumbnail_size += thumbnail.len();
                    }
                    new_file.set_size(file.size());
                    new_file.set_hash(file.hash());
                    new_file.set_reference(&file.reference().unwrap_or_default());
                    attachments.push(new_file);
                }
            }

            let final_results = {
                async move {

                    if attachments.is_empty() {
                        return Err(Error::NoAttachments);
                    }

                    let own_did = &*keypair;
                    let mut message = warp::raygun::Message::default();
                    message.set_message_type(MessageType::Attachment);
                    message.set_conversation_id(conversation.id());
                    message.set_sender(own_did.clone());
                    message.set_attachment(attachments);
                    message.set_lines(messages.clone());
                    message.set_replied(message_id);
                    let construct = [
                        message.id().into_bytes().to_vec(),
                        message.conversation_id().into_bytes().to_vec(),
                        own_did.to_string().as_bytes().to_vec(),
                        message
                            .lines()
                            .iter()
                            .map(|s| s.as_bytes())
                            .collect::<Vec<_>>()
                            .concat(),
                    ]
                    .concat();

                    let signature = sign_serde(own_did, &construct)?;
                    message.set_signature(Some(signature));


                    let (tx, rx) = oneshot::channel();
                    _ = atx.send((conversation_id, message, tx)).await;

<<<<<<< HEAD
            let peers = self.ipfs.pubsub_peers(Some(did.messaging())).await?;
            if !peers.contains(&peer_id)
                || (peers.contains(&peer_id)
                    && self
                        .ipfs
                        .pubsub_publish(did.messaging(), payload.to_bytes()?)
                        .await
                        .is_err())
            {
                warn!("Unable to publish to topic. Queuing event");
                if let Err(e) = self
                    .queue_event(
                        did.clone(),
                        Queue::direct(
                            convo_id,
                            None,
                            peer_id,
                            did.messaging(),
                            payload.data().to_vec(),
                        ),
                    )
                    .await
                {
                    error!("Error submitting event to queue: {e}");
=======
                    rx.await.expect("shouldnt drop")
>>>>>>> 5bd83154
                }
            };

            yield AttachmentKind::Pending(final_results.await)
        };

        Ok(stream.boxed())
    }

    // use specifically for attachment messages
    async fn store_direct_for_attachment(
        &mut self,
        conversation_id: Uuid,
        message: warp::raygun::Message,
    ) -> Result<(), Error> {
        let mut conversation = self.get(conversation_id).await?;
        let tx = self.subscribe(conversation_id).await?;

        let message_id = message.id();

        let keystore = match conversation.conversation_type {
            ConversationType::Direct => None,
            ConversationType::Group { .. } => self.get_keystore(conversation_id).await.ok(),
        };

        let message_document = MessageDocument::new(
            &self.ipfs,
            self.keypair.clone(),
            message.clone(),
            keystore.as_ref(),
        )
        .await?;

        let mut messages = conversation.get_message_list(&self.ipfs).await?;
        messages.insert(message_document);
        conversation.set_message_list(&self.ipfs, messages).await?;
        self.set_document(conversation).await?;

        let event = MessageEventKind::MessageSent {
            conversation_id,
            message_id,
        };

        if let Err(e) = tx.send(event) {
            error!(%conversation_id, error = %e, "Error broadcasting event");
        }

        let event = MessagingEvents::New { message };

        self.publish(conversation_id, Some(message_id), event, true)
            .await
    }

    pub async fn download(
        &self,
        conversation: Uuid,
        message_id: Uuid,
        file: &str,
        path: PathBuf,
    ) -> Result<ConstellationProgressStream, Error> {
        let constellation = self.file.clone();

        let members = self.get(conversation).await.map(|c| {
            c.recipients()
                .iter()
                .filter_map(|did| did.to_peer_id().ok())
                .collect::<Vec<_>>()
        })?;

<<<<<<< HEAD
                    let peers = self.ipfs.pubsub_peers(Some(recipient.messaging())).await?;
                    let timer = Instant::now();
                    let mut time = true;
                    if !peers.contains(&peer_id)
                        || (peers.contains(&peer_id)
                            && self
                                .ipfs
                                .pubsub_publish(recipient.messaging(), payload.to_bytes()?)
                                .await
                                .is_err())
                    {
                        warn!("Unable to publish to topic. Queuing event");
                        //Note: If the error is related to peer not available then we should push this to queue but if
                        //      its due to the message limit being reached we should probably break up the message to fix into
                        //      "max_transmit_size" within rust-libp2p gossipsub
                        //      For now we will queue the message if we hit an error
                        if let Err(e) = self
                            .queue_event(
                                recipient.clone(),
                                Queue::direct(
                                    document_type.id(),
                                    None,
                                    peer_id,
                                    recipient.messaging(),
                                    payload.data().to_vec(),
                                ),
                            )
                            .await
                        {
                            error!("Error submitting event to queue: {e}");
                        }
                        time = false;
                    }
=======
        let message = self.get_message(conversation, message_id).await?;
>>>>>>> 5bd83154

        if message.message_type() != MessageType::Attachment {
            return Err(Error::InvalidMessage);
        }

        let attachment = message
            .attachments()
            .iter()
            .find(|attachment| attachment.name() == file)
            .cloned()
            .ok_or(Error::FileNotFound)?;

        let _root = constellation.root_directory();

        let reference = attachment
            .reference()
            .and_then(|reference| IpfsPath::from_str(&reference).ok())
            .ok_or(Error::FileNotFound)?;

        let ipfs = self.ipfs.clone();
        let _constellation = constellation.clone();
        let progress_stream = async_stream::stream! {
            yield Progression::CurrentProgress {
                name: attachment.name(),
                current: 0,
                total: Some(attachment.size()),
            };

            let stream = ipfs.unixfs().get(reference, &path, &members, false, None);

            for await event in stream {
                match event {
                    rust_ipfs::unixfs::UnixfsStatus::ProgressStatus { written, total_size } => {
                        yield Progression::CurrentProgress {
                            name: attachment.name(),
                            current: written,
                            total: total_size
                        };
                    },
                    rust_ipfs::unixfs::UnixfsStatus::CompletedStatus { total_size, .. } => {
                        yield Progression::ProgressComplete {
                            name: attachment.name(),
                            total: total_size,
                        };
                    },
                    rust_ipfs::unixfs::UnixfsStatus::FailedStatus { written, error, .. } => {
                        if let Err(e) = tokio::fs::remove_file(&path).await {
                            error!("Error removing file: {e}");
                        }
                        yield Progression::ProgressFailed {
                            name: attachment.name(),
                            last_size: Some(written),
                            error: error.map(|e| e.to_string()),
                        };
                    },
                }
            }
        };

        Ok(progress_stream.boxed())
    }

    pub async fn download_stream(
        &self,
        conversation: Uuid,
        message_id: Uuid,
        file: &str,
    ) -> Result<BoxStream<'static, Result<Vec<u8>, Error>>, Error> {
        let members = self.get(conversation).await.map(|c| {
            c.recipients()
                .iter()
                .filter_map(|did| did.to_peer_id().ok())
                .collect::<Vec<_>>()
        })?;

        let message = self.get_message(conversation, message_id).await?;

        if message.message_type() != MessageType::Attachment {
            return Err(Error::InvalidMessage);
        }

        let attachment = message
            .attachments()
            .iter()
            .find(|attachment| attachment.name() == file)
            .cloned()
            .ok_or(Error::FileNotFound)?;

        let reference = attachment
            .reference()
            .and_then(|reference| IpfsPath::from_str(&reference).ok())
            .ok_or(Error::FileNotFound)?;

        let ipfs = self.ipfs.clone();

        let stream = async_stream::stream! {
            let stream = ipfs.unixfs().cat(reference, None, &members, false, None);

            for await result in stream {
                let result = result.map_err(anyhow::Error::from).map_err(Error::from);
                yield result;
            }
        };

        Ok(stream.boxed())
    }

    pub async fn add_restricted(
        &mut self,
        conversation_id: Uuid,
        did_key: &DID,
    ) -> Result<(), Error> {
        let mut conversation = self.get(conversation_id).await?;

        if matches!(conversation.conversation_type, ConversationType::Direct) {
            return Err(Error::InvalidConversation);
        }

        let Some(creator) = conversation.creator.clone() else {
            return Err(Error::InvalidConversation);
        };

        let own_did = &*self.keypair;

        if creator.ne(own_did) {
            return Err(Error::PublicKeyInvalid);
        }

<<<<<<< HEAD
        let mut time = true;
        let timer = Instant::now();
        if !peers.contains(&peer_id)
            || (peers.contains(&peer_id)
                && self
                    .ipfs
                    .pubsub_publish(did_key.messaging(), payload.to_bytes()?)
                    .await
                    .is_err())
        {
            warn!("Unable to publish to topic. Queuing event");
            if let Err(e) = self
                .queue_event(
                    did_key.clone(),
                    Queue::direct(
                        conversation_id,
                        None,
                        peer_id,
                        did_key.messaging(),
                        payload.data().to_vec(),
                    ),
                )
                .await
            {
                error!("Error submitting event to queue: {e}");
            }
            time = false;
=======
        if creator.eq(did_key) {
            return Err(Error::PublicKeyInvalid);
>>>>>>> 5bd83154
        }

        if !self.root.is_blocked(did_key).await? {
            return Err(Error::PublicKeyIsntBlocked);
        }

        debug_assert!(!conversation.recipients.contains(did_key));
        debug_assert!(!conversation.restrict.contains(did_key));

        conversation.restrict.push(did_key.clone());

        self.set_document(conversation).await?;

        let conversation = self.get(conversation_id).await?;

        let event = MessagingEvents::UpdateConversation {
            conversation,
            kind: ConversationUpdateKind::AddRestricted {
                did: did_key.clone(),
            },
        };

        self.publish(conversation_id, None, event, true).await
    }

    pub async fn remove_restricted(
        &mut self,
        conversation_id: Uuid,
        did_key: &DID,
    ) -> Result<(), Error> {
        let mut conversation = self.get(conversation_id).await?;

        if matches!(conversation.conversation_type, ConversationType::Direct) {
            return Err(Error::InvalidConversation);
        }

        let Some(creator) = conversation.creator.clone() else {
            return Err(Error::InvalidConversation);
        };

        let own_did = &*self.keypair;

        if creator.ne(own_did) {
            return Err(Error::PublicKeyInvalid);
        }

        if creator.eq(did_key) {
            return Err(Error::PublicKeyInvalid);
        }

        if self.root.is_blocked(did_key).await? {
            return Err(Error::PublicKeyIsBlocked);
        }

        debug_assert!(conversation.restrict.contains(did_key));

        conversation
            .restrict
            .retain(|restricted| restricted != did_key);

        self.set_document(conversation).await?;

        let conversation = self.get(conversation_id).await?;

        let event = MessagingEvents::UpdateConversation {
            conversation,
            kind: ConversationUpdateKind::RemoveRestricted {
                did: did_key.clone(),
            },
        };

        self.publish(conversation_id, None, event, true).await
    }

    pub async fn update_conversation_name(
        &mut self,
        conversation_id: Uuid,
        name: &str,
    ) -> Result<(), Error> {
        let mut conversation = self.get(conversation_id).await?;
        let tx = self.subscribe(conversation_id).await?;

        let name = name.trim();
        let name_length = name.len();

        if name_length > 255 {
            return Err(Error::InvalidLength {
                context: "name".into(),
                current: name_length,
                minimum: None,
                maximum: Some(255),
            });
        }

        let settings = match conversation.settings {
            ConversationSettings::Group(settings) => settings,
            ConversationSettings::Direct(_) => return Err(Error::InvalidConversation),
        };
        assert_eq!(conversation.conversation_type, ConversationType::Group);

        let Some(creator) = conversation.creator.clone() else {
            return Err(Error::InvalidConversation);
        };

        let own_did = &*self.keypair;

        if !settings.members_can_change_name() && creator.ne(own_did) {
            return Err(Error::PublicKeyInvalid);
        }

        conversation.name = (!name.is_empty()).then_some(name.to_string());

        self.set_document(conversation).await?;

        let conversation = self.get(conversation_id).await?;

        let new_name = conversation.name();

        let event = MessagingEvents::UpdateConversation {
            conversation,
            kind: ConversationUpdateKind::ChangeName { name: new_name },
        };

        let _ = tx.send(MessageEventKind::ConversationNameUpdated {
            conversation_id,
            name: name.to_string(),
        });

        self.publish(conversation_id, None, event, true).await
    }

    pub async fn add_recipient(
        &mut self,
        conversation_id: Uuid,
        did_key: &DID,
    ) -> Result<(), Error> {
        let mut conversation = self.get(conversation_id).await?;

        let settings = match conversation.settings {
            ConversationSettings::Group(settings) => settings,
            ConversationSettings::Direct(_) => return Err(Error::InvalidConversation),
        };
        assert_eq!(conversation.conversation_type, ConversationType::Group);

        let Some(creator) = conversation.creator.clone() else {
            return Err(Error::InvalidConversation);
        };

        let own_did = &*self.keypair;

        if !settings.members_can_add_participants() && creator.ne(own_did) {
            return Err(Error::PublicKeyInvalid);
        }

        if creator.eq(did_key) {
            return Err(Error::PublicKeyInvalid);
        }

        if self.root.is_blocked(did_key).await? {
            return Err(Error::PublicKeyIsBlocked);
        }

        if conversation.restrict.contains(did_key) {
            return Err(Error::PublicKeyIsBlocked);
        }

        if conversation.recipients.contains(did_key) {
            return Err(Error::IdentityExist);
        }

        conversation.recipients.push(did_key.clone());

        self.set_document(conversation).await?;

        let conversation = self.get(conversation_id).await?;

        let event = MessagingEvents::UpdateConversation {
            conversation: conversation.clone(),
            kind: ConversationUpdateKind::AddParticipant {
                did: did_key.clone(),
            },
        };

        let tx = self.subscribe(conversation_id).await?;
        let _ = tx.send(MessageEventKind::RecipientAdded {
            conversation_id,
            recipient: did_key.clone(),
        });

        self.publish(conversation_id, None, event, true).await?;

        let new_event = ConversationEvents::NewGroupConversation { conversation };

        self.send_single_conversation_event(conversation_id, did_key, new_event)
            .await?;
        if let Err(_e) = self.request_key(conversation_id, did_key).await {}
        Ok(())
    }

    pub async fn remove_recipient(
        &mut self,
        conversation_id: Uuid,
        did_key: &DID,
        broadcast: bool,
    ) -> Result<(), Error> {
        let mut conversation = self.get(conversation_id).await?;

        if matches!(conversation.conversation_type, ConversationType::Direct) {
            return Err(Error::InvalidConversation);
        }

        let Some(creator) = conversation.creator.as_ref() else {
            return Err(Error::InvalidConversation);
        };

        let own_did = &*self.keypair;

        if creator.ne(own_did) {
            return Err(Error::PublicKeyInvalid);
        }

        if creator.eq(did_key) {
            return Err(Error::PublicKeyInvalid);
        }

        if !conversation.recipients.contains(did_key) {
            return Err(Error::IdentityDoesntExist);
        }

        conversation.recipients.retain(|did| did.ne(did_key));
        self.set_document(conversation).await?;

        let conversation = self.get(conversation_id).await?;

        let event = MessagingEvents::UpdateConversation {
            conversation: conversation.clone(),
            kind: ConversationUpdateKind::RemoveParticipant {
                did: did_key.clone(),
            },
        };

        let tx = self.subscribe(conversation_id).await?;
        let _ = tx.send(MessageEventKind::RecipientRemoved {
            conversation_id,
            recipient: did_key.clone(),
        });

        self.publish(conversation_id, None, event, true).await?;

        if broadcast {
            let new_event = ConversationEvents::DeleteConversation { conversation_id };

            self.send_single_conversation_event(conversation_id, did_key, new_event)
                .await?;
        }

        Ok(())
    }

    pub async fn delete_conversation(
        &mut self,
        conversation_id: Uuid,
        broadcast: bool,
    ) -> Result<(), Error> {
        self.destroy_conversation(conversation_id).await;

        let document_type = self.delete(conversation_id).await?;

        if broadcast {
            let recipients = document_type.recipients();

            let mut can_broadcast = true;

            if matches!(
                document_type.conversation_type,
                ConversationType::Group { .. }
            ) {
                let own_did = &*self.keypair;
                let creator = document_type
                    .creator
                    .as_ref()
                    .ok_or(Error::InvalidConversation)?;

                if creator.ne(own_did) {
                    can_broadcast = false;
                    let recipients = recipients
                        .iter()
                        .filter(|did| own_did.ne(did))
                        .filter(|did| creator.ne(did))
                        .cloned()
                        .collect::<Vec<_>>();
                    if let Err(e) = self
                        .leave_group_conversation(creator, &recipients, conversation_id)
                        .await
                    {
                        error!(%conversation_id, error = %e, "Error leaving conversation");
                    }
                }
            }

            let keypair = self.keypair.clone();
            let own_did = &*keypair;

            if can_broadcast {
                let peer_id_list = recipients
                    .clone()
                    .iter()
                    .filter(|did| own_did.ne(did))
                    .map(|did| (did.clone(), did))
                    .filter_map(|(a, b)| b.to_peer_id().map(|pk| (a, pk)).ok())
                    .collect::<Vec<_>>();

                let event = serde_json::to_vec(&ConversationEvents::DeleteConversation {
                    conversation_id: document_type.id(),
                })?;

                let main_timer = Instant::now();
                for (recipient, peer_id) in peer_id_list {
                    let bytes = ecdh_encrypt(own_did, Some(&recipient), &event)?;
                    let signature = sign_serde(own_did, &bytes)?;

                    let payload = Payload::new(own_did, &bytes, &signature);

                    let peers = self.ipfs.pubsub_peers(Some(recipient.messaging())).await?;
                    let timer = Instant::now();
                    let mut time = true;
                    if !peers.contains(&peer_id)
                        || (peers.contains(&peer_id)
                            && self
                                .ipfs
                                .pubsub_publish(recipient.messaging(), payload.to_bytes()?.into())
                                .await
                                .is_err())
                    {
                        warn!(%conversation_id, "Unable to publish to topic. Queuing event");
                        //Note: If the error is related to peer not available then we should push this to queue but if
                        //      its due to the message limit being reached we should probably break up the message to fix into
                        //      "max_transmit_size" within rust-libp2p gossipsub
                        //      For now we will queue the message if we hit an error
                        self.queue_event(
                            recipient.clone(),
                            Queue::direct(
                                document_type.id(),
                                None,
                                peer_id,
                                recipient.messaging(),
                                payload.data().to_vec(),
                            ),
                        )
                        .await;
                        time = false;
                    }

                    if time {
                        let end = timer.elapsed();
                        tracing::info!(%conversation_id, "Event sent to {recipient}");
                        tracing::trace!(%conversation_id, "Took {}ms to send event", end.as_millis());
                    }
                }
                let main_timer_end = main_timer.elapsed();
                tracing::trace!(%conversation_id,
                    "Completed processing within {}ms",
                    main_timer_end.as_millis()
                );
            }
        }

        let conversation_id = document_type.id();

        self.event
            .emit(RayGunEventKind::ConversationDeleted { conversation_id })
            .await;

        Ok(())
    }

    async fn leave_group_conversation(
        &mut self,
        creator: &DID,
        list: &[DID],
        conversation_id: Uuid,
    ) -> Result<(), Error> {
        let own_did = &*self.keypair;

        let context = format!("exclude {}", own_did);
        let signature = sign_serde(own_did, &context)?;
        let signature = bs58::encode(signature).into_string();

        let event = ConversationEvents::LeaveConversation {
            conversation_id,
            recipient: own_did.clone(),
            signature,
        };

        //We want to send the event to the recipients until the creator can remove them from the conversation directly

        for did in list.iter() {
            if let Err(e) = self
                .send_single_conversation_event(conversation_id, did, event.clone())
                .await
            {
                tracing::error!(%conversation_id, error = %e, "Error sending conversation event to {did}");
                continue;
            }
        }

        self.send_single_conversation_event(conversation_id, creator, event)
            .await
    }

    pub async fn send_event(
        &mut self,
        conversation_id: Uuid,
        event: MessageEvent,
    ) -> Result<(), Error> {
        let own_did = &*self.keypair;

        let event = MessagingEvents::Event {
            conversation_id,
            member: own_did.clone(),
            event,
            cancelled: false,
        };
        self.send_message_event(conversation_id, event).await
    }

    pub async fn cancel_event(
        &mut self,
        conversation_id: Uuid,
        event: MessageEvent,
    ) -> Result<(), Error> {
        let own_did = &*self.keypair;

        let event = MessagingEvents::Event {
            conversation_id,
            member: own_did.clone(),
            event,
            cancelled: true,
        };
        self.send_message_event(conversation_id, event).await
    }

    pub async fn send_message_event(
        &mut self,
        conversation_id: Uuid,
        event: MessagingEvents,
    ) -> Result<(), Error> {
        let conversation = self.get(conversation_id).await?;

        let own_did = &*self.keypair;

        let event = serde_json::to_vec(&event)?;

        let key = self.conversation_key(conversation_id, None).await?;

        let bytes = Cipher::direct_encrypt(&event, &key)?;

        let signature = sign_serde(own_did, &bytes)?;
        let payload = Payload::new(own_did, &bytes, &signature);

        let peers = self
            .ipfs
            .pubsub_peers(Some(conversation.event_topic()))
            .await?;

        if !peers.is_empty() {
            if let Err(e) = self
                .ipfs
                .pubsub_publish(conversation.event_topic(), payload.to_bytes()?.into())
                .await
            {
                error!(%conversation_id, "Unable to send event: {e}");
            }
        }
        Ok(())
    }

    pub async fn update_conversation_settings(
        &mut self,
        conversation_id: Uuid,
        settings: ConversationSettings,
    ) -> Result<(), Error> {
        let mut conversation = self.get(conversation_id).await?;
        let own_did = &*self.keypair;
        let Some(creator) = &conversation.creator else {
            return Err(Error::InvalidConversation);
        };

        if creator != own_did {
            return Err(Error::PublicKeyInvalid);
        }

        conversation.settings = settings;
        self.set_document(conversation).await?;

        let conversation = self.get(conversation_id).await?;
        let event = MessagingEvents::UpdateConversation {
            conversation: conversation.clone(),
            kind: ConversationUpdateKind::ChangeSettings {
                settings: conversation.settings,
            },
        };

        let tx = self.subscribe(conversation_id).await?;
        let _ = tx.send(MessageEventKind::ConversationSettingsUpdated {
            conversation_id,
            settings: conversation.settings,
        });

        self.publish(conversation_id, None, event, true).await
    }

    pub async fn publish(
        &mut self,
        conversation_id: Uuid,
        message_id: Option<Uuid>,
        event: MessagingEvents,
        queue: bool,
    ) -> Result<(), Error> {
        let conversation = self.get(conversation_id).await?;

        let event = serde_json::to_vec(&event)?;
        let keypair = self.keypair.clone();

        let key = self.conversation_key(conversation_id, None).await?;

        let bytes = Cipher::direct_encrypt(&event, &key)?;

        let signature = sign_serde(&keypair, &bytes)?;

        let payload = Payload::new(&keypair, &bytes, &signature);

        let peers = self.ipfs.pubsub_peers(Some(conversation.topic())).await?;

        let mut can_publish = false;

        for recipient in conversation
            .recipients()
            .iter()
            .filter(|did| (*keypair).ne(did))
        {
            let peer_id = recipient.to_peer_id()?;

            // We want to confirm that there is atleast one peer subscribed before attempting to send a message
            match peers.contains(&peer_id) {
                true => {
                    can_publish = true;
                }
                false => {
                    if queue {
                        self.queue_event(
                            recipient.clone(),
                            Queue::direct(
                                conversation.id(),
                                message_id,
                                peer_id,
                                conversation.topic(),
                                payload.data().to_vec(),
                            ),
                        )
                        .await;
                    }
                }
            };
        }

        if can_publish {
            let bytes = payload.to_bytes()?;
            tracing::trace!(%conversation_id, "Payload size: {} bytes", bytes.len());
            let timer = Instant::now();
            let mut time = true;
            if let Err(_e) = self
                .ipfs
                .pubsub_publish(conversation.topic(), bytes.into())
                .await
            {
                error!(%conversation_id, "Error publishing: {_e}");
                time = false;
            }
            if time {
                let end = timer.elapsed();
                tracing::trace!(%conversation_id, "Took {}ms to send event", end.as_millis());
            }
        }

        Ok(())
    }

    async fn send_single_conversation_event(
        &mut self,
        conversation_id: Uuid,
        did_key: &DID,
        event: ConversationEvents,
    ) -> Result<(), Error> {
        let event = serde_json::to_vec(&event)?;

        let bytes = ecdh_encrypt(&self.keypair, Some(did_key), &event)?;
        let signature = sign_serde(&self.keypair, &bytes)?;

        let payload = Payload::new(&self.keypair, &bytes, &signature);

        let peer_id = did_key.to_peer_id()?;
        let peers = self.ipfs.pubsub_peers(Some(did_key.messaging())).await?;

        let mut time = true;
        let timer = Instant::now();
        if !peers.contains(&peer_id)
            || (peers.contains(&peer_id)
                && self
                    .ipfs
                    .pubsub_publish(did_key.messaging(), payload.to_bytes()?.into())
                    .await
                    .is_err())
        {
            warn!(%conversation_id, "Unable to publish to topic. Queuing event");
            self.queue_event(
                did_key.clone(),
                Queue::direct(
                    conversation_id,
                    None,
                    peer_id,
                    did_key.messaging(),
                    payload.data().to_vec(),
                ),
            )
            .await;
            time = false;
        }
        if time {
            let end = timer.elapsed();
            tracing::info!(%conversation_id, "Event sent to {did_key}");
            tracing::trace!(%conversation_id, "Took {}ms to send event", end.as_millis());
        }

        Ok(())
    }

    async fn create_conversation_task(&mut self, conversation_id: Uuid) -> Result<(), Error> {
        let conversation = self.get(conversation_id).await?;

        let main_topic = conversation.topic();
        let event_topic = conversation.event_topic();
        let request_topic = conversation.reqres_topic(&self.keypair);

        let messaging_stream = self
            .ipfs
            .pubsub_subscribe(main_topic)
            .await?
            .map(move |msg| ConversationStreamData::Message(conversation_id, msg))
            .boxed();

        let event_stream = self
            .ipfs
            .pubsub_subscribe(event_topic)
            .await?
            .map(move |msg| ConversationStreamData::Event(conversation_id, msg))
            .boxed();

        let request_stream = self
            .ipfs
            .pubsub_subscribe(request_topic)
            .await?
            .map(move |msg| ConversationStreamData::RequestResponse(conversation_id, msg))
            .boxed();

        let mut stream =
            futures::stream::select_all([messaging_stream, event_stream, request_stream]);

        let (mut tx, rx) = mpsc::channel(256);

        let handle = tokio::spawn(async move {
            while let Some(stream_type) = stream.next().await {
                if let Err(e) = tx.send(stream_type).await {
                    if e.is_disconnected() {
                        break;
                    }
                }
            }
        });

        self.topic_stream.push(rx);
        self.conversation_task.insert(conversation_id, handle);

        tracing::info!(%conversation_id, "started conversation");
        Ok(())
    }

    async fn destroy_conversation(&mut self, conversation_id: Uuid) {
        if let Some(handle) = self.conversation_task.remove(&conversation_id) {
            handle.abort();
            self.pending_key_exchange.remove(&conversation_id);
        }
    }

    async fn conversation_key(
        &self,
        conversation_id: Uuid,
        member: Option<&DID>,
    ) -> Result<Vec<u8>, Error> {
        let conversation = self.get(conversation_id).await?;
        match conversation.conversation_type {
            ConversationType::Direct => {
                let list = conversation.recipients();

                let recipients = list
                    .iter()
                    .filter(|did| (*self.keypair).ne(did))
                    .collect::<Vec<_>>();

                let member = recipients.first().ok_or(Error::InvalidConversation)?;
                ecdh_shared_key(&self.keypair, Some(member))
            }
            ConversationType::Group { .. } => {
                let recipient = member.unwrap_or(&*self.keypair);
                let keystore = self.get_keystore(conversation.id()).await?;
                keystore.get_latest(&self.keypair, recipient)
            }
        }
    }
}

enum ConversationStreamData {
    RequestResponse(Uuid, Message),
    Event(Uuid, Message),
    Message(Uuid, Message),
}

async fn process_conversation(
    this: &mut ConversationTask,
    data: Payload<'_>,
    event: ConversationEvents,
) -> Result<(), Error> {
    match event {
        ConversationEvents::NewConversation {
            recipient,
            settings,
        } => {
            let did = &*this.keypair;
            tracing::info!("New conversation event received from {recipient}");
            let conversation_id =
                generate_shared_topic(did, &recipient, Some("direct-conversation"))?;

            if this.contains(conversation_id).await {
                tracing::warn!(%conversation_id, "Conversation exist");
                return Ok(());
            }

            let is_blocked = this.root.is_blocked(&recipient).await?;

            if is_blocked {
                //TODO: Signal back to close conversation
                tracing::warn!("{recipient} is blocked");
                return Err(Error::PublicKeyIsBlocked);
            }

            let list = [did.clone(), recipient];
            tracing::info!(%conversation_id, "Creating conversation");

            let convo = ConversationDocument::new_direct(did, list, settings)?;
            let conversation_type = convo.conversation_type;

            this.set_document(convo).await?;

            tracing::info!(%conversation_id, %conversation_type, "conversation created");

            this.create_conversation_task(conversation_id).await?;

            this.event
                .emit(RayGunEventKind::ConversationCreated { conversation_id })
                .await;
        }
        ConversationEvents::NewGroupConversation { mut conversation } => {
            let conversation_id = conversation.id;
            tracing::info!(%conversation_id, "New group conversation event received");

            if this.contains(conversation_id).await {
                warn!(%conversation_id, "Conversation exist");
                return Ok(());
            }

            if !conversation.recipients.contains(&this.keypair) {
                warn!(%conversation_id, "was added to conversation but never was apart of the conversation.");
                return Ok(());
            }

            for recipient in conversation.recipients.iter() {
                if !this.discovery.contains(recipient).await {
                    let _ = this.discovery.insert(recipient).await;
                }
            }

            tracing::info!(%conversation_id, "Creating group conversation");

            let conversation_type = conversation.conversation_type;

            let mut keystore = Keystore::new(conversation_id);
            keystore.insert(&this.keypair, &this.keypair, warp::crypto::generate::<64>())?;

            conversation.verify()?;

            //TODO: Resolve message list
            conversation.messages = None;

            this.set_document(conversation).await?;

            this.set_keystore(conversation_id, keystore).await?;

            this.create_conversation_task(conversation_id).await?;

            let conversation = this.get(conversation_id).await?;

            tracing::info!(%conversation_id, "{} conversation created", conversation_type);
            let keypair = this.keypair.clone();

            for recipient in conversation.recipients.iter().filter(|d| (*keypair).ne(d)) {
                if let Err(e) = this.request_key(conversation_id, recipient).await {
                    tracing::warn!(%conversation_id, error = %e, %recipient, "Failed to send exchange request");
                }
            }

            this.event
                .emit(RayGunEventKind::ConversationCreated { conversation_id })
                .await;
        }
        ConversationEvents::LeaveConversation {
            conversation_id,
            recipient,
            signature,
        } => {
            let conversation = this.get(conversation_id).await?;

            if !matches!(
                conversation.conversation_type,
                ConversationType::Group { .. }
            ) {
                return Err(anyhow::anyhow!("Can only leave from a group conversation").into());
            }

            let Some(creator) = conversation.creator.as_ref() else {
                return Err(anyhow::anyhow!("Group conversation requires a creator").into());
            };

            let own_did = &*this.keypair;

            // Precaution
            if recipient.eq(creator) {
                return Err(anyhow::anyhow!("Cannot remove the creator of the group").into());
            }

            if !conversation.recipients.contains(&recipient) {
                return Err(
                    anyhow::anyhow!("{recipient} does not belong to {conversation_id}").into(),
                );
            }

            tracing::info!("{recipient} is leaving group conversation {conversation_id}");

            if creator.eq(own_did) {
                this.remove_recipient(conversation_id, &recipient, false)
                    .await?;
            } else {
                {
                    //Small validation context
                    let context = format!("exclude {}", recipient);
                    let signature = bs58::decode(&signature).into_vec()?;
                    verify_serde_sig(recipient.clone(), &context, &signature)?;
                }

                let mut conversation = this.get(conversation_id).await?;

                //Validate again since we have a permit
                if !conversation.recipients.contains(&recipient) {
                    return Err(anyhow::anyhow!(
                        "{recipient} does not belong to {conversation_id}"
                    )
                    .into());
                }

                let mut can_emit = false;

                if let HashEntry::Vacant(entry) = conversation.excluded.entry(recipient.clone()) {
                    entry.insert(signature);
                    can_emit = true;
                }
                this.set_document(conversation).await?;
                if can_emit {
                    let tx = this.subscribe(conversation_id).await?;
                    if let Err(e) = tx.send(MessageEventKind::RecipientRemoved {
                        conversation_id,
                        recipient,
                    }) {
                        tracing::error!("Error broadcasting event: {e}");
                    }
                }
            }
        }
        ConversationEvents::DeleteConversation { conversation_id } => {
            tracing::trace!("Delete conversation event received for {conversation_id}");
            if !this.contains(conversation_id).await {
                return Err(anyhow::anyhow!("Conversation {conversation_id} doesnt exist").into());
            }

            let sender = data.sender();

            match this.get(conversation_id).await {
                Ok(conversation)
                    if conversation.recipients().contains(&sender)
                        && matches!(conversation.conversation_type, ConversationType::Direct)
                        || matches!(conversation.conversation_type, ConversationType::Group)
                            && matches!(&conversation.creator, Some(creator) if creator.eq(&sender)) =>
                {
                    conversation
                }
                _ => {
                    return Err(anyhow::anyhow!(
                        "Conversation exist but did not match condition required"
                    )
                    .into());
                }
            };

            let _document = this.delete(conversation_id).await?;

            // let topic = document.topic();
            // self.queue.write().await.remove(&sender);

            // if this.ipfs.pubsub_unsubscribe(&topic).await.is_ok() {
            //     warn!(conversation_id = %document.id(), "topic should have been unsubscribed after dropping conversation.");
            // }

            this.event
                .emit(RayGunEventKind::ConversationDeleted { conversation_id })
                .await;
        }
    }
    Ok(())
}

async fn message_event(
    this: &mut ConversationTask,
    conversation_id: Uuid,
    events: &MessagingEvents,
) -> Result<(), Error> {
    let mut document = this.get(conversation_id).await?;
    let tx = this.subscribe(conversation_id).await?;

    let keystore = match document.conversation_type {
        ConversationType::Direct => None,
        ConversationType::Group { .. } => this.get_keystore(conversation_id).await.ok(),
    };

    match events.clone() {
        MessagingEvents::New { message } => {
            let mut messages = document.get_message_list(&this.ipfs).await?;
            if messages
                .iter()
                .any(|message_document| message_document.id == message.id())
            {
                return Err(Error::MessageFound);
            }

            if !document.recipients().contains(&message.sender()) {
                return Err(Error::IdentityDoesntExist);
            }

            let lines_value_length: usize = message
                .lines()
                .iter()
                .map(|s| s.trim())
                .filter(|s| !s.is_empty())
                .map(|s| s.chars().count())
                .sum();

            if lines_value_length == 0 && lines_value_length > 4096 {
                tracing::error!(
                    message_length = lines_value_length,
                    "Length of message is invalid."
                );
                return Err(Error::InvalidLength {
                    context: "message".into(),
                    current: lines_value_length,
                    minimum: Some(1),
                    maximum: Some(4096),
                });
            }

            {
                let signature = message.signature();
                let sender = message.sender();
                let construct = [
                    message.id().into_bytes().to_vec(),
                    message.conversation_id().into_bytes().to_vec(),
                    sender.to_string().as_bytes().to_vec(),
                    message
                        .lines()
                        .iter()
                        .map(|s| s.as_bytes())
                        .collect::<Vec<_>>()
                        .concat(),
                ]
                .concat();
                verify_serde_sig(sender, &construct, &signature)?;
            }

            // spam_check(&mut message, self.spam_filter.clone())?;
            let conversation_id = message.conversation_id();

            let message_id = message.id();

            let message_document =
                MessageDocument::new(&this.ipfs, this.keypair.clone(), message, keystore.as_ref())
                    .await?;

            messages.insert(message_document);
            document.set_message_list(&this.ipfs, messages).await?;
            this.set_document(document).await?;

            if let Err(e) = tx.send(MessageEventKind::MessageReceived {
                conversation_id,
                message_id,
            }) {
                tracing::warn!(%conversation_id, "Error broadcasting event: {e}");
            }
        }
        MessagingEvents::Edit {
            conversation_id,
            message_id,
            modified,
            lines,
            signature,
        } => {
            let mut list = document.get_message_list(&this.ipfs).await?;

            let mut message_document = list
                .iter()
                .find(|document| {
                    document.id == message_id && document.conversation_id == conversation_id
                })
                .copied()
                .ok_or(Error::MessageNotFound)?;

            let mut message = message_document
                .resolve(&this.ipfs, &this.keypair, keystore.as_ref())
                .await?;

            let lines_value_length: usize = lines
                .iter()
                .map(|s| s.trim())
                .filter(|s| !s.is_empty())
                .map(|s| s.chars().count())
                .sum();

            if lines_value_length == 0 && lines_value_length > 4096 {
                error!("Length of message is invalid: Got {lines_value_length}; Expected 4096");
                return Err(Error::InvalidLength {
                    context: "message".into(),
                    current: lines_value_length,
                    minimum: Some(1),
                    maximum: Some(4096),
                });
            }

            let sender = message.sender();
            //Validate the original message
            {
                let signature = message.signature();
                let construct = [
                    message.id().into_bytes().to_vec(),
                    message.conversation_id().into_bytes().to_vec(),
                    sender.to_string().as_bytes().to_vec(),
                    message
                        .lines()
                        .iter()
                        .map(|s| s.as_bytes())
                        .collect::<Vec<_>>()
                        .concat(),
                ]
                .concat();
                verify_serde_sig(sender.clone(), &construct, &signature)?;
            }

            //Validate the edit message
            {
                let construct = [
                    message.id().into_bytes().to_vec(),
                    message.conversation_id().into_bytes().to_vec(),
                    sender.to_string().as_bytes().to_vec(),
                    lines
                        .iter()
                        .map(|s| s.as_bytes())
                        .collect::<Vec<_>>()
                        .concat(),
                ]
                .concat();
                verify_serde_sig(sender, &construct, &signature)?;
            }

            message.set_signature(Some(signature));
            *message.lines_mut() = lines;
            message.set_modified(modified);

            message_document
                .update(&this.ipfs, &this.keypair, message, keystore.as_ref())
                .await?;
            list.replace(message_document);
            document.set_message_list(&this.ipfs, list).await?;
            this.set_document(document).await?;

            if let Err(e) = tx.send(MessageEventKind::MessageEdited {
                conversation_id,
                message_id,
            }) {
                error!(%conversation_id, error = %e, "Error broadcasting event");
            }
        }
        MessagingEvents::Delete {
            conversation_id,
            message_id,
        } => {
            // if opt.keep_if_owned.load(Ordering::SeqCst) {
            //     let message_document = document
            //         .get_message_document(&self.ipfs, message_id)
            //         .await?;

            //     let message = message_document
            //         .resolve(&self.ipfs, &self.did, keystore.as_ref())
            //         .await?;

            //     let signature = message.signature();
            //     let sender = message.sender();
            //     let construct = [
            //         message.id().into_bytes().to_vec(),
            //         message.conversation_id().into_bytes().to_vec(),
            //         sender.to_string().as_bytes().to_vec(),
            //         message
            //             .lines()
            //             .iter()
            //             .map(|s| s.as_bytes())
            //             .collect::<Vec<_>>()
            //             .concat(),
            //     ]
            //     .concat();
            //     verify_serde_sig(sender, &construct, &signature)?;
            // }

            document.delete_message(&this.ipfs, message_id).await?;

            this.set_document(document).await?;

            if let Err(e) = tx.send(MessageEventKind::MessageDeleted {
                conversation_id,
                message_id,
            }) {
                tracing::warn!(%conversation_id, error = %e, "Error broadcasting event");
            }
        }
        MessagingEvents::Pin {
            conversation_id,
            message_id,
            state,
            ..
        } => {
            let mut list = document.get_message_list(&this.ipfs).await?;

            let mut message_document = document
                .get_message_document(&this.ipfs, message_id)
                .await?;

            let mut message = message_document
                .resolve(&this.ipfs, &this.keypair, keystore.as_ref())
                .await?;

            let event = match state {
                PinState::Pin => {
                    if message.pinned() {
                        return Ok(());
                    }
                    *message.pinned_mut() = true;
                    MessageEventKind::MessagePinned {
                        conversation_id,
                        message_id,
                    }
                }
                PinState::Unpin => {
                    if !message.pinned() {
                        return Ok(());
                    }
                    *message.pinned_mut() = false;
                    MessageEventKind::MessageUnpinned {
                        conversation_id,
                        message_id,
                    }
                }
            };

            message_document
                .update(&this.ipfs, &this.keypair, message, keystore.as_ref())
                .await?;

            list.replace(message_document);
            document.set_message_list(&this.ipfs, list).await?;
            this.set_document(document).await?;

            if let Err(e) = tx.send(event) {
                tracing::warn!(%conversation_id, error = %e, "Error broadcasting event");
            }
        }
        MessagingEvents::React {
            conversation_id,
            reactor,
            message_id,
            state,
            emoji,
        } => {
            let mut list = document.get_message_list(&this.ipfs).await?;

            let mut message_document = list
                .iter()
                .find(|document| {
                    document.id == message_id && document.conversation_id == conversation_id
                })
                .cloned()
                .ok_or(Error::MessageNotFound)?;

            let mut message = message_document
                .resolve(&this.ipfs, &this.keypair, keystore.as_ref())
                .await?;

            let reactions = message.reactions_mut();

            match state {
                ReactionState::Add => {
                    let entry = reactions.entry(emoji.clone()).or_default();

                    if entry.contains(&reactor) {
                        return Err(Error::ReactionExist);
                    }

                    entry.push(reactor.clone());

                    message_document
                        .update(&this.ipfs, &this.keypair, message, keystore.as_ref())
                        .await?;

                    list.replace(message_document);
                    document.set_message_list(&this.ipfs, list).await?;
                    this.set_document(document).await?;

                    if let Err(e) = tx.send(MessageEventKind::MessageReactionAdded {
                        conversation_id,
                        message_id,
                        did_key: reactor,
                        reaction: emoji,
                    }) {
                        tracing::warn!(%conversation_id, error = %e, "Error broadcasting event");
                    }
                }
                ReactionState::Remove => {
                    match reactions.entry(emoji.clone()) {
                        BTreeEntry::Occupied(mut e) => {
                            let list = e.get_mut();

                            if !list.contains(&reactor) {
                                return Err(Error::ReactionDoesntExist);
                            }

                            list.retain(|did| did != &reactor);
                            if list.is_empty() {
                                e.remove();
                            }
                        }
                        BTreeEntry::Vacant(_) => return Err(Error::ReactionDoesntExist),
                    };

                    message_document
                        .update(&this.ipfs, &this.keypair, message, keystore.as_ref())
                        .await?;

                    list.replace(message_document);
                    document.set_message_list(&this.ipfs, list).await?;

                    this.set_document(document).await?;

                    if let Err(e) = tx.send(MessageEventKind::MessageReactionRemoved {
                        conversation_id,
                        message_id,
                        did_key: reactor,
                        reaction: emoji,
                    }) {
                        tracing::warn!(%conversation_id, error = %e, "Error broadcasting event");
                    }
                }
            }
        }
        MessagingEvents::UpdateConversation {
            mut conversation,
            kind,
        } => {
            conversation.verify()?;
            match kind {
                ConversationUpdateKind::AddParticipant { did } => {
                    if document.recipients.contains(&did) {
                        return Ok(());
                    }

                    if !this.discovery.contains(&did).await {
                        let _ = this.discovery.insert(&did).await.ok();
                    }

                    conversation.excluded = document.excluded;
                    conversation.messages = document.messages;
                    this.set_document(conversation).await?;

                    if let Err(e) = this.request_key(conversation_id, &did).await {
                        tracing::error!(%conversation_id, error = %e, "error requesting key");
                    }

                    if let Err(e) = tx.send(MessageEventKind::RecipientAdded {
                        conversation_id,
                        recipient: did,
                    }) {
                        tracing::warn!(%conversation_id, error = %e, "Error broadcasting event");
                    }
                }
                ConversationUpdateKind::RemoveParticipant { did } => {
                    if !document.recipients.contains(&did) {
                        return Err(Error::IdentityDoesntExist);
                    }

                    //Maybe remove participant from discovery?

                    let can_emit = !document.excluded.contains_key(&did);

                    document.excluded.remove(&did);

                    conversation.excluded = document.excluded;
                    conversation.messages = document.messages;
                    this.set_document(conversation).await?;

                    if can_emit {
                        if let Err(e) = tx.send(MessageEventKind::RecipientRemoved {
                            conversation_id,
                            recipient: did,
                        }) {
                            tracing::warn!(%conversation_id, error = %e, "Error broadcasting event");
                        }
                    }
                }
                ConversationUpdateKind::ChangeName { name: Some(name) } => {
                    let name = name.trim();
                    let name_length = name.len();

                    if name_length > 255 {
                        return Err(Error::InvalidLength {
                            context: "name".into(),
                            current: name_length,
                            minimum: None,
                            maximum: Some(255),
                        });
                    }
                    if let Some(current_name) = document.name() {
                        if current_name.eq(&name) {
                            return Ok(());
                        }
                    }

                    conversation.excluded = document.excluded;
                    conversation.messages = document.messages;
                    this.set_document(conversation).await?;

<<<<<<< HEAD
            let stream = ipfs.unixfs().get(reference, &path).providers(&members);
=======
                    if let Err(e) = tx.send(MessageEventKind::ConversationNameUpdated {
                        conversation_id,
                        name: name.to_string(),
                    }) {
                        tracing::warn!(%conversation_id, error = %e, "Error broadcasting event");
                    }
                }
>>>>>>> 5bd83154

                ConversationUpdateKind::ChangeName { name: None } => {
                    conversation.excluded = document.excluded;
                    conversation.messages = document.messages;
                    this.set_document(conversation).await?;

                    if let Err(e) = tx.send(MessageEventKind::ConversationNameUpdated {
                        conversation_id,
                        name: String::new(),
                    }) {
                        tracing::warn!(%conversation_id, error = %e, "Error broadcasting event");
                    }
                }
                ConversationUpdateKind::AddRestricted { .. }
                | ConversationUpdateKind::RemoveRestricted { .. } => {
                    conversation.excluded = document.excluded;
                    conversation.messages = document.messages;
                    this.set_document(conversation).await?;
                    //TODO: Maybe add a api event to emit for when blocked users are added/removed from the document
                    //      but for now, we can leave this as a silent update since the block list would be for internal handling for now
                }
                ConversationUpdateKind::ChangeSettings { settings } => {
                    conversation.excluded = document.excluded;
                    conversation.messages = document.messages;
                    this.set_document(conversation).await?;

                    if let Err(e) = tx.send(MessageEventKind::ConversationSettingsUpdated {
                        conversation_id,
                        settings,
                    }) {
                        tracing::warn!(%conversation_id, error = %e, "Error broadcasting event");
                    }
                }
            }
        }
        _ => {}
    }
    Ok(())
}

async fn process_identity_events(
    this: &mut ConversationTask,
    event: MultiPassEventKind,
) -> Result<(), Error> {
    //TODO: Tie this into a configuration
    let with_friends = false;

    match event {
        MultiPassEventKind::FriendAdded { did } => {
            if !with_friends {
                return Ok(());
            }

            match this.create_conversation(&did).await {
                Ok(_) | Err(Error::ConversationExist { .. }) => return Ok(()),
                Err(e) => return Err(e),
            }
        }

        MultiPassEventKind::Blocked { did } | MultiPassEventKind::BlockedBy { did } => {
            let list = this.list().await;

            for conversation in list.iter().filter(|c| c.recipients().contains(&did)) {
                let id = conversation.id();
                match conversation.conversation_type {
                    ConversationType::Direct => {
                        if let Err(e) = this.delete_conversation(id, true).await {
                            warn!(conversation_id = %id, error = %e, "Failed to delete conversation");
                            continue;
                        }
                    }
                    ConversationType::Group { .. } => {
                        if conversation.creator != Some((*this.keypair).clone()) {
                            continue;
                        }

                        if let Err(e) = this.remove_recipient(id, &did, true).await {
                            warn!(conversation_id = %id, error = %e, "Failed to remove {did} from conversation");
                            continue;
                        }

<<<<<<< HEAD
        let stream = async_stream::stream! {
            let stream = ipfs.unixfs().cat(reference).providers(&members);

            for await result in stream {
                let result = result.map(|b| b.into()).map_err(anyhow::Error::from).map_err(Error::from);
                yield result;
=======
                        if this.root.is_blocked(&did).await.unwrap_or_default() {
                            _ = this.add_restricted(id, &did).await;
                        }
                    }
                }
            }
        }
        MultiPassEventKind::Unblocked { did } => {
            let own_did = (*this.keypair).clone();
            let list = this.list().await;

            for conversation in list
                .iter()
                .filter(|c| {
                    c.creator
                        .as_ref()
                        .map(|creator| own_did.eq(creator))
                        .unwrap_or_default()
                })
                .filter(|c| c.conversation_type == ConversationType::Group)
                .filter(|c| c.restrict.contains(&did))
            {
                let id = conversation.id();
                _ = this.remove_restricted(id, &did).await;
            }
        }
        MultiPassEventKind::FriendRemoved { did } => {
            if !with_friends {
                return Ok(());
>>>>>>> 5bd83154
            }

            let list = this.list().await;

            for conversation in list.iter().filter(|c| c.recipients().contains(&did)) {
                let id = conversation.id();
                match conversation.conversation_type {
                    ConversationType::Direct => {
                        if let Err(e) = this.delete_conversation(id, true).await {
                            tracing::warn!(conversation_id = %id, error = %e, "Failed to delete conversation");
                            continue;
                        }
                    }
                    ConversationType::Group { .. } => {
                        if conversation.creator != Some((*this.keypair).clone()) {
                            continue;
                        }

                        if let Err(e) = this.remove_recipient(id, &did, true).await {
                            tracing::warn!(conversation_id = %id, error = %e, "Failed to remove {did} from conversation");
                            continue;
                        }
                    }
                }
            }
        }
        MultiPassEventKind::IdentityOnline { .. } => {
            //TODO: Check queue and process any entry once peer is subscribed to the respective topics.
        }
        _ => {}
    }
    Ok(())
}

async fn process_request_response_event(
    this: &mut ConversationTask,
    conversation_id: Uuid,
    req: Message,
) -> Result<(), Error> {
    let conversation = this.get(conversation_id).await?;

    let payload = Payload::from_bytes(&req.data)?;

    let sender = payload.sender();

    let data = ecdh_decrypt(&this.keypair, Some(&sender), payload.data())?;

    let event = serde_json::from_slice::<ConversationRequestResponse>(&data)?;

    tracing::debug!(%conversation_id, ?event, "Event received");
    match event {
        ConversationRequestResponse::Request {
            conversation_id,
            kind,
        } => match kind {
            ConversationRequestKind::Key => {
                if !matches!(
                    conversation.conversation_type,
                    ConversationType::Group { .. }
                ) {
                    //Only group conversations support keys
                    return Err(Error::InvalidConversation);
                }

                if !conversation.recipients().contains(&sender) {
                    warn!(%conversation_id, %sender, "apart of conversation");
                    return Err(Error::IdentityDoesntExist);
                }

                let mut keystore = this.get_keystore(conversation_id).await?;

<<<<<<< HEAD
        if !peers.is_empty() {
            if let Err(e) = self
                .ipfs
                .pubsub_publish(conversation.event_topic(), payload.to_bytes()?)
                .await
            {
                error!("Unable to send event: {e}");
            }
        }
        Ok(())
    }
=======
                let raw_key = match keystore.get_latest(&this.keypair, &this.keypair) {
                    Ok(key) => key,
                    Err(Error::PublicKeyDoesntExist) => {
                        let key = generate::<64>().into();
                        keystore.insert(&this.keypair, &this.keypair, &key)?;
>>>>>>> 5bd83154

                        this.set_keystore(conversation_id, keystore).await?;
                        key
                    }
                    Err(e) => {
                        error!(%conversation_id, error = %e, "Error getting key from store");
                        return Err(e);
                    }
                };

                let key = ecdh_encrypt(&this.keypair, Some(&sender), raw_key)?;

                let response = ConversationRequestResponse::Response {
                    conversation_id,
                    kind: ConversationResponseKind::Key { key },
                };

                let topic = conversation.reqres_topic(&sender);

                let bytes =
                    ecdh_encrypt(&this.keypair, Some(&sender), serde_json::to_vec(&response)?)?;
                let signature = sign_serde(&this.keypair, &bytes)?;

                let payload = Payload::new(&this.keypair, &bytes, &signature);

                let peers = this.ipfs.pubsub_peers(Some(topic.clone())).await?;

                let peer_id = sender.to_peer_id()?;

                let bytes = payload.to_bytes()?;

                tracing::trace!(%conversation_id, "Payload size: {} bytes", bytes.len());

                tracing::info!(%conversation_id, "Responding to {sender}");

                if !peers.contains(&peer_id)
                    || (peers.contains(&peer_id)
                        && this
                            .ipfs
                            .pubsub_publish(topic.clone(), bytes.into())
                            .await
                            .is_err())
                {
                    warn!(%conversation_id, "Unable to publish to topic. Queuing event");
                    this.queue_event(
                        sender.clone(),
                        Queue::direct(
                            conversation_id,
                            None,
                            peer_id,
                            topic.clone(),
                            payload.data().into(),
                        ),
                    )
                    .await;
                }
<<<<<<< HEAD
            };
        }

        if can_publish {
            let bytes = payload.to_bytes()?;
            trace!("Payload size: {} bytes", bytes.len());
            let timer = Instant::now();
            let mut time = true;
            if let Err(_e) = self.ipfs.pubsub_publish(conversation.topic(), bytes).await {
                error!("Error publishing: {_e}");
                time = false;
=======
>>>>>>> 5bd83154
            }
            _ => {
                tracing::info!(%conversation_id, "Unimplemented/Unsupported Event");
            }
        },
        ConversationRequestResponse::Response {
            conversation_id,
            kind,
        } => match kind {
            ConversationResponseKind::Key { key } => {
                if !matches!(
                    conversation.conversation_type,
                    ConversationType::Group { .. }
                ) {
                    //Only group conversations support keys
                    tracing::error!(%conversation_id, "Invalid conversation type");
                    return Err(Error::InvalidConversation);
                }

                if !conversation.recipients().contains(&sender) {
                    return Err(Error::IdentityDoesntExist);
                }
                let mut keystore = this.get_keystore(conversation_id).await?;

                let raw_key = ecdh_decrypt(&this.keypair, Some(&sender), key)?;

                keystore.insert(&this.keypair, &sender, raw_key)?;

                this.set_keystore(conversation_id, keystore).await?;

                if let Some(list) = this.pending_key_exchange.get_mut(&conversation_id) {
                    for (_, _, received) in list.iter_mut().filter(|(s, _, r)| sender.eq(s) && !r) {
                        *received = true;
                    }
                }
            }
            _ => {
                tracing::info!(%conversation_id, "Unimplemented/Unsupported Event");
            }
        },
    }
    Ok(())
}

async fn process_pending_payload(this: &mut ConversationTask) {
    if this.pending_key_exchange.is_empty() {
        return;
    }

    let mut processed_events: HashMap<Uuid, Vec<_>> = HashMap::new();

    this.pending_key_exchange.retain(|id, list| {
        list.retain(|(did, data, received)| {
            if *received {
                processed_events
                    .entry(*id)
                    .or_default()
                    .push((did.clone(), data.clone()));
                return false;
            }
            true
        });
        !list.is_empty()
    });

    for (conversation_id, list) in processed_events {
        // Note: Conversation keystore should exist so we could expect here, however since the map for pending exchanges would have
        //       been flushed out, we can just continue on in the iteration since it would be ignored
        let Ok(store) = this.get_keystore(conversation_id).await else {
            continue;
        };

        for (sender, data) in list {
            let fut = async {
                let key = store.get_latest(&this.keypair, &sender)?;
                let data = Cipher::direct_decrypt(&data, &key)?;
                let event = serde_json::from_slice(&data)?;
                message_event(this, conversation_id, &event).await
            };

            if let Err(e) = fut.await {
                tracing::error!(name = "process_pending_payload", %conversation_id, %sender, error = %e, "failed to process message")
            }
        }
    }
}

async fn process_conversation_event(
    this: &mut ConversationTask,
    conversation_id: Uuid,
    message: Message,
) -> Result<(), Error> {
    let tx = this.subscribe(conversation_id).await?;

    let payload = Payload::from_bytes(&message.data)?;
    let sender = payload.sender();

    let key = this
        .conversation_key(conversation_id, Some(&sender))
        .await?;

    let data = Cipher::direct_decrypt(payload.data(), &key)?;

    let event = match serde_json::from_slice::<MessagingEvents>(&data)? {
        event @ MessagingEvents::Event { .. } => event,
        _ => return Err(Error::Other),
    };

    if let MessagingEvents::Event {
        conversation_id,
        member,
        event,
        cancelled,
    } = event
    {
        let ev = match cancelled {
            true => MessageEventKind::EventCancelled {
                conversation_id,
                did_key: member,
                event,
            },
            false => MessageEventKind::EventReceived {
                conversation_id,
                did_key: member,
                event,
            },
        };

        if let Err(e) = tx.send(ev) {
            tracing::error!(%conversation_id, error = %e, "error broadcasting event");
        }
    }

    Ok(())
}

#[derive(Serialize, Deserialize, Clone, PartialEq, Eq)]
struct Queue {
    id: Uuid,
    m_id: Option<Uuid>,
    peer: PeerId,
    topic: String,
    data: Vec<u8>,
    sent: bool,
}

impl Queue {
    pub fn direct(
        id: Uuid,
        m_id: Option<Uuid>,
        peer: PeerId,
        topic: String,
        data: Vec<u8>,
    ) -> Self {
        Queue {
            id,
            m_id,
            peer,
            topic,
            data,
            sent: false,
        }
    }
}

//TODO: Replace
async fn process_queue(this: &mut ConversationTask) {
    let mut changed = false;

    for (did, items) in this.queue.iter_mut() {
        let Ok(peer_id) = did.to_peer_id() else {
            continue;
        };

        if !this.ipfs.is_connected(peer_id).await.unwrap_or_default() {
            continue;
        }

        for item in items {
            let Queue {
                peer,
                topic,
                data,
                sent,
                ..
            } = item;

            if !this
                .ipfs
                .pubsub_peers(Some(topic.clone()))
                .await
                .map(|list| list.contains(peer))
                .unwrap_or_default()
            {
                continue;
            }

            if *sent {
                continue;
            }

            let Ok(signature) = sign_serde(&this.keypair, &data) else {
                continue;
            };

            let payload = Payload::new(&this.keypair, data, &signature);

            let Ok(bytes) = payload.to_bytes() else {
                continue;
            };

            if let Err(e) = this.ipfs.pubsub_publish(topic.clone(), bytes.into()).await {
                error!("Error publishing to topic: {e}");
                continue;
            }

            *sent = true;

            changed = true;
        }
    }

    this.queue.retain(|_, queue| {
        queue.retain(|item| !item.sent);
        !queue.is_empty()
    });

    if changed {
        this.save_queue().await;
    }
}<|MERGE_RESOLUTION|>--- conflicted
+++ resolved
@@ -247,54 +247,10 @@
 
         if let Some(path) = path.as_ref() {
             if !path.exists() {
-<<<<<<< HEAD
-                tokio::fs::create_dir_all(path).await?;
-            }
-        }
-
-        let queue = Arc::new(Default::default());
-        let did = Arc::new(get_keypair_did(ipfs.keypair())?);
-        let spam_filter = Arc::new(check_spam.then_some(SpamFilter::default()?));
-        let stream_task = Arc::new(Default::default());
-        let stream_event_task = Arc::new(Default::default());
-        let with_friends = Arc::new(AtomicBool::new(with_friends));
-        let stream_reqres_task = Arc::default();
-        let conversation_sender = Arc::default();
-        let stream_conversation_task = Arc::default();
-
-        let root = identity.root_document().clone();
-
-        let conversations = Conversations::new(&ipfs, path.clone(), did.clone(), root).await;
-
-        let store = Self {
-            path,
-            ipfs,
-            stream_task,
-            stream_event_task,
-            stream_reqres_task,
-            conversation_sender,
-            conversations,
-            identity,
-            discovery,
-            filesystem,
-            queue,
-            did,
-            event,
-            spam_filter,
-            with_friends,
-            stream_conversation_task,
-            span,
-        };
-
-        info!("Loading queue");
-        if let Err(e) = store.load_queue().await {
-            warn!("Failed to load queue: {e}");
-=======
                 tokio::fs::create_dir_all(path)
                     .await
                     .expect("able to create directory");
             }
->>>>>>> 5bd83154
         }
 
         let cid = match path.as_ref() {
@@ -310,6 +266,7 @@
 
         let token = CancellationToken::new();
         let drop_guard = token.clone().drop_guard();
+
 
         tokio::spawn({
             let ipfs = ipfs.clone();
@@ -343,6 +300,7 @@
             }
         });
 
+
         let conversation = Self {
             command_tx: tx,
             _task_cancellation: Arc::new(drop_guard),
@@ -353,6 +311,7 @@
         }
 
         conversation
+
     }
 }
 
@@ -1247,7 +1206,7 @@
             || (peers.contains(&peer_id)
                 && self
                     .ipfs
-                    .pubsub_publish(did.messaging(), payload.to_bytes()?.into())
+                    .pubsub_publish(did.messaging(), payload.to_bytes()?)
                     .await
                     .is_err())
         {
@@ -1299,126 +1258,7 @@
             }
         }
 
-<<<<<<< HEAD
-                                let mut keystore =
-                                    match store.conversation_keystore(conversation_id).await {
-                                        Ok(keystore) => keystore,
-                                        Err(e) => {
-                                            error!("Error obtaining keystore: {e}. Skipping");
-                                            continue;
-                                        }
-                                    };
-
-                                let raw_key = match keystore.get_latest(&did, &did) {
-                                    Ok(key) => key,
-                                    Err(Error::PublicKeyInvalid) => {
-                                        let key = generate::<64>().into();
-                                        if let Err(e) = keystore.insert(&did, &did, &key) {
-                                            error!("Error inserting generated key into store: {e}");
-                                            continue;
-                                        }
-                                        if let Err(e) = store
-                                            .set_conversation_keystore(conversation_id, keystore)
-                                            .await
-                                        {
-                                            error!("Error setting keystore: {e}");
-                                            continue;
-                                        }
-                                        key
-                                    }
-                                    Err(e) => {
-                                        error!("Error getting key from store: {e}");
-                                        continue;
-                                    }
-                                };
-                                let sender = payload.sender();
-                                let key = match ecdh_encrypt(&did, Some(&sender), raw_key) {
-                                    Ok(key) => key,
-                                    Err(e) => {
-                                        error!("Failed to encrypt response: {e}");
-                                        continue;
-                                    }
-                                };
-                                let response = ConversationRequestResponse::Response {
-                                    conversation_id,
-                                    kind: ConversationResponseKind::Key { key },
-                                };
-                                let result = {
-                                    let did = did.clone();
-                                    let store = store.clone();
-                                    let topic = conversation.reqres_topic(&sender);
-                                    async move {
-                                        let bytes = ecdh_encrypt(
-                                            &did,
-                                            Some(&sender),
-                                            serde_json::to_vec(&response)?,
-                                        )?;
-                                        let signature = sign_serde(&did, &bytes)?;
-
-                                        let payload = Payload::new(&did, &bytes, &signature);
-
-                                        let peers =
-                                            store.ipfs.pubsub_peers(Some(topic.clone())).await?;
-
-                                        let peer_id = sender.to_peer_id()?;
-
-                                        let bytes = payload.to_bytes()?;
-
-                                        trace!("Payload size: {} bytes", bytes.len());
-
-                                        info!("Responding to {sender}");
-
-                                        if !peers.contains(&peer_id)
-                                            || (peers.contains(&peer_id)
-                                                && store
-                                                    .ipfs
-                                                    .pubsub_publish(topic.clone(), bytes)
-                                                    .await
-                                                    .is_err())
-                                        {
-                                            warn!("Unable to publish to topic. Queuing event");
-                                            if let Err(e) = store
-                                                .queue_event(
-                                                    sender.clone(),
-                                                    Queue::direct(
-                                                        conversation_id,
-                                                        None,
-                                                        peer_id,
-                                                        topic.clone(),
-                                                        payload.data().into(),
-                                                    ),
-                                                )
-                                                .await
-                                            {
-                                                error!("Error submitting event to queue: {e}");
-                                            }
-                                        }
-
-                                        Ok::<_, Error>(())
-                                    }
-                                };
-                                if let Err(e) = result.await {
-                                    error!("Error: {e}");
-                                }
-                            }
-                            _ => {
-                                info!("Unimplemented/Unsupported Event");
-                            }
-                        },
-                        ConversationRequestResponse::Response {
-                            conversation_id,
-                            kind,
-                        } => match kind {
-                            ConversationResponseKind::Key { key } => {
-                                let sender = payload.sender();
-                                let Ok(conversation) =
-                                    store.conversations.get(conversation_id).await
-                                else {
-                                    continue;
-                                };
-=======
         let mut removal = vec![];
->>>>>>> 5bd83154
 
         for did in recipients.iter() {
             let is_blocked = self.root.is_blocked(did).await?;
@@ -1491,7 +1331,7 @@
                 || (peers.contains(&peer_id)
                     && self
                         .ipfs
-                        .pubsub_publish(did.messaging(), payload.to_bytes()?.into())
+                        .pubsub_publish(did.messaging(), payload.to_bytes()?)
                         .await
                         .is_err())
             {
@@ -1556,42 +1396,15 @@
         self.root.get_conversation_keystore(id).await
     }
 
-<<<<<<< HEAD
-        if !peers.contains(&peer_id)
-            || (peers.contains(&peer_id)
-                && self
-                    .ipfs
-                    .pubsub_publish(topic.clone(), payload.to_bytes()?)
-                    .await
-                    .is_err())
-        {
-            warn!("Unable to publish to topic. Queuing event");
-            if let Err(e) = self
-                .queue_event(
-                    did.clone(),
-                    Queue::direct(
-                        conversation_id,
-                        None,
-                        peer_id,
-                        topic.clone(),
-                        payload.data().into(),
-                    ),
-                )
-                .await
-            {
-                error!("Error submitting event to queue: {e}");
-            }
-=======
     pub async fn set_keystore(&mut self, id: Uuid, document: Keystore) -> Result<(), Error> {
         if !self.contains(id).await {
             return Err(Error::InvalidConversation);
->>>>>>> 5bd83154
         }
 
         let mut map = self.root.get_conversation_keystore_map().await?;
 
         let id = id.to_string();
-        let cid = self.ipfs.dag().put().serialize(document)?.await?;
+        let cid = self.ipfs.dag().put().serialize(document).await?;
 
         map.insert(id, cid);
 
@@ -1679,7 +1492,7 @@
     }
 
     pub async fn set_map(&mut self, map: BTreeMap<String, Cid>) -> Result<(), Error> {
-        let cid = self.ipfs.dag().put().serialize(map)?.pin(true).await?;
+        let cid = self.ipfs.dag().put().serialize(map).pin(true).await?;
 
         let old_map_cid = self.cid.replace(cid);
 
@@ -1716,7 +1529,7 @@
         };
 
         let id = document.id().to_string();
-        let cid = self.ipfs.dag().put().serialize(document)?.await?;
+        let cid = self.ipfs.dag().put().serialize(document).await?;
 
         map.insert(id, cid);
 
@@ -1861,7 +1674,7 @@
             || (peers.contains(&peer_id)
                 && self
                     .ipfs
-                    .pubsub_publish(topic.clone(), payload.to_bytes()?.into())
+                    .pubsub_publish(topic.clone(), payload.to_bytes()?)
                     .await
                     .is_err())
         {
@@ -2386,18 +2199,9 @@
             }
         };
 
-<<<<<<< HEAD
-                                let bytes = match payload.to_bytes() {
-                                    Ok(bytes) => bytes,
-                                    Err(_e) => {
-                                        continue;
-                                    }
-                                };
-=======
         message_document
             .update(&self.ipfs, &self.keypair, message, keystore.as_ref())
             .await?;
->>>>>>> 5bd83154
 
         list.replace(message_document);
         conversation.set_message_list(&self.ipfs, list).await?;
@@ -2493,38 +2297,12 @@
 
                 self.set_document(conversation).await?;
 
-<<<<<<< HEAD
-        if !peers.contains(&peer_id)
-            || (peers.contains(&peer_id)
-                && self
-                    .ipfs
-                    .pubsub_publish(did_key.messaging(), payload.to_bytes()?)
-                    .await
-                    .is_err())
-        {
-            warn!("Unable to publish to topic. Queuing event");
-            if let Err(e) = self
-                .queue_event(
-                    did_key.clone(),
-                    Queue::direct(
-                        convo_id,
-                        None,
-                        peer_id,
-                        did_key.messaging(),
-                        payload.data().to_vec(),
-                    ),
-                )
-                .await
-            {
-                error!("Error submitting event to queue: {e}");
-=======
                 _ = tx.send(MessageEventKind::MessageReactionRemoved {
                     conversation_id,
                     message_id,
                     did_key: (*self.keypair).clone(),
                     reaction: emoji.clone(),
                 });
->>>>>>> 5bd83154
             }
         }
 
@@ -2776,34 +2554,7 @@
                     let (tx, rx) = oneshot::channel();
                     _ = atx.send((conversation_id, message, tx)).await;
 
-<<<<<<< HEAD
-            let peers = self.ipfs.pubsub_peers(Some(did.messaging())).await?;
-            if !peers.contains(&peer_id)
-                || (peers.contains(&peer_id)
-                    && self
-                        .ipfs
-                        .pubsub_publish(did.messaging(), payload.to_bytes()?)
-                        .await
-                        .is_err())
-            {
-                warn!("Unable to publish to topic. Queuing event");
-                if let Err(e) = self
-                    .queue_event(
-                        did.clone(),
-                        Queue::direct(
-                            convo_id,
-                            None,
-                            peer_id,
-                            did.messaging(),
-                            payload.data().to_vec(),
-                        ),
-                    )
-                    .await
-                {
-                    error!("Error submitting event to queue: {e}");
-=======
                     rx.await.expect("shouldnt drop")
->>>>>>> 5bd83154
                 }
             };
 
@@ -2873,43 +2624,7 @@
                 .collect::<Vec<_>>()
         })?;
 
-<<<<<<< HEAD
-                    let peers = self.ipfs.pubsub_peers(Some(recipient.messaging())).await?;
-                    let timer = Instant::now();
-                    let mut time = true;
-                    if !peers.contains(&peer_id)
-                        || (peers.contains(&peer_id)
-                            && self
-                                .ipfs
-                                .pubsub_publish(recipient.messaging(), payload.to_bytes()?)
-                                .await
-                                .is_err())
-                    {
-                        warn!("Unable to publish to topic. Queuing event");
-                        //Note: If the error is related to peer not available then we should push this to queue but if
-                        //      its due to the message limit being reached we should probably break up the message to fix into
-                        //      "max_transmit_size" within rust-libp2p gossipsub
-                        //      For now we will queue the message if we hit an error
-                        if let Err(e) = self
-                            .queue_event(
-                                recipient.clone(),
-                                Queue::direct(
-                                    document_type.id(),
-                                    None,
-                                    peer_id,
-                                    recipient.messaging(),
-                                    payload.data().to_vec(),
-                                ),
-                            )
-                            .await
-                        {
-                            error!("Error submitting event to queue: {e}");
-                        }
-                        time = false;
-                    }
-=======
         let message = self.get_message(conversation, message_id).await?;
->>>>>>> 5bd83154
 
         if message.message_type() != MessageType::Attachment {
             return Err(Error::InvalidMessage);
@@ -2938,7 +2653,7 @@
                 total: Some(attachment.size()),
             };
 
-            let stream = ipfs.unixfs().get(reference, &path, &members, false, None);
+            let stream = ipfs.unixfs().get(reference, &path).providers(&members);
 
             for await event in stream {
                 match event {
@@ -3006,10 +2721,10 @@
         let ipfs = self.ipfs.clone();
 
         let stream = async_stream::stream! {
-            let stream = ipfs.unixfs().cat(reference, None, &members, false, None);
+            let stream = ipfs.unixfs().cat(reference).providers(&members);
 
             for await result in stream {
-                let result = result.map_err(anyhow::Error::from).map_err(Error::from);
+                let result = result.map(|b| b.into()).map_err(anyhow::Error::from).map_err(Error::from);
                 yield result;
             }
         };
@@ -3038,38 +2753,8 @@
             return Err(Error::PublicKeyInvalid);
         }
 
-<<<<<<< HEAD
-        let mut time = true;
-        let timer = Instant::now();
-        if !peers.contains(&peer_id)
-            || (peers.contains(&peer_id)
-                && self
-                    .ipfs
-                    .pubsub_publish(did_key.messaging(), payload.to_bytes()?)
-                    .await
-                    .is_err())
-        {
-            warn!("Unable to publish to topic. Queuing event");
-            if let Err(e) = self
-                .queue_event(
-                    did_key.clone(),
-                    Queue::direct(
-                        conversation_id,
-                        None,
-                        peer_id,
-                        did_key.messaging(),
-                        payload.data().to_vec(),
-                    ),
-                )
-                .await
-            {
-                error!("Error submitting event to queue: {e}");
-            }
-            time = false;
-=======
         if creator.eq(did_key) {
             return Err(Error::PublicKeyInvalid);
->>>>>>> 5bd83154
         }
 
         if !self.root.is_blocked(did_key).await? {
@@ -3400,7 +3085,7 @@
                         || (peers.contains(&peer_id)
                             && self
                                 .ipfs
-                                .pubsub_publish(recipient.messaging(), payload.to_bytes()?.into())
+                                .pubsub_publish(recipient.messaging(), payload.to_bytes()?)
                                 .await
                                 .is_err())
                     {
@@ -3538,7 +3223,7 @@
         if !peers.is_empty() {
             if let Err(e) = self
                 .ipfs
-                .pubsub_publish(conversation.event_topic(), payload.to_bytes()?.into())
+                .pubsub_publish(conversation.event_topic(), payload.to_bytes()?)
                 .await
             {
                 error!(%conversation_id, "Unable to send event: {e}");
@@ -3641,11 +3326,7 @@
             tracing::trace!(%conversation_id, "Payload size: {} bytes", bytes.len());
             let timer = Instant::now();
             let mut time = true;
-            if let Err(_e) = self
-                .ipfs
-                .pubsub_publish(conversation.topic(), bytes.into())
-                .await
-            {
+            if let Err(_e) = self.ipfs.pubsub_publish(conversation.topic(), bytes).await {
                 error!(%conversation_id, "Error publishing: {_e}");
                 time = false;
             }
@@ -3680,7 +3361,7 @@
             || (peers.contains(&peer_id)
                 && self
                     .ipfs
-                    .pubsub_publish(did_key.messaging(), payload.to_bytes()?.into())
+                    .pubsub_publish(did_key.messaging(), payload.to_bytes()?)
                     .await
                     .is_err())
         {
@@ -4440,9 +4121,6 @@
                     conversation.messages = document.messages;
                     this.set_document(conversation).await?;
 
-<<<<<<< HEAD
-            let stream = ipfs.unixfs().get(reference, &path).providers(&members);
-=======
                     if let Err(e) = tx.send(MessageEventKind::ConversationNameUpdated {
                         conversation_id,
                         name: name.to_string(),
@@ -4450,7 +4128,6 @@
                         tracing::warn!(%conversation_id, error = %e, "Error broadcasting event");
                     }
                 }
->>>>>>> 5bd83154
 
                 ConversationUpdateKind::ChangeName { name: None } => {
                     conversation.excluded = document.excluded;
@@ -4532,14 +4209,6 @@
                             continue;
                         }
 
-<<<<<<< HEAD
-        let stream = async_stream::stream! {
-            let stream = ipfs.unixfs().cat(reference).providers(&members);
-
-            for await result in stream {
-                let result = result.map(|b| b.into()).map_err(anyhow::Error::from).map_err(Error::from);
-                yield result;
-=======
                         if this.root.is_blocked(&did).await.unwrap_or_default() {
                             _ = this.add_restricted(id, &did).await;
                         }
@@ -4569,7 +4238,6 @@
         MultiPassEventKind::FriendRemoved { did } => {
             if !with_friends {
                 return Ok(());
->>>>>>> 5bd83154
             }
 
             let list = this.list().await;
@@ -4641,25 +4309,11 @@
 
                 let mut keystore = this.get_keystore(conversation_id).await?;
 
-<<<<<<< HEAD
-        if !peers.is_empty() {
-            if let Err(e) = self
-                .ipfs
-                .pubsub_publish(conversation.event_topic(), payload.to_bytes()?)
-                .await
-            {
-                error!("Unable to send event: {e}");
-            }
-        }
-        Ok(())
-    }
-=======
                 let raw_key = match keystore.get_latest(&this.keypair, &this.keypair) {
                     Ok(key) => key,
                     Err(Error::PublicKeyDoesntExist) => {
                         let key = generate::<64>().into();
                         keystore.insert(&this.keypair, &this.keypair, &key)?;
->>>>>>> 5bd83154
 
                         this.set_keystore(conversation_id, keystore).await?;
                         key
@@ -4699,7 +4353,7 @@
                     || (peers.contains(&peer_id)
                         && this
                             .ipfs
-                            .pubsub_publish(topic.clone(), bytes.into())
+                            .pubsub_publish(topic.clone(), bytes)
                             .await
                             .is_err())
                 {
@@ -4716,20 +4370,6 @@
                     )
                     .await;
                 }
-<<<<<<< HEAD
-            };
-        }
-
-        if can_publish {
-            let bytes = payload.to_bytes()?;
-            trace!("Payload size: {} bytes", bytes.len());
-            let timer = Instant::now();
-            let mut time = true;
-            if let Err(_e) = self.ipfs.pubsub_publish(conversation.topic(), bytes).await {
-                error!("Error publishing: {_e}");
-                time = false;
-=======
->>>>>>> 5bd83154
             }
             _ => {
                 tracing::info!(%conversation_id, "Unimplemented/Unsupported Event");
@@ -4941,7 +4581,7 @@
                 continue;
             };
 
-            if let Err(e) = this.ipfs.pubsub_publish(topic.clone(), bytes.into()).await {
+            if let Err(e) = this.ipfs.pubsub_publish(topic.clone(), bytes).await {
                 error!("Error publishing to topic: {e}");
                 continue;
             }
