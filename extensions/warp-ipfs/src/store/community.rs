--- conflicted
+++ resolved
@@ -20,11 +20,6 @@
 use warp::{
     crypto::DID,
     error::Error,
-<<<<<<< HEAD
-    raygun::community::{
-        Community, CommunityChannel, CommunityChannelPermissions, CommunityChannelType,
-        CommunityInvite, CommunityPermission, CommunityPermissions, CommunityRole, RoleId,
-=======
     raygun::{
         community::{
             Community, CommunityChannel, CommunityChannelPermission, CommunityChannelPermissions,
@@ -32,7 +27,6 @@
             CommunityRole, RoleId,
         },
         Message, MessageOptions, MessagePage, MessageReference, Messages, MessagesType,
->>>>>>> 61b87de2
     },
 };
 
