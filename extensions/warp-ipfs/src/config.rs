use ipfs::{Multiaddr, Protocol};
use rust_ipfs as ipfs;
use serde::{Deserialize, Serialize};
use std::{path::PathBuf, str::FromStr, time::Duration};
use warp::{constellation::file::FileType, multipass::identity::Identity};

#[derive(Default, Debug, Clone, Serialize, Deserialize)]
#[serde(rename_all = "lowercase")]
pub enum Bootstrap {
    #[default]
    Ipfs,
    Custom(Vec<Multiaddr>),
    None,
}

#[derive(Debug, Default, Clone, Serialize, Deserialize, PartialEq, Eq)]
#[serde(rename_all = "lowercase")]
pub enum Discovery {
    Shuttle {
        addresses: Vec<Multiaddr>,
    },
    /// Uses to find and connect to peers using the same namespace
    Namespace {
        namespace: Option<String>,
        discovery_type: DiscoveryType,
    },
    /// Disables Discovery over DHT or Directly (which relays on direct connection via multiaddr)
    #[default]
    None,
}

#[derive(Debug, Default, Clone, Serialize, Deserialize, PartialEq, Eq)]
#[serde(rename_all = "lowercase")]
pub enum DiscoveryType {
    #[default]
    DHT,
    RzPoint {
        addresses: Vec<Multiaddr>,
    },
}

impl Bootstrap {
    /// List of bootstrap multiaddr
    pub fn address(&self) -> Vec<Multiaddr> {
        match self {
            Bootstrap::Ipfs => [
                "/dnsaddr/bootstrap.libp2p.io/p2p/QmNnooDu7bfjPFoTZYxMNLWUQJyrVwtbZg5gBMjTezGAJN",
                "/dnsaddr/bootstrap.libp2p.io/p2p/QmQCU2EcMqAqQPR2i9bChDtGNJchTbq5TbXJJ16u19uLTa",
                "/dnsaddr/bootstrap.libp2p.io/p2p/QmbLHAnMoJPWSCR5Zhtx6BHJX9KiKNN6tpvbUcqanj75Nb",
                "/dnsaddr/bootstrap.libp2p.io/p2p/QmcZf59bWwK5XFi76CZX8cbJ4BhTzzA3gU1ZjYZcYW3dwt",
            ]
            .iter()
            .filter_map(|s| Multiaddr::from_str(s).ok())
            .collect::<Vec<_>>(),
            Bootstrap::Custom(address) => address.clone(),
            Bootstrap::None => vec![],
        }
    }
}

#[derive(Debug, Default, Clone, Serialize, Deserialize)]
pub struct Mdns {
    /// Enables mdns protocol in libp2p
    pub enable: bool,
}

#[derive(Debug, Clone, Serialize, Deserialize)]
pub struct RelayClient {
    #[serde(skip_serializing_if = "Vec::is_empty")]
    /// List of relays to use
    pub relay_address: Vec<Multiaddr>,
    pub background: bool,
    pub quorum: RelayQuorum,
}

#[derive(Default, Debug, Clone, Copy, Serialize, Deserialize)]
pub enum RelayQuorum {
    First,
    N(u8),
    #[default]
    All,
}

impl Default for RelayClient {
    fn default() -> Self {
        Self {
            #[cfg(not(target_arch = "wasm32"))]
            relay_address: vec![
                //NYC-1
                "/ip4/146.190.184.59/tcp/4001/p2p/12D3KooWCHWLQXTR2N6ukWM99pZYc4TM82VS7eVaDE4Ryk8ked8h".parse().unwrap(), 
                "/ip4/146.190.184.59/udp/4001/quic-v1/p2p/12D3KooWCHWLQXTR2N6ukWM99pZYc4TM82VS7eVaDE4Ryk8ked8h".parse().unwrap(),
                //SF-1
                "/ip4/64.225.88.100/udp/4001/quic-v1/p2p/12D3KooWMfyuTCbehQYy68zPH6vpGUwg8raKbrS7pd3qZrG7bFuB".parse().unwrap(), 
                "/ip4/64.225.88.100/tcp/4001/p2p/12D3KooWMfyuTCbehQYy68zPH6vpGUwg8raKbrS7pd3qZrG7bFuB".parse().unwrap(), 
                //NYC-1-EXP
                "/ip4/24.199.86.91/udp/46315/quic-v1/p2p/12D3KooWQcyxuNXxpiM7xyoXRZC7Vhfbh2yCtRg272CerbpFkhE6".parse().unwrap(),
                "/ip4/24.199.86.91/tcp/46315/p2p/12D3KooWQcyxuNXxpiM7xyoXRZC7Vhfbh2yCtRg272CerbpFkhE6".parse().unwrap()
            ],
            // Relays that are meant to be used from a web standpoint.
            // Note: webrtc addresses are prone to change due an upstream issue and shouldnt be relied on for primary connections
            #[cfg(target_arch="wasm32")]
            relay_address: vec![
                //NYC-1
                "/ip4/146.190.184.59/tcp/4001/wss/p2p/12D3KooWCHWLQXTR2N6ukWM99pZYc4TM82VS7eVaDE4Ryk8ked8h".parse().unwrap(),
                "/ip4/146.190.184.59/udp/4002/webrtc-direct/certhash/uEiC7m8m2pxf_DHr488akg-wSAxsa-f2agH5zc2nE70vx_g/p2p/12D3KooWCHWLQXTR2N6ukWM99pZYc4TM82VS7eVaDE4Ryk8ked8h".parse().unwrap(),
                //SF-1
                "/ip4/64.225.88.100/tcp/4001/wss/p2p/12D3KooWMfyuTCbehQYy68zPH6vpGUwg8raKbrS7pd3qZrG7bFuB".parse().unwrap(),
                "/ip4/64.225.88.100/udp/4002/webrtc-direct/certhash/uEiD25LqH8FlAgimcIY4XB1QiHHROlCYn7WJIukuRMe3tfQ/p2p/12D3KooWMfyuTCbehQYy68zPH6vpGUwg8raKbrS7pd3qZrG7bFuB".parse().unwrap(),
                //NYC-1-EXP
                "/ip4/24.199.86.91/tcp/46315/wss/p2p/12D3KooWQcyxuNXxpiM7xyoXRZC7Vhfbh2yCtRg272CerbpFkhE6".parse().unwrap(),
                "/ip4/24.199.86.91/udp/4002/webrtc-direct/certhash/uEiCZ8YAx_IZ7_x5dKltFESWHe4TUg8_gYpla6tmWR9jlfw/p2p/12D3KooWQcyxuNXxpiM7xyoXRZC7Vhfbh2yCtRg272CerbpFkhE6".parse().unwrap()
            ],
            background: true,
            quorum: Default::default()
        }
    }
}

// #[derive(Debug, Clone, Serialize, Deserialize)]
// pub struct Swarm {
//     /// Concurrent dial factor
//     pub dial_factor: u8,
//     pub notify_buffer_size: usize,
//     pub connection_buffer_size: usize,
//     pub limit: Option<ConnectionLimit>,
// }

// impl Default for Swarm {
//     fn default() -> Self {
//         Self {
//             dial_factor: 8, //Same dial factor as default for libp2p
//             notify_buffer_size: 32,
//             connection_buffer_size: 1024,
//             limit: None,
//         }
//     }
// }

#[derive(Debug, Clone, Serialize, Deserialize)]
pub struct Pubsub {
    pub max_transmit_size: usize,
}

impl Default for Pubsub {
    fn default() -> Self {
        Self {
            max_transmit_size: 8 * 1024 * 1024,
        }
    }
}

#[derive(Debug, Default, Clone, Serialize, Deserialize)]
pub struct IpfsSetting {
    pub mdns: Mdns,
    pub relay_client: RelayClient,
    pub pubsub: Pubsub,
    pub bootstrap: bool,
    pub portmapping: bool,
    pub agent_version: Option<String>,
    /// Used for testing with a memory transport
    pub memory_transport: bool,
    pub dht_client: bool,
    pub disable_quic: bool,
}

#[derive(Debug, Clone, Copy, Serialize, Deserialize, Default, PartialEq, Eq)]
pub enum UpdateEvents {
    #[default]
    /// Emit events for all identity updates
    Enabled,
    /// Emit events for identity updates from friends
    FriendsOnly,
    /// Disable events
    Disable,
}

pub type DefaultPfpFn = std::sync::Arc<
    dyn Fn(&Identity) -> Result<(Vec<u8>, FileType), std::io::Error> + Send + Sync + 'static,
>;

#[derive(Default, Clone, Serialize, Deserialize)]
pub enum StoreOffline {
    Remote,
    Local {
        path: PathBuf,
    },
    RemoteAndLocal {
        path: PathBuf,
    },
    #[default]
    None,
}

#[derive(Clone, Serialize, Deserialize)]
pub struct StoreSetting {
    /// Allow only interactions with friends
    /// Note: This is ignored when it comes to chating between group chat recipients
    pub with_friends: bool,
    /// Interval for broadcasting out identity (cannot be less than 3 minutes)
    /// Note:
    ///     - If `None`, this will be disabled
    ///     - Will default to 3 minutes if less than
    ///     - This may be removed in the future
    pub auto_push: Option<Duration>,
    /// Discovery type
    pub discovery: Discovery,

    #[serde(skip_serializing_if = "Vec::is_empty")]
    /// Placeholder for a offline agents to obtain information regarding one own identity
    pub offline_agent: Vec<Multiaddr>,
    /// Export account on update
    pub store_offline: StoreOffline,

    /// Fetch data over bitswap instead of pubsub
    pub fetch_over_bitswap: bool,
    /// Enables sharing platform (Desktop, Mobile, Web) information to another user
    pub share_platform: bool,
    /// Emit event for when a friend comes online or offline
    pub emit_online_event: bool,
    #[serde(skip_serializing_if = "Option::is_none")]
    /// Waits for a response from peer for a specific duration
    pub friend_request_response_duration: Option<Duration>,
    /// Options to allow emitting identity events to all or just friends
    pub update_events: UpdateEvents,
    /// Disable providing images for identities
    pub disable_images: bool,
    /// Announce to mesh network
    pub announce_to_mesh: bool,
    /// Function to call to provide data for a default profile picture if one is not apart of the identity
    #[serde(skip)]
    pub default_profile_picture: Option<DefaultPfpFn>,
}

impl std::fmt::Debug for StoreSetting {
    fn fmt(&self, f: &mut std::fmt::Formatter<'_>) -> std::fmt::Result {
        f.debug_struct("StoreSetting").finish()
    }
}

impl Default for StoreSetting {
    fn default() -> Self {
        Self {
            auto_push: None,
            discovery: Discovery::Namespace {
                namespace: None,
                discovery_type: Default::default(),
            },

            offline_agent: Vec::new(),
            store_offline: StoreOffline::None,

            fetch_over_bitswap: false,
            share_platform: false,
            friend_request_response_duration: None,
            emit_online_event: false,
            update_events: Default::default(),
            disable_images: false,
            with_friends: false,
            default_profile_picture: None,
            announce_to_mesh: false,
        }
    }
}

#[derive(Debug, Clone)]
#[cfg_attr(target_arch = "wasm32", wasm_bindgen::prelude::wasm_bindgen)]
pub struct Config {
    path: Option<PathBuf>,
    bootstrap: Bootstrap,
    listen_on: Vec<Multiaddr>,
    ipfs_setting: IpfsSetting,
    store_setting: StoreSetting,
    enable_relay: bool,
    save_phrase: bool,
    max_storage_size: Option<usize>,
    max_file_size: Option<usize>,
    thumbnail_size: (u32, u32),
    thumbnail_exact_format: bool,
}

impl Config {
    pub fn path(&self) -> Option<&PathBuf> {
        self.path.as_ref()
    }

    pub fn bootstrap(&self) -> &Bootstrap {
        &self.bootstrap
    }

    pub fn listen_on(&self) -> &[Multiaddr] {
        &self.listen_on
    }

    pub fn ipfs_setting(&self) -> &IpfsSetting {
        &self.ipfs_setting
    }

    pub fn store_setting(&self) -> &StoreSetting {
        &self.store_setting
    }

    pub fn enable_relay(&self) -> bool {
        self.enable_relay
    }

    pub fn save_phrase(&self) -> bool {
        self.save_phrase
    }

    pub fn max_storage_size(&self) -> Option<usize> {
        self.max_storage_size
    }

    pub fn max_file_size(&self) -> Option<usize> {
        self.max_file_size
    }

    pub fn thumbnail_size(&self) -> (u32, u32) {
        self.thumbnail_size
    }

    pub fn thumbnail_exact_format(&self) -> bool {
        self.thumbnail_exact_format
    }
}

impl Config {
    pub fn path_mut(&mut self) -> &mut Option<PathBuf> {
        &mut self.path
    }

    pub fn bootstrap_mut(&mut self) -> &mut Bootstrap {
        &mut self.bootstrap
    }

    pub fn listen_on_mut(&mut self) -> &mut Vec<Multiaddr> {
        &mut self.listen_on
    }

    pub fn ipfs_setting_mut(&mut self) -> &mut IpfsSetting {
        &mut self.ipfs_setting
    }

    pub fn store_setting_mut(&mut self) -> &mut StoreSetting {
        &mut self.store_setting
    }

    pub fn enable_relay_mut(&mut self) -> &mut bool {
        &mut self.enable_relay
    }

    pub fn save_phrase_mut(&mut self) -> &mut bool {
        &mut self.save_phrase
    }

    pub fn max_storage_size_mut(&mut self) -> &mut Option<usize> {
        &mut self.max_storage_size
    }

    pub fn max_file_size_mut(&mut self) -> &mut Option<usize> {
        &mut self.max_file_size
    }

    pub fn thumbnail_size_mut(&mut self) -> &mut (u32, u32) {
        &mut self.thumbnail_size
    }

    pub fn thumbnail_exact_format_mut(&mut self) -> &mut bool {
        &mut self.thumbnail_exact_format
    }
}

impl Default for Config {
    fn default() -> Self {
        Config {
            path: None,
            bootstrap: Bootstrap::Ipfs,
            #[cfg(not(target_arch = "wasm32"))]
            listen_on: ["/ip4/0.0.0.0/tcp/0", "/ip4/0.0.0.0/udp/0/quic-v1"]
                .iter()
                .filter_map(|s| Multiaddr::from_str(s).ok())
                .collect::<Vec<_>>(),
            #[cfg(target_arch = "wasm32")]
            listen_on: vec![],
            ipfs_setting: IpfsSetting {
                mdns: Mdns { enable: true },
                bootstrap: false,
                ..Default::default()
            },
            store_setting: Default::default(),
            enable_relay: true,
            save_phrase: false,
            #[cfg(not(target_arch = "wasm32"))]
            max_storage_size: Some(10 * 1024 * 1024 * 1024),
            #[cfg(target_arch = "wasm32")]
            max_storage_size: Some(50 * 1024 * 1024),
            max_file_size: Some(50 * 1024 * 1024),
            thumbnail_size: (128, 128),
            thumbnail_exact_format: true,
        }
    }
}

#[cfg_attr(target_arch = "wasm32", wasm_bindgen::prelude::wasm_bindgen)]
impl Config {
    /// Default configuration for local development and writing test
    #[cfg_attr(target_arch = "wasm32", wasm_bindgen::prelude::wasm_bindgen)]
    pub fn development() -> Config {
        Config::default()
    }

    /// Test configuration. Used for in-memory
    #[cfg_attr(target_arch = "wasm32", wasm_bindgen::prelude::wasm_bindgen)]
    pub fn testing() -> Config {
        Config {
            bootstrap: Bootstrap::Ipfs,
            listen_on: vec![Multiaddr::empty().with(Protocol::Memory(0))],
            ipfs_setting: IpfsSetting {
                bootstrap: true,
                mdns: Mdns { enable: true },
                relay_client: RelayClient {
                    ..Default::default()
                },
                memory_transport: true,
                ..Default::default()
            },
            store_setting: StoreSetting {
                discovery: Discovery::Namespace {
                    namespace: None,
                    discovery_type: Default::default(),
                },
                ..Default::default()
            },
            ..Default::default()
        }
    }

    /// Minimal testing configuration. Used for in-memory
    #[cfg_attr(target_arch = "wasm32", wasm_bindgen::prelude::wasm_bindgen)]
    pub fn minimal_testing() -> Config {
        Config {
<<<<<<< HEAD
            bootstrap: Bootstrap::Ipfs,
=======
            bootstrap: Bootstrap::None,
>>>>>>> b730a0b6
            listen_on: vec![Multiaddr::empty().with(Protocol::Memory(0))],
            ipfs_setting: IpfsSetting {
                bootstrap: true,
                mdns: Mdns { enable: true },
                relay_client: RelayClient {
                    ..Default::default()
                },
                memory_transport: true,
                ..Default::default()
            },
            store_setting: StoreSetting {
                discovery: Discovery::None,
                ..Default::default()
            },
            ..Default::default()
        }
    }

    /// Minimal production configuration
    #[cfg(not(target_arch = "wasm32"))]
    pub fn minimal<P: AsRef<std::path::Path>>(path: P) -> Config {
        Config {
            bootstrap: Bootstrap::Ipfs,
            path: Some(path.as_ref().to_path_buf()),
            ipfs_setting: IpfsSetting {
                mdns: Mdns { enable: true },
                bootstrap: false,
                relay_client: RelayClient {
                    ..Default::default()
                },
                ..Default::default()
            },
            store_setting: StoreSetting {
                discovery: Discovery::None,
                ..Default::default()
            },
            ..Default::default()
        }
    }

    /// Recommended production configuration
    #[cfg(not(target_arch = "wasm32"))]
    pub fn production<P: AsRef<std::path::Path>>(path: P) -> Config {
        Config {
            bootstrap: Bootstrap::Ipfs,
            path: Some(path.as_ref().to_path_buf()),
            ipfs_setting: IpfsSetting {
                mdns: Mdns { enable: true },
                bootstrap: true,
                relay_client: RelayClient {
                    ..Default::default()
                },
                ..Default::default()
            },
            store_setting: StoreSetting {
                discovery: Discovery::Namespace {
                    namespace: None,
                    discovery_type: Default::default(),
                },
                ..Default::default()
            },
            ..Default::default()
        }
    }
}<|MERGE_RESOLUTION|>--- conflicted
+++ resolved
@@ -439,11 +439,7 @@
     #[cfg_attr(target_arch = "wasm32", wasm_bindgen::prelude::wasm_bindgen)]
     pub fn minimal_testing() -> Config {
         Config {
-<<<<<<< HEAD
-            bootstrap: Bootstrap::Ipfs,
-=======
             bootstrap: Bootstrap::None,
->>>>>>> b730a0b6
             listen_on: vec![Multiaddr::empty().with(Protocol::Memory(0))],
             ipfs_setting: IpfsSetting {
                 bootstrap: true,
